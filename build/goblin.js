/**
* Goblin Physics
*
* @module Goblin
*/
(function(){
	var Goblin = {};
Goblin.Matrix3 = function( e00, e01, e02, e10, e11, e12, e20, e21, e22 ) {
	this.e00 = e00 || 0;
	this.e01 = e01 || 0;
	this.e02 = e02 || 0;

	this.e10 = e10 || 0;
	this.e11 = e11 || 0;
	this.e12 = e12 || 0;

	this.e20 = e20 || 0;
	this.e21 = e21 || 0;
	this.e22 = e22 || 0;
};

Goblin.Matrix3.prototype = {
	identity: function() {
		this.e00 = 1;
		this.e01 = 0;
		this.e02 = 0;

		this.e10 = 0;
		this.e11 = 1;
		this.e12 = 0;

		this.e20 = 0;
		this.e21 = 0;
		this.e22 = 1;
	},

	fromMatrix4: function( m ) {
		this.e00 = m.e00;
		this.e01 = m.e01;
		this.e02 = m.e02;

		this.e10 = m.e10;
		this.e11 = m.e11;
		this.e12 = m.e12;

		this.e20 = m.e20;
		this.e21 = m.e21;
		this.e22 = m.e22;
	},

	fromQuaternion: function( q ) {
		var x2 = q.x + q.x,
			y2 = q.y + q.y,
			z2 = q.z + q.z,

			xx = q.x * x2,
			xy = q.x * y2,
			xz = q.x * z2,
			yy = q.y * y2,
			yz = q.y * z2,
			zz = q.z * z2,
			wx = q.w * x2,
			wy = q.w * y2,
			wz = q.w * z2;

		this.e00 = 1 - (yy + zz);
		this.e10 = xy + wz;
		this.e20 = xz - wy;

		this.e01 = xy - wz;
		this.e11 = 1 - (xx + zz);
		this.e21 = yz + wx;

		this.e02 = xz + wy;
		this.e12 = yz - wx;
		this.e22 = 1 - (xx + yy);
	},

	transformVector3: function( v ) {
		var x = v.x,
			y = v.y,
			z = v.z;
		v.x = this.e00 * x + this.e01 * y + this.e02 * z;
		v.y = this.e10 * x + this.e11 * y + this.e12 * z;
		v.z = this.e20 * x + this.e21 * y + this.e22 * z;
	},

	transformVector3Into: function( v, dest ) {
		dest.x = this.e00 * v.x + this.e01 * v.y + this.e02 * v.z;
		dest.y = this.e10 * v.x + this.e11 * v.y + this.e12 * v.z;
		dest.z = this.e20 * v.x + this.e21 * v.y + this.e22 * v.z;
	},

	transposeInto: function( m ) {
		m.e00 = this.e00;
		m.e10 = this.e01;
		m.e20 = this.e02;
		m.e01 = this.e10;
		m.e11 = this.e11;
		m.e21 = this.e12;
		m.e02 = this.e20;
		m.e12 = this.e21;
		m.e22 = this.e22;
	},

	invert: function() {
		var a00 = this.e00, a01 = this.e01, a02 = this.e02,
			a10 = this.e10, a11 = this.e11, a12 = this.e12,
			a20 = this.e20, a21 = this.e21, a22 = this.e22,

			b01 = a22 * a11 - a12 * a21,
			b11 = -a22 * a10 + a12 * a20,
			b21 = a21 * a10 - a11 * a20,

			d = a00 * b01 + a01 * b11 + a02 * b21,
			id;

		if ( !d ) {
			return true;
		}
		id = 1 / d;

		this.e00 = b01 * id;
		this.e01 = (-a22 * a01 + a02 * a21) * id;
		this.e02 = (a12 * a01 - a02 * a11) * id;
		this.e10 = b11 * id;
		this.e11 = (a22 * a00 - a02 * a20) * id;
		this.e12 = (-a12 * a00 + a02 * a10) * id;
		this.e20 = b21 * id;
		this.e21 = (-a21 * a00 + a01 * a20) * id;
		this.e22 = (a11 * a00 - a01 * a10) * id;

		return true;
	},

	invertInto: function( m ) {
		var a00 = this.e00, a01 = this.e01, a02 = this.e02,
			a10 = this.e10, a11 = this.e11, a12 = this.e12,
			a20 = this.e20, a21 = this.e21, a22 = this.e22,

			b01 = a22 * a11 - a12 * a21,
			b11 = -a22 * a10 + a12 * a20,
			b21 = a21 * a10 - a11 * a20,

			d = a00 * b01 + a01 * b11 + a02 * b21,
			id;

		if ( !d ) {
			return false;
		}
		id = 1 / d;

		m.e00 = b01 * id;
		m.e01 = (-a22 * a01 + a02 * a21) * id;
		m.e02 = (a12 * a01 - a02 * a11) * id;
		m.e10 = b11 * id;
		m.e11 = (a22 * a00 - a02 * a20) * id;
		m.e12 = (-a12 * a00 + a02 * a10) * id;
		m.e20 = b21 * id;
		m.e21 = (-a21 * a00 + a01 * a20) * id;
		m.e22 = (a11 * a00 - a01 * a10) * id;

		return true;
	},

	multiply: function( m ) {
		var a00 = this.e00, a01 = this.e01, a02 = this.e02,
			a10 = this.e10, a11 = this.e11, a12 = this.e12,
			a20 = this.e20, a21 = this.e21, a22 = this.e22,

			b00 = m.e00, b01 = m.e01, b02 = m.e02,
			b10 = m.e10, b11 = m.e11, b12 = m.e12,
			b20 = m.e20, b21 = m.e21, b22 = m.e22;

		this.e00 = b00 * a00 + b10 * a01 + b20 * a02;
		this.e10 = b00 * a10 + b10 * a11 + b20 * a12;
		this.e20 = b00 * a20 + b10 * a21 + b20 * a22;

		this.e01 = b01 * a00 + b11 * a01 + b21 * a02;
		this.e11 = b01 * a10 + b11 * a11 + b21 * a12;
		this.e21 = b01 * a20 + b11 * a21 + b21 * a22;

		this.e02 = b02 * a00 + b12 * a01 + b22 * a02;
		this.e12 = b02 * a10 + b12 * a11 + b22 * a12;
		this.e22 = b02 * a20 + b12 * a21 + b22 * a22;
	},

	multiplyFrom: function( a, b ) {
		var a00 = a.e00, a01 = a.e01, a02 = a.e02,
			a10 = a.e10, a11 = a.e11, a12 = a.e12,
			a20 = a.e20, a21 = a.e21, a22 = a.e22,

			b00 = b.e00, b01 = b.e01, b02 = b.e02,
			b10 = b.e10, b11 = b.e11, b12 = b.e12,
			b20 = b.e20, b21 = b.e21, b22 = b.e22;

		this.e00 = b00 * a00 + b10 * a01 + b20 * a02;
		this.e10 = b00 * a10 + b10 * a11 + b20 * a12;
		this.e20 = b00 * a20 + b10 * a21 + b20 * a22;

		this.e01 = b01 * a00 + b11 * a01 + b21 * a02;
		this.e11 = b01 * a10 + b11 * a11 + b21 * a12;
		this.e21 = b01 * a20 + b11 * a21 + b21 * a22;

		this.e02 = b02 * a00 + b12 * a01 + b22 * a02;
		this.e12 = b02 * a10 + b12 * a11 + b22 * a12;
		this.e22 = b02 * a20 + b12 * a21 + b22 * a22;
	}
};
Goblin.Matrix4 = function() {
	this.e00 = 0;
	this.e01 = 0;
	this.e02 = 0;
	this.e03 = 0;

	this.e10 = 0;
	this.e11 = 0;
	this.e12 = 0;
	this.e13 = 0;

	this.e20 = 0;
	this.e21 = 0;
	this.e22 = 0;
	this.e23 = 0;

	this.e30 = 0;
	this.e31 = 0;
	this.e32 = 0;
	this.e33 = 0;
};

Goblin.Matrix4.prototype = {
	identity: function() {
		this.e00 = 1;
		this.e01 = 0;
		this.e02 = 0;
		this.e03 = 0;

		this.e10 = 0;
		this.e11 = 1;
		this.e12 = 0;
		this.e13 = 0;

		this.e20 = 0;
		this.e21 = 0;
		this.e22 = 1;
		this.e23 = 0;

		this.e30 = 0;
		this.e31 = 0;
		this.e32 = 0;
		this.e33 = 1;
	},

	copy: function( m ) {
		this.e00 = m.e00;
		this.e01 = m.e01;
		this.e02 = m.e02;
		this.e03 = m.e03;

		this.e10 = m.e10;
		this.e11 = m.e11;
		this.e12 = m.e12;
		this.e13 = m.e13;

		this.e20 = m.e20;
		this.e21 = m.e21;
		this.e22 = m.e22;
		this.e23 = m.e23;

		this.e30 = m.e30;
		this.e31 = m.e31;
		this.e32 = m.e32;
		this.e33 = m.e33;
	},

	getTranslation: function (result) {
		result = result || new Goblin.Vector3();
		result.set( this.e03, this.e13, this.e23 );

        return result;
    },

    getRotation: function (rotation) {
        rotation = rotation || new Goblin.Quaternion();
        rotation.setFromMat4( this );

        return rotation;
    },

	makeTransform: function( rotation, translation ) {
		// Setup rotation
		var x2 = rotation.x + rotation.x,
			y2 = rotation.y + rotation.y,
			z2 = rotation.z + rotation.z,
			xx = rotation.x * x2,
			xy = rotation.x * y2,
			xz = rotation.x * z2,
			yy = rotation.y * y2,
			yz = rotation.y * z2,
			zz = rotation.z * z2,
			wx = rotation.w * x2,
			wy = rotation.w * y2,
			wz = rotation.w * z2;

		this.e00 = 1 - ( yy + zz );
		this.e10 = xy + wz;
		this.e20 = xz - wy;
		this.e30 = 0;
		this.e01 = xy - wz;
		this.e11 = 1 - (xx + zz);
		this.e21 = yz + wx;
		this.e31 = 0;
		this.e02 = xz + wy;
		this.e12 = yz - wx;
		this.e22 = 1 - (xx + yy);
		this.e32 = 0;

		// Translation
		this.e03 = translation.x;
		this.e13 = translation.y;
		this.e23 = translation.z;
		this.e33 = 1;
	},

	transformVector3: function( v ) {
		// Technically this should compute the `w` term and divide the resulting vector
		// components by `w` to homogenize but we don't scale so `w` is just `1`
		var x = v.x,
			y = v.y,
			z = v.z;
		v.x = this.e00 * x + this.e01 * y + this.e02 * z + this.e03;
		v.y = this.e10 * x + this.e11 * y + this.e12 * z + this.e13;
		v.z = this.e20 * x + this.e21 * y + this.e22 * z + this.e23;
	},

	transformVector3Into: function( v, dest ) {
		// Technically this should compute the `w` term and divide the resulting vector
		// components by `w` to homogenize but we don't scale so `w` is just `1`
		dest.x = this.e00 * v.x + this.e01 * v.y + this.e02 * v.z + this.e03;
		dest.y = this.e10 * v.x + this.e11 * v.y + this.e12 * v.z + this.e13;
		dest.z = this.e20 * v.x + this.e21 * v.y + this.e22 * v.z + this.e23;
	},

	rotateVector3: function( v ) {
		var x = v.x,
			y = v.y,
			z = v.z;
		v.x = this.e00 * x + this.e01 * y + this.e02 * z;
		v.y = this.e10 * x + this.e11 * y + this.e12 * z;
		v.z = this.e20 * x + this.e21 * y + this.e22 * z;
	},

	rotateVector3Into: function( v, dest ) {
		dest.x = this.e00 * v.x + this.e01 * v.y + this.e02 * v.z;
		dest.y = this.e10 * v.x + this.e11 * v.y + this.e12 * v.z;
		dest.z = this.e20 * v.x + this.e21 * v.y + this.e22 * v.z;
	},

	invert: function() {
		var a00 = this.e00, a01 = this.e01, a02 = this.e02, a03 = this.e03,
			a10 = this.e10, a11 = this.e11, a12 = this.e12, a13 = this.e13,
			a20 = this.e20, a21 = this.e21, a22 = this.e22, a23 = this.e23,
			a30 = this.e30, a31 = this.e31, a32 = this.e32, a33 = this.e33,

			b00 = a00 * a11 - a01 * a10,
			b01 = a00 * a12 - a02 * a10,
			b02 = a00 * a13 - a03 * a10,
			b03 = a01 * a12 - a02 * a11,
			b04 = a01 * a13 - a03 * a11,
			b05 = a02 * a13 - a03 * a12,
			b06 = a20 * a31 - a21 * a30,
			b07 = a20 * a32 - a22 * a30,
			b08 = a20 * a33 - a23 * a30,
			b09 = a21 * a32 - a22 * a31,
			b10 = a21 * a33 - a23 * a31,
			b11 = a22 * a33 - a23 * a32,

			d = (b00 * b11 - b01 * b10 + b02 * b09 + b03 * b08 - b04 * b07 + b05 * b06),
			invDet;

		// Calculate the determinant
		if ( !d ) {
			return false;
		}
		invDet = 1 / d;

		this.e00 = (a11 * b11 - a12 * b10 + a13 * b09) * invDet;
		this.e01 = (-a01 * b11 + a02 * b10 - a03 * b09) * invDet;
		this.e02 = (a31 * b05 - a32 * b04 + a33 * b03) * invDet;
		this.e03 = (-a21 * b05 + a22 * b04 - a23 * b03) * invDet;
		this.e10 = (-a10 * b11 + a12 * b08 - a13 * b07) * invDet;
		this.e11 = (a00 * b11 - a02 * b08 + a03 * b07) * invDet;
		this.e12 = (-a30 * b05 + a32 * b02 - a33 * b01) * invDet;
		this.e13 = (a20 * b05 - a22 * b02 + a23 * b01) * invDet;
		this.e20 = (a10 * b10 - a11 * b08 + a13 * b06) * invDet;
		this.e21 = (-a00 * b10 + a01 * b08 - a03 * b06) * invDet;
		this.e22 = (a30 * b04 - a31 * b02 + a33 * b00) * invDet;
		this.e23 = (-a20 * b04 + a21 * b02 - a23 * b00) * invDet;
		this.e30 = (-a10 * b09 + a11 * b07 - a12 * b06) * invDet;
		this.e31 = (a00 * b09 - a01 * b07 + a02 * b06) * invDet;
		this.e32 = (-a30 * b03 + a31 * b01 - a32 * b00) * invDet;
		this.e33 = (a20 * b03 - a21 * b01 + a22 * b00) * invDet;

		return true;
	},

	invertInto: function( m ) {
		var a00 = this.e00, a01 = this.e10, a02 = this.e20, a03 = this.e30,
			a10 = this.e01, a11 = this.e11, a12 = this.e21, a13 = this.e31,
			a20 = this.e02, a21 = this.e12, a22 = this.e22, a23 = this.e32,
			a30 = this.e03, a31 = this.e13, a32 = this.e23, a33 = this.e33,

			b00 = a00 * a11 - a01 * a10,
			b01 = a00 * a12 - a02 * a10,
			b02 = a00 * a13 - a03 * a10,
			b03 = a01 * a12 - a02 * a11,
			b04 = a01 * a13 - a03 * a11,
			b05 = a02 * a13 - a03 * a12,
			b06 = a20 * a31 - a21 * a30,
			b07 = a20 * a32 - a22 * a30,
			b08 = a20 * a33 - a23 * a30,
			b09 = a21 * a32 - a22 * a31,
			b10 = a21 * a33 - a23 * a31,
			b11 = a22 * a33 - a23 * a32,

			d = (b00 * b11 - b01 * b10 + b02 * b09 + b03 * b08 - b04 * b07 + b05 * b06),
			invDet;

		// Calculate the determinant
		if ( !d ) {
			return false;
		}
		invDet = 1 / d;

		m.e00 = (a11 * b11 - a12 * b10 + a13 * b09) * invDet;
		m.e10 = (-a01 * b11 + a02 * b10 - a03 * b09) * invDet;
		m.e20 = (a31 * b05 - a32 * b04 + a33 * b03) * invDet;
		m.e30 = (-a21 * b05 + a22 * b04 - a23 * b03) * invDet;
		m.e01 = (-a10 * b11 + a12 * b08 - a13 * b07) * invDet;
		m.e11 = (a00 * b11 - a02 * b08 + a03 * b07) * invDet;
		m.e21 = (-a30 * b05 + a32 * b02 - a33 * b01) * invDet;
		m.e31 = (a20 * b05 - a22 * b02 + a23 * b01) * invDet;
		m.e02 = (a10 * b10 - a11 * b08 + a13 * b06) * invDet;
		m.e12 = (-a00 * b10 + a01 * b08 - a03 * b06) * invDet;
		m.e22 = (a30 * b04 - a31 * b02 + a33 * b00) * invDet;
		m.e32 = (-a20 * b04 + a21 * b02 - a23 * b00) * invDet;
		m.e03 = (-a10 * b09 + a11 * b07 - a12 * b06) * invDet;
		m.e13 = (a00 * b09 - a01 * b07 + a02 * b06) * invDet;
		m.e23 = (-a30 * b03 + a31 * b01 - a32 * b00) * invDet;
		m.e33 = (a20 * b03 - a21 * b01 + a22 * b00) * invDet;
	},

	multiply: function( m ) {
		// Cache the matrix values (makes for huge speed increases!)
		var a00 = this.e00, a01 = this.e10, a02 = this.e20, a03 = this.e30;
		var a10 = this.e01, a11 = this.e11, a12 = this.e21, a13 = this.e31;
		var a20 = this.e02, a21 = this.e12, a22 = this.e22, a23 = this.e32;
		var a30 = this.e03, a31 = this.e13, a32 = this.e23, a33 = this.e33;

		// Cache only the current line of the second matrix
		var b0  = m.e00, b1 = m.e10, b2 = m.e20, b3 = m.e30;
		this.e00 = b0*a00 + b1*a10 + b2*a20 + b3*a30;
		this.e10 = b0*a01 + b1*a11 + b2*a21 + b3*a31;
		this.e20 = b0*a02 + b1*a12 + b2*a22 + b3*a32;
		this.e30 = b0*a03 + b1*a13 + b2*a23 + b3*a33;

		b0 = m.e01;
		b1 = m.e11;
		b2 = m.e21;
		b3 = m.e31;
		this.e01 = b0*a00 + b1*a10 + b2*a20 + b3*a30;
		this.e11 = b0*a01 + b1*a11 + b2*a21 + b3*a31;
		this.e21 = b0*a02 + b1*a12 + b2*a22 + b3*a32;
		this.e31 = b0*a03 + b1*a13 + b2*a23 + b3*a33;

		b0 = m.e02;
		b1 = m.e12;
		b2 = m.e22;
		b3 = m.e32;
		this.e02 = b0*a00 + b1*a10 + b2*a20 + b3*a30;
		this.e12 = b0*a01 + b1*a11 + b2*a21 + b3*a31;
		this.e22 = b0*a02 + b1*a12 + b2*a22 + b3*a32;
		this.e32 = b0*a03 + b1*a13 + b2*a23 + b3*a33;

		b0 = m.e03;
		b1 = m.e13;
		b2 = m.e23;
		b3 = m.e33;
		this.e03 = b0*a00 + b1*a10 + b2*a20 + b3*a30;
		this.e13 = b0*a01 + b1*a11 + b2*a21 + b3*a31;
		this.e23 = b0*a02 + b1*a12 + b2*a22 + b3*a32;
		this.e33 = b0*a03 + b1*a13 + b2*a23 + b3*a33;
	}
};

Object.defineProperty( Goblin.Matrix4.prototype, 'data', {
	
	/**
	 * FIXME EN-77 to remove the below
	 * Gets the matrix data as float array.
	 */
	get: function () {
		return [
			this.e00,
			this.e10,
			this.e20,
			this.e30,

			this.e01,
			this.e11,
			this.e21,
			this.e31,

			this.e02,
			this.e12,
			this.e22,
			this.e32,

			this.e03,
			this.e13,
			this.e23,
			this.e33
		];
	}

} );
Goblin.Quaternion = function( x, y, z, w ) {
	this.x = x != null ? x : 0;
	this.y = y != null ? y : 0;
	this.z = z != null ? z : 0;
	this.w = w != null ? w : 1;
	this.normalize();
};

Goblin.Quaternion.prototype = {
	set: function( x, y, z, w ) {
		this.x = x;
		this.y = y;
		this.z = z;
		this.w = w;
	},

	copy: function( q ) {
		this.x = q.x;
		this.y = q.y;
		this.z = q.z;
		this.w = q.w;
	},

	toString: function () {
		return '(' + this.x + ', ' + this.y + ', ' + this.z + ', ' + this.w + ')';
	},

	multiply: function( q ) {
		var x = this.x, y = this.y, z = this.z, w = this.w,
			qx = q.x, qy = q.y, qz = q.z, qw = q.w;

		this.x = x * qw + w * qx + y * qz - z * qy;
		this.y = y * qw + w * qy + z * qx - x * qz;
		this.z = z * qw + w * qz + x * qy - y * qx;
		this.w = w * qw - x * qx - y * qy - z * qz;
	},

	multiplyQuaternions: function( a, b ) {
		this.x = a.x * b.w + a.w * b.x + a.y * b.z - a.z * b.y;
		this.y = a.y * b.w + a.w * b.y + a.z * b.x - a.x * b.z;
		this.z = a.z * b.w + a.w * b.z + a.x * b.y - a.y * b.x;
		this.w = a.w * b.w - a.x * b.x - a.y * b.y - a.z * b.z;
	},

	normalize: function() {
		var x = this.x, y = this.y, z = this.z, w = this.w,
			length = Math.sqrt( x * x + y * y + z * z + w * w );

		if ( length === 0) {
			this.x = this.y = this.z = this.w = 0;
		} else {
			length = 1 / length;
			this.x *= length;
			this.y *= length;
			this.z *= length;
			this.w *= length;
		}
	},

	invertQuaternion: function( q ) {
		var x = q.x, y = q.y, z = q.z, w = q.w,
			dot = x * x + y * y + z * z + w * w;

		if ( dot === 0 ) {
			this.x = this.y = this.z = this.w = 0;
		} else {
			var inv_dot = -1 / dot;
			this.x = q.x * inv_dot;
			this.y = q.y *  inv_dot;
			this.z = q.z *  inv_dot;
			this.w = q.w *  -inv_dot;
		}
	},

	transformVector3: function( v ) {
		var x = v.x, y = v.y, z = v.z,
			qx = this.x, qy = this.y, qz = this.z, qw = this.w,

		// calculate quat * vec
			ix = qw * x + qy * z - qz * y,
			iy = qw * y + qz * x - qx * z,
			iz = qw * z + qx * y - qy * x,
			iw = -qx * x - qy * y - qz * z;

		// calculate result * inverse quat
		v.x = ix * qw + iw * -qx + iy * -qz - iz * -qy;
		v.y = iy * qw + iw * -qy + iz * -qx - ix * -qz;
		v.z = iz * qw + iw * -qz + ix * -qy - iy * -qx;
	},

	transformVector3Into: function( v, dest ) {
		var x = v.x, y = v.y, z = v.z,
			qx = this.x, qy = this.y, qz = this.z, qw = this.w,

		// calculate quat * vec
			ix = qw * x + qy * z - qz * y,
			iy = qw * y + qz * x - qx * z,
			iz = qw * z + qx * y - qy * x,
			iw = -qx * x - qy * y - qz * z;

		// calculate result * inverse quat
		dest.x = ix * qw + iw * -qx + iy * -qz - iz * -qy;
		dest.y = iy * qw + iw * -qy + iz * -qx - ix * -qz;
		dest.z = iz * qw + iw * -qz + ix * -qy - iy * -qx;
	},

	setFromMat4: function (m) {
        var m00, m01, m02, m10, m11, m12, m20, m21, m22,
            tr, s, rs, lx, ly, lz;

        // Cache matrix values for super-speed
        m00 = m.e00;
        m01 = m.e10;
        m02 = m.e20;
        m10 = m.e01;
        m11 = m.e11;
        m12 = m.e21;
        m20 = m.e02;
        m21 = m.e12;
        m22 = m.e22;

        // Remove the scale from the matrix
        lx = 1 / Math.sqrt(m00 * m00 + m01 * m01 + m02 * m02);
        ly = 1 / Math.sqrt(m10 * m10 + m11 * m11 + m12 * m12);
        lz = 1 / Math.sqrt(m20 * m20 + m21 * m21 + m22 * m22);

        m00 *= lx;
        m01 *= lx;
        m02 *= lx;
        m10 *= ly;
        m11 *= ly;
        m12 *= ly;
        m20 *= lz;
        m21 *= lz;
        m22 *= lz;

        // http://www.cs.ucr.edu/~vbz/resources/quatut.pdf

        tr = m00 + m11 + m22;
        if (tr >= 0) {
            s = Math.sqrt(tr + 1);
            this.w = s * 0.5;
            s = 0.5 / s;
            this.x = (m12 - m21) * s;
            this.y = (m20 - m02) * s;
            this.z = (m01 - m10) * s;
        } else {
            if (m00 > m11) {
                if (m00 > m22) {
                    // XDiagDomMatrix
                    rs = (m00 - (m11 + m22)) + 1;
                    rs = Math.sqrt(rs);

                    this.x = rs * 0.5;
                    rs = 0.5 / rs;
                    this.w = (m12 - m21) * rs;
                    this.y = (m01 + m10) * rs;
                    this.z = (m02 + m20) * rs;
                } else {
                    // ZDiagDomMatrix
                    rs = (m22 - (m00 + m11)) + 1;
                    rs = Math.sqrt(rs);

                    this.z = rs * 0.5;
                    rs = 0.5 / rs;
                    this.w = (m01 - m10) * rs;
                    this.x = (m20 + m02) * rs;
                    this.y = (m21 + m12) * rs;
                }
            } else if (m11 > m22) {
                // YDiagDomMatrix
                rs = (m11 - (m22 + m00)) + 1;
                rs = Math.sqrt(rs);

                this.y = rs * 0.5;
                rs = 0.5 / rs;
                this.w = (m20 - m02) * rs;
                this.z = (m12 + m21) * rs;
                this.x = (m10 + m01) * rs;
            } else {
                // ZDiagDomMatrix
                rs = (m22 - (m00 + m11)) + 1;
                rs = Math.sqrt(rs);

                this.z = rs * 0.5;
                rs = 0.5 / rs;
                this.w = (m01 - m10) * rs;
                this.x = (m20 + m02) * rs;
                this.y = (m21 + m12) * rs;
            }
        }

        return this;
    },

	angleBetween: function( q ) {
		/*_tmp_quat4_1.invertQuaternion( this );
		_tmp_quat4_1.multiply( q );
		_tmp_vec3_1.set( _tmp_quat4_1.x, _tmp_quat4_1.y, _tmp_quat4_1.z );
		return 2 * Math.atan2( _tmp_vec3_1.length(), Math.abs( _tmp_quat4_1.w ) );*/

		return 2 * Math.acos( this.x * q.x + this.y * q.y + this.z * q.z + this.w * q.w );
	},

	signedAngleBetween: function( q, normal ) {
		if ( Math.abs(x_axis.dot( normal )) < 0.5 ) {
			_tmp_vec3_1.set( 1, 0, 0 );
		} else {
			_tmp_vec3_1.set( 0, 0, 1 );
		}
		this.transformVector3Into( _tmp_vec3_1, _tmp_vec3_2 );
		q.transformVector3Into( _tmp_vec3_1, _tmp_vec3_3 );

		_tmp_vec3_1.crossVectors( _tmp_vec3_2, _tmp_vec3_3 );
		return Math.atan2(
			normal.dot( _tmp_vec3_1 ),
			_tmp_vec3_2.dot( _tmp_vec3_3 )
		);
	}
};

Goblin.Quaternion.IDENTITY = new Goblin.Quaternion();
Goblin.Vector3 = function( x, y, z ) {
	this.x = x || 0;
	this.y = y || 0;
	this.z = z || 0;
};

Goblin.Vector3.prototype = {
	set: function( x, y, z ) {
		this.x = x;
		this.y = y;
		this.z = z;
	},

	copy: function( v ) {
		this.x = v.x;
		this.y = v.y;
		this.z = v.z;
	},

	add: function( v ) {
		this.x += v.x;
		this.y += v.y;
		this.z += v.z;
	},

	addVectors: function( a, b ) {
		this.x = a.x + b.x;
		this.y = a.y + b.y;
		this.z = a.z + b.z;
	},

	subtract: function( v ) {
		this.x -= v.x;
		this.y -= v.y;
		this.z -= v.z;
	},

	subtractVectors: function( a, b ) {
		this.x = a.x - b.x;
		this.y = a.y - b.y;
		this.z = a.z - b.z;
	},

	multiply: function( v ) {
		this.x *= v.x;
		this.y *= v.y;
		this.z *= v.z;
	},

	multiplyVectors: function( a, b ) {
		this.x = a.x * b.x;
		this.y = a.y * b.y;
		this.z = a.z * b.z;
	},

	scale: function( scalar ) {
		this.x *= scalar;
		this.y *= scalar;
		this.z *= scalar;
	},

	scaleVector: function( v, scalar ) {
		this.x = v.x * scalar;
		this.y = v.y * scalar;
		this.z = v.z * scalar;
	},

	lengthSquared: function() {
		return this.dot( this );
	},

	length: function() {
		return Math.sqrt( this.lengthSquared() );
	},

	normalize: function() {
		var length = this.length();
		if ( length === 0 ) {
			this.x = this.y = this.z = 0;
		} else {
			this.scale( 1 / length );
		}
	},

	normalizeVector: function( v ) {
		this.copy( v );
		this.normalize();
	},

	dot: function( v ) {
		return this.x * v.x + this.y * v.y + this.z * v.z;
	},

	cross: function( v ) {
		var x = this.x, y = this.y, z = this.z;

		this.x = y * v.z - z * v.y;
		this.y = z * v.x - x * v.z;
		this.z = x * v.y - y * v.x;
	},

	crossVectors: function( a, b ) {
		this.x = a.y * b.z - a.z * b.y;
		this.y = a.z * b.x - a.x * b.z;
		this.z = a.x * b.y - a.y * b.x;
	},

	distanceTo: function( v ) {
		var x = v.x - this.x,
			y = v.y - this.y,
			z = v.z - this.z;
		return Math.sqrt( x*x + y*y + z*z );
	},

	findOrthogonal: function( o1, o2 ) {
		var a, k;
		if ( Math.abs( this.z ) > 0.7071067811865476 ) {
			// choose p in y-z plane
			a = -this.y * this.y + this.z * this.z;
			k = 1 / Math.sqrt( a );
			o1.set( 0, -this.z * k, this.y * k );
			// set q = n x p
			o2.set( a * k, -this.x * o1.z, this.x * o1.y );
		}
		else {
			// choose p in x-y plane
			a = this.x * this.x + this.y * this.y;
			k = 1 / Math.sqrt( a );
			o1.set( -this.y * k, this.x * k, 0 );
			// set q = n x p
			o2.set( -this.z * o1.y, this.z * o1.x, a * k );
		}
	}
};
Goblin.EPSILON = 0.00001;

var _tmp_vec3_1 = new Goblin.Vector3(),
	_tmp_vec3_2 = new Goblin.Vector3(),
	_tmp_vec3_3 = new Goblin.Vector3(),

	x_axis = new Goblin.Vector3( 1, 0, 0 ),
	y_axis = new Goblin.Vector3( 0, 1, 0 ),
	z_axis = new Goblin.Vector3( 0, 0, 1 ),

	_tmp_quat4_1 = new Goblin.Quaternion(),
	_tmp_quat4_2 = new Goblin.Quaternion(),

	_tmp_mat3_1 = new Goblin.Matrix3(),
	_tmp_mat3_2 = new Goblin.Matrix3(),

    _tmp_mat4_1 = new Goblin.Matrix4();
Goblin.EventEmitter = function(){};

Goblin.EventEmitter.prototype = {
	addListener: function( event, listener ) {
		if ( this.listeners[event] == null ) {
			this.listeners[event] = [];
		}

		if ( this.listeners[event].indexOf( listener ) === -1 ) {
			this.listeners[event].push( listener );
		}
	},

	removeListener: function( event, listener ) {
		if ( this.listeners[event] == null ) {
			this.listeners[event] = [];
		}

		var index = this.listeners[event].indexOf( listener );
		if ( index !== -1 ) {
			this.listeners[event].splice( index, 1 );
		}
	},

	removeAllListeners: function() {
		var listeners = Object.keys( this.listeners );
		for ( var i = 0; i < listeners.length; i++ ) {
			this.listeners[listeners[i]].length = 0;
		}
	},

	emit: function( event ) {
		var event_arguments = Array.prototype.slice.call( arguments, 1 ),
			ret_value;

		if ( this.listeners[event] instanceof Array ) {
			var listeners = this.listeners[event].slice();
			for ( var i = 0; i < listeners.length; i++ ) {
				ret_value = listeners[i].apply( this, event_arguments );
				if ( ret_value === false ) {
					return false;
				}
			}
		}
	}
};

Goblin.EventEmitter.apply = function( klass ) {
	klass.prototype.addListener = Goblin.EventEmitter.prototype.addListener;
	klass.prototype.removeListener = Goblin.EventEmitter.prototype.removeListener;
	klass.prototype.removeAllListeners = Goblin.EventEmitter.prototype.removeAllListeners;
	klass.prototype.emit = Goblin.EventEmitter.prototype.emit;
};
/**
 * Represents a rigid body
 *
 * @class RigidBody
 * @constructor
 * @param shape
 * @param mass {Number}
 */
Goblin.RigidBody = (function() {
	var body_count = 0;

	return function( shape, mass ) {
		/**
		 * goblin ID of the body
		 *
		 * @property id
		 * @type {Number}
		 */
		this.id = body_count++;

		/**
		 * body version that changes upon significant updates (collider movements,
		 * additions and deletions)
		 *
		 * @property version
		 * @type {Number}
		 */
		this.version = 0;

		/**
		 * shape definition for this rigid body
		 *
		 * @property shape
		 */
		this.shape = shape;

        /**
         * axis-aligned bounding box enclosing this body
         *
         * @property aabb
         * @type {AABB}
         */
        this.aabb = new Goblin.AABB();

		/**
		 * the rigid body's mass
		 *
		 * @property mass
		 * @type {Number}
		 * @default Infinity
		 */
		this._mass = mass || Infinity;
		this._mass_inverted = 1 / mass;

		/**
		 * the flag indicating the body is static
		 *
		 * @private
		 * @type {Boolean}
		 * @default false
		 */
		this._is_static = false;

		/**
		 * the flag indicating the body is kinematic
		 *
		 * @property
		 * @type {Boolean}
		 * @default false
		 */
		this._is_kinematic = false;

		/**
		 * the flag indicating the body is affected by gravity
		 *
		 * @property
		 * @type {Boolean}
		 * @default false
		 */
		this.use_gravity = true;

		/**
		 * the rigid body's current position
		 *
		 * @property position
		 * @type {vec3}
		 * @default [ 0, 0, 0 ]
		 */
		this.position = new Goblin.Vector3();

		/**
		 * rotation of the rigid body
		 *
		 * @type {quat4}
		 */
		this.rotation = new Goblin.Quaternion( 0, 0, 0, 1 );

		/**
		 * the rigid body's current linear velocity
		 *
		 * @property linear_velocity
		 * @type {vec3}
		 * @default [ 0, 0, 0 ]
		 */
		this.linear_velocity = new Goblin.Vector3();

		/**
		 * the rigid body's current angular velocity
		 *
		 * @property angular_velocity
		 * @type {vec3}
		 * @default [ 0, 0, 0 ]
		 */
		this.angular_velocity = new Goblin.Vector3();

		/**
		 * transformation matrix transforming points from object space to world space
		 *
		 * @property transform
		 * @type {mat4}
		 */
		this.transform = new Goblin.Matrix4();
		this.transform.identity();

		/**
		 * transformation matrix transforming points from world space to object space
		 *
		 * @property transform_inverse
		 * @type {mat4}
		 */
		this.transform_inverse = new Goblin.Matrix4();
		this.transform_inverse.identity();

		this._computeInertiaTensor();

		this.inverseInertiaTensor = new Goblin.Matrix3();
		this.inertiaTensor.invertInto( this.inverseInertiaTensor );

		this.inertiaTensorWorldFrame = new Goblin.Matrix3();

		this.inverseInertiaTensorWorldFrame = new Goblin.Matrix3();

		/**
		 * the rigid body's current acceleration
		 *
		 * @property acceleration
		 * @type {vec3}
		 * @default [ 0, 0, 0 ]
		 */
		this.acceleration = new Goblin.Vector3();

		/**
		 * amount of restitution this object has
		 *
		 * @property restitution
		 * @type {Number}
		 * @default 0.1
		 */
		this.restitution = 0.0;

		/**
		 * amount of friction this object has
		 *
		 * @property friction
		 * @type {Number}
		 * @default 0.5
		 */
		this.friction = 0.6;

		/**
		 * the rigid body's custom gravity
		 *
		 * @property gravity
		 * @type {vec3}
		 * @default null
		 * @private
		 */
		this.gravity = null;

		/**
		 * the rigid body's custom linear acceleration
		 *
		 * @property acceleration
		 * @type {vec3}
		 * @default null
		 * @private
		 */
		this.linear_acceleration = new Goblin.Vector3();

		/**
		 * the rigid body's custom angular acceleration
		 *
		 * @property acceleration
		 * @type {vec3}
		 * @default null
		 * @private
		 */
		this.angular_acceleration = new Goblin.Vector3();

		/**
		 * proportion of linear velocity lost per second ( 0.0 - 1.0 )
		 *
		 * @property linear_damping
		 * @type {Number}
		 */
		this.linear_damping = 0;

		/**
		 * proportion of angular velocity lost per second ( 0.0 - 1.0 )
		 *
		 * @property angular_damping
		 * @type {Number}
		 */
		this.angular_damping = 0;

		/**
		 * multiplier of linear force applied to this body
		 *
		 * @property linear_factor
		 * @type {Goblin.Vector3}
		 */
		this.linear_factor = new Goblin.Vector3( 1, 1, 1 );

		/**
		 * multiplier of angular force applied to this body
		 *
		 * @property angular_factor
		 * @type {Goblin.Vector3}
		 */
		this.angular_factor = new Goblin.Vector3( 1, 1, 1 );

		/**
		 * Position of center of mass for this body
		 *
		 * @property center_of_mass
		 * @type {Goblin.Vector3}
		 */
		this.center_of_mass = new Goblin.Vector3( 0, 0, 0 );

		/**
		 * the world to which the rigid body has been added,
		 * this is set when the rigid body is added to a world
		 *
		 * @property world
		 * @type {Goblin.World}
		 * @default null
		 */
		this.world = null;

		/**
		 * the layer the object belongs to.
		 *
		 * @property layer
		 * @type {any}
		 * @default null
		 * @private
		 */
		this._layer = null;

		/**
		 * all resultant force accumulated by the rigid body
		 * this force is applied in the next occurring integration
		 *
		 * @property accumulated_force
		 * @type {vec3}
		 * @default [ 0, 0, 0 ]
		 * @private
		 */
		this.accumulated_force = new Goblin.Vector3();

		/**
		 * All resultant torque accumulated by the rigid body
		 * this torque is applied in the next occurring integration
		 *
		 * @property accumulated_force
		 * @type {vec3}
		 * @default [ 0, 0, 0 ]
		 * @private
		 */
		this.accumulated_torque = new Goblin.Vector3();

		/**
		 * World transform of the body (which might differ from center-of-mass transform)
		 */
		this._world_transform = new Goblin.Matrix4();

		// Used by the constraint solver to determine what impulse needs to be added to the body
		this.push_velocity = new Goblin.Vector3();
		this.turn_velocity = new Goblin.Vector3();
		this.solver_impulse = new Float64Array( 6 );

		// Speculative contact listener
		this.onSpeculativeContact = null;

		this.listeners = {};
	};
})();
Goblin.EventEmitter.apply( Goblin.RigidBody );

Object.defineProperty(
	Goblin.RigidBody.prototype,
	'mass',
	{
		get: function() {
			return this._mass;
		},
		set: function( n ) {
			this._mass = n;
			this._mass_inverted = 1 / n;
			this.updateShapeDerivedValues();
		}
	}
);

/**
 * Gets or sets body's kinematic flag hinting the solver the body doesn't obey
 * physics forces, but can be moved externally.
 *
 * @property is_kinematic
 */
Object.defineProperty(
	Goblin.RigidBody.prototype,
	'is_kinematic',
	{
		get: function() {
			return this._is_kinematic;
		},
		set: function( value ) {
			if ( value !== this._is_kinematic ) {
				if ( this.world ) {
					this.world.updateObjectKinematicFlag( this, value );
				}

				this._is_kinematic = value;
			}

			this.updateShapeDerivedValues();
		}
	}
);

/**
 * Gets or sets body's layer, which allows for fine-tuning collisions.
 *
 * @property layer
 */
Object.defineProperty(
	Goblin.RigidBody.prototype,
	'layer',
	{
		get: function() {
			return this._layer;
		},
		set: function( value ) {
			if ( value !== this._layer ) {
				if ( this.world ) {
					this.world.updateObjectLayer( this, value );
				}

				this.version++;
				this._layer = value;
			}
		}
	}
);

/**
 * Gets or sets body's static flag indicating it should be considered
 * "rarely" moved and can be excluded from static-static collision pairs.
 *
 * @property is_static
 */
Object.defineProperty(
	Goblin.RigidBody.prototype,
	'is_static',
	{
		get: function() {
			return this._is_static;
		},
		set: function( value ) {
			if ( value !== this._is_static ) {
				if ( this.world ) {
					this.world.updateObjectStaticFlag( this, value );
				}

				this._is_static = value;
			}
		}
	}
);

Goblin.RigidBody.prototype.markDynamic = function () {
	this.world.broadphase.markDynamic( this );
};

/**
 * Updates body's position and rotation from arguments supplied.
 *
 * @method setTransform
 * @param position {Goblin.Vector3} position variable to set
 * @param rotation {Goblin.Quaternion} rotation variable to set
 */
Goblin.RigidBody.prototype.setTransform = function ( position, rotation ) {
	// thanks god it's rigid - rotation is the same across any point
	this.rotation.copy( rotation );

	// but, center of mass can be offset - we need to account for that
	this.rotation.transformVector3Into( this.center_of_mass, _tmp_vec3_1 );
	this.position.copy( position );
	this.position.add( _tmp_vec3_1 );
};

/**
 * Extracts body's position and rotation into arguments supplied.
 *
 * @method getTransform
 * @param position {Goblin.Vector3} position variable to update
 * @param rotation {Goblin.Quaternion} rotation variable to update
 */
Goblin.RigidBody.prototype.getTransform = function ( position, rotation ) {
	this.updateDerived();

	// thanks god it's rigid - rotation is the same across any point
	rotation.copy( this.rotation );

	// but, center of mass can be offset - we need to account for that
	this.rotation.transformVector3Into( this.center_of_mass, _tmp_vec3_1 );
	position.copy( this.position );
	position.sub( _tmp_vec3_1 );
};

/**
 * Updates bodies' derived values to reflect changes in shape (i.e. new children in compound shape).
 *
 * @method updateShapeDerivedValues
 */
Goblin.RigidBody.prototype.updateShapeDerivedValues = function () {
	// update body version
	this.version++;

	if ( !this.shape.center_of_mass ) {
		this._computeInertiaTensor();
		return;
	}

	// re-calc center of mass
	this.shape.updateCenterOfMass();

	// Update AABB
	this.shape.updateAABB();
	this.aabb.transform( this.shape.aabb, this.transform );

	this._computeInertiaTensor();

	// compute the vector of CoM offset
	_tmp_vec3_1.copy( this.shape.center_of_mass );
	_tmp_vec3_1.subtract( this.center_of_mass );

	// rotate the vector with body's rotation
	this.rotation.transformVector3Into( _tmp_vec3_1, _tmp_vec3_2 );

	// shift the position by the vector of CoM movement
	this.position.add( _tmp_vec3_2 );

	// update CoM
	this.center_of_mass.copy( this.shape.center_of_mass );
};

/**
 * Updates body's tensor of inertia.
 *
 * @private
 * @method _computeInertiaTensor
 */
Goblin.RigidBody.prototype._computeInertiaTensor = function () {
	this.inertiaTensor = this.shape.getInertiaTensor( this._is_kinematic ? Infinity : this._mass );
};

/**
 * Given `direction`, find the point in this body which is the most extreme in that direction.
 * This support point is calculated in world coordinates and stored in the second parameter `support_point`
 *
 * @method findSupportPoint
 * @param direction {vec3} direction to use in finding the support point
 * @param support_point {vec3} vec3 variable which will contain the supporting point after calling this method
 */
Goblin.RigidBody.prototype.findSupportPoint = (function(){
	var local_direction = new Goblin.Vector3();

	return function( direction, support_point ) {
		// Convert direction into local frame for the shape
		this.transform_inverse.rotateVector3Into( direction, local_direction );

		this.shape.findSupportPoint( local_direction, support_point );

		// Convert from the shape's local coordinates to world coordinates
		this.transform.transformVector3( support_point );
	};
})();

/**
 * Checks if a ray segment intersects with the object
 *
 * @method rayIntersect
 * @param ray_start {vec3} start point of the segment
 * @param ray_end {vec3} end point of the segment
 * @param limit {Number} Limit the amount of intersections by this number
 * @param intersection_list {Array} array to append intersection to
 */
Goblin.RigidBody.prototype.rayIntersect = (function(){
	var local_start = new Goblin.Vector3(),
		local_end = new Goblin.Vector3();

	return function( ray_start, ray_end, limit, intersection_list ) {
		// transform start & end into local coordinates
		this.transform_inverse.transformVector3Into( ray_start, local_start );
		this.transform_inverse.transformVector3Into( ray_end, local_end );

		// Intersect with shape
		var intersections = this.shape.rayIntersect( local_start, local_end, limit - intersection_list.length );

		if ( intersections !== null && !Array.isArray( intersections ) ) {
			intersections = [ intersections ];
		}

		for ( var i = 0; i < intersections.length; i++ ) {
			var intersection = intersections[ i ];

			intersection.object = this;

			this.transform.transformVector3( intersection.point );
			this.transform.rotateVector3( intersection.normal );

			intersection_list.push( intersection );
		}
	};
})();

/**
 * Updates the rigid body's position, velocity, and acceleration
 *
 * @method integrate
 * @param timestep {Number} time, in seconds, to use in integration
 */
Goblin.RigidBody.prototype.integrate = function( timestep ) {
	if ( this._mass === Infinity ) {
		return;
	}

	// Add accumulated linear force
	_tmp_vec3_1.scaleVector( this.accumulated_force, this._mass_inverted );
	_tmp_vec3_1.multiply( this.linear_factor );
	this.linear_velocity.add( _tmp_vec3_1 );

	// Add accumulated angular force
	this.inverseInertiaTensorWorldFrame.transformVector3Into( this.accumulated_torque, _tmp_vec3_1 );
	_tmp_vec3_1.multiply( this.angular_factor );
	this.angular_velocity.add( _tmp_vec3_1 );

	// Apply damping
	this.linear_velocity.scale( Math.max(0, 1.0 - this.linear_damping * timestep ) );
	this.angular_velocity.scale( Math.max(0, 1.0 - this.angular_damping * timestep ) );

	// Update position & rotation
	this.integratePosition( timestep, this.linear_velocity );
	this.integrateRotation( timestep, this.angular_velocity );
	
	// Clear accumulated forces
	this.accumulated_force.x = this.accumulated_force.y = this.accumulated_force.z = 0;
	this.accumulated_torque.x = this.accumulated_torque.y = this.accumulated_torque.z = 0;
	this.solver_impulse[0] = this.solver_impulse[1] = this.solver_impulse[2] = this.solver_impulse[3] = this.solver_impulse[4] = this.solver_impulse[5] = 0;
	this.push_velocity.x = this.push_velocity.y = this.push_velocity.z = 0;
	this.turn_velocity.x = this.turn_velocity.y = this.turn_velocity.z = 0;
};

/**
 * Updates the rigid body's position being given timestamp and linear_velocity.
 *
 * @method integratePosition
 * @param timestep 			{Number} 			time, in seconds, to use in integration
 * @param linear_velocity 	{Goblin.Vector3} 	linear velocity, m/s
 */
Goblin.RigidBody.prototype.integratePosition = function( timestep, linear_velocity ) {
	_tmp_vec3_1.scaleVector( linear_velocity, timestep );
	this.position.add( _tmp_vec3_1 );
};

/**
 * Updates the rigid body's rotation being given timestamp and angular_velocity.
 *
 * @method integratePosition
 * @param timestep 			{Number} 			time, in seconds, to use in integration
 * @param angular_velocity 	{Goblin.Vector3} 	angular velocity (torque vector, rad/s)
 */
Goblin.RigidBody.prototype.integrateRotation = function( timestep, angular_velocity ) {
	// Update rotation
	_tmp_vec3_1.copy( angular_velocity );
	var fAngle = _tmp_vec3_1.length();

	// limit the angular motion per time step
	if (fAngle * timestep > (Math.PI / 4)) {
		fAngle = (Math.PI / 4) / timestep;
	}

	// choose integration based on angular value
	if (fAngle < 0.001) {
		// use Taylor's expansions of sync function
		_tmp_vec3_1.scale( 0.5 * timestep - (timestep * timestep * timestep) * 0.020833333333 * fAngle * fAngle );
	} else {
		// sync(fAngle) = sin(c*fAngle)/t
		_tmp_vec3_1.scale( Math.sin( 0.5 * fAngle * timestep ) / fAngle );
	}

	// compose rotational quaternion
	_tmp_quat4_1.x = _tmp_vec3_1.x;
	_tmp_quat4_1.y = _tmp_vec3_1.y;
	_tmp_quat4_1.z = _tmp_vec3_1.z;
	_tmp_quat4_1.w = Math.cos( fAngle * timestep * 0.5 );
	
	// rotate the body
	_tmp_quat4_1.multiply( this.rotation );
	//_tmp_quat4_1.normalize();

	this.rotation.copy( _tmp_quat4_1 );
};

/**
 * Sets a custom gravity value for this rigid_body
 *
 * @method setGravity
 * @param x {Number} gravity to apply on x axis
 * @param y {Number} gravity to apply on y axis
 * @param z {Number} gravity to apply on z axis
 */
Goblin.RigidBody.prototype.setGravity = function( x, y, z ) {
	if ( this.gravity ) {
		this.gravity.x = x;
		this.gravity.y = y;
		this.gravity.z = z;
	} else {
		this.gravity = new Goblin.Vector3( x, y, z );
	}
};

/**
 * Directly adds linear velocity to the body
 *
 * @method applyImpulse
 * @param impulse {vec3} linear velocity to add to the body
 */
Goblin.RigidBody.prototype.applyImpulse = function( impulse ) {
	_tmp_vec3_1.multiplyVectors( impulse, this.linear_factor );
	this.linear_velocity.add( _tmp_vec3_1 );
};

/**
 * Adds linear acceleration to the body, ignoring its mass.
 *
 * @method addLinearAcceleration
 * @param impulse {vec3} acceleration to add to the body
 */
Goblin.RigidBody.prototype.addLinearAcceleration = function( a ) {
	this.linear_acceleration.add( a );
};

/**
 * Adds linear acceleration to the body, ignoring its mass.
 *
 * @method addLinearAcceleration
 * @param impulse {vec3} acceleration to add to the body
 */
Goblin.RigidBody.prototype.addAngularAcceleration = function( a ) {
	this.angular_acceleration.add( a );
};

/**
 * Adds a linear force to the rigid_body which will be used only for the next integration
 *
 * @method applyForce
 * @param force {vec3} force to apply to the rigid_body
 */
Goblin.RigidBody.prototype.applyForce = function( force ) {
	this.accumulated_force.add( force );
};

/**
 * Adds a angular force to the rigid_body which will be used only for the next integration
 *
 * @method applyForce
 * @param force {vec3} force to apply to the rigid_body
 */
Goblin.RigidBody.prototype.applyTorque = function( torque ) {
	this.accumulated_torque.add( torque );
};

/**
 * Applies the vector `force` at world coordinate `point`
 *
 * @method applyForceAtWorldPoint
 * @param force {vec3} Force to apply
 * @param point {vec3} world coordinates where force originates
 */
Goblin.RigidBody.prototype.applyForceAtWorldPoint = function( force, point ) {
	_tmp_vec3_1.copy( point );
	_tmp_vec3_1.subtract( this.position );
	_tmp_vec3_1.cross( force );

	this.accumulated_force.add( force );
	this.accumulated_torque.add( _tmp_vec3_1 );
};

/**
 * Applies vector `force` to body at position `point` in body's frame
 *
 * @method applyForceAtLocalPoint
 * @param force {vec3} Force to apply
 * @param point {vec3} local frame coordinates where force originates
 */
Goblin.RigidBody.prototype.applyForceAtLocalPoint = function( force, point ) {
	this.transform.transformVector3Into( point, _tmp_vec3_2 );
	this.applyForceAtWorldPoint( force, _tmp_vec3_2 );
};

Goblin.RigidBody.prototype.getVelocityInLocalPoint = function( point, out ) {
	if ( this._mass === Infinity ) {
		out.set( 0, 0, 0 );
	} else {
		out.copy( this.angular_velocity );
		out.cross( point );
		out.add( this.linear_velocity );
	}
};

/**
 * Sets the rigid body's transformation matrix to the current position and rotation
 *
 * @method updateDerived
 */
Goblin.RigidBody.prototype.updateDerived = function() {
	// normalize rotation
	this.rotation.normalize();

	// update this.transform and this.transform_inverse
	this.transform.makeTransform( this.rotation, this.position );
	this.transform.invertInto( this.transform_inverse );

	// Update the world frame inertia tensor and inverse
	if ( this._mass !== Infinity ) {
		_tmp_mat3_1.fromMatrix4( this.transform_inverse );
		_tmp_mat3_1.transposeInto( _tmp_mat3_2 );
		_tmp_mat3_2.multiply( this.inertiaTensor );
		this.inertiaTensorWorldFrame.multiplyFrom( _tmp_mat3_2, _tmp_mat3_1 );

		this.inertiaTensorWorldFrame.invertInto( this.inverseInertiaTensorWorldFrame );
	}

	// Update AABB
	this.aabb.transform( this.shape.aabb, this.transform );
};
/**
 * adds a constant force to associated objects
 *
 * @class ForceGenerator
 * @constructor
 * @param force {vec3} [optional] force the generator applies
*/
Goblin.ForceGenerator = function( force ) {
	/**
	* force which will be applied to affected objects
	*
	* @property force
	* @type {vec3}
	* @default [ 0, 0, 0 ]
	*/
	this.force = force || new Goblin.Vector3();

	/**
	* whether or not the force generator is enabled
	*
	* @property enabled
	* @type {Boolean}
	* @default true
	*/
	this.enabled = true;

	/**
	* array of objects affected by the generator
	*
	* @property affected
	* @type {Array}
	* @default []
	* @private
	*/
	this.affected = [];
};
/**
* applies force to the associated objects
*
* @method applyForce
*/
Goblin.ForceGenerator.prototype.applyForce = function() {
	if ( !this.enabled ) {
		return;
	}

	var i, affected_count;
	for ( i = 0, affected_count = this.affected.length; i < affected_count; i++ ) {
		this.affected[i].applyForce( this.force );
	}
};
/**
* enables the force generator
*
* @method enable
*/
Goblin.ForceGenerator.prototype.enable = function() {
	this.enabled = true;
};
/**
* disables the force generator
*
* @method disable
*/
Goblin.ForceGenerator.prototype.disable = function() {
	this.enabled = false;
};
/**
* adds an object to be affected by the generator
*
* @method affect
* @param object {Mixed} object to be affected, must have `applyForce` method
*/
Goblin.ForceGenerator.prototype.affect = function( object ) {
	var i, affected_count;
	// Make sure this object isn't already affected
	for ( i = 0, affected_count = this.affected.length; i < affected_count; i++ ) {
		if ( this.affected[i] === object ) {
			return;
		}
	}

	this.affected.push( object );
};
/**
* removes an object from being affected by the generator
*
* @method unaffect
* @param object {Mixed} object to be affected, must have `applyForce` method
*/
Goblin.ForceGenerator.prototype.unaffect = function( object ) {
	var i, affected_count;
	for ( i = 0, affected_count = this.affected.length; i < affected_count; i++ ) {
		if ( this.affected[i] === object ) {
			this.affected.splice( i, 1 );
			return;
		}
	}
};
/**
 * Performs a n^2 check of all collision objects to see if any could be in contact
 *
 * @class BasicBroadphase
 * @constructor
 */
Goblin.BasicBroadphase = function() {
	/**
	 * Holds all of the collision objects that the broadphase is responsible for
	 *
	 * @property bodies
	 * @type {Array}
	 */
	this.bodies = [];

	/**
	 * Array of all (current) collision pairs between the broadphases' bodies
	 *
	 * @property collision_pairs
	 * @type {Array}
	 */
	this.collision_pairs = [];
};

/**
 * Gets the bodies that might be affected by physics (and thus need to be
 * integrated).
 *
 * @method addBody
 * @param body {RigidBody} body to add to the broadphase contact checking
 */
Goblin.BasicBroadphase.prototype.getDynamicBodies = function() {
	return this.bodies;
};

/**
 * Adds a body to the broadphase for contact checking
 *
 * @method addBody
 * @param body {RigidBody} body to add to the broadphase contact checking
 */
Goblin.BasicBroadphase.prototype.addBody = function( body ) {
	this.bodies.push( body );
};

/**
 * Removes a body from the broadphase contact checking
 *
 * @method removeBody
 * @param body {RigidBody} body to remove from the broadphase contact checking
 */
Goblin.BasicBroadphase.prototype.removeBody = function( body ) {
	this._removeBodyFrom( body, this.bodies );
};

/**
 * Removes a body from the the given array.
 *
 * @method removeBody
 * @param body {RigidBody} body to remove
 */
Goblin.BasicBroadphase.prototype._removeBodyFrom = function ( body, bodies ) {
	var i, body_count = bodies.length;

	for ( i = 0; i < body_count; i++ ) {
		if ( bodies[ i ] === body ) {
			// we don't care about the order, so just copy first element into
			// body's slot and call shift (which is fastest way to remove the element
			// from an array as per http://jsperf.com/splicing-a-single-value/19)
			bodies[ i ] = bodies[ 0 ];
			bodies.shift();
			break;
		}
	}
};

/**
 * Checks all collision objects to find any which are possibly in contact
 *  resulting contact pairs are held in the object's `collision_pairs` property
 *
 * @method update
 */
Goblin.BasicBroadphase.prototype.update = function() {
	var i, j,
		object_a, object_b,
		bodies_count = this.bodies.length;

	// Clear any old contact pairs
	this.collision_pairs.length = 0;

	// Loop over all collision objects and check for overlapping boundary spheres
	for ( i = 0; i < bodies_count; i++ ) {
		object_a = this.bodies[i];

		for ( j = 0; j < bodies_count; j++ ) {
			if ( i <= j ) {
				// if i < j then we have already performed this check
				// if i === j then the two objects are the same and can't be in contact
				continue;
			}

			object_b = this.bodies[j];

			if( Goblin.CollisionUtils.canBodiesCollide( object_a, object_b ) ) {
				if ( object_a.aabb.intersects( object_b.aabb ) ) {
					this.collision_pairs.push( [ object_b, object_a ] );
				}
			}
		}
	}
};

/**
 * Returns an array of objects the given body may be colliding with
 *
 * @method intersectsWith
 * @param object_a {RigidBody}
 * @return Array<RigidBody>
 */
Goblin.BasicBroadphase.prototype.intersectsWith = function( object_a ) {
	var i, object_b,
		bodies_count = this.bodies.length,
		intersections = [];

	// Loop over all collision objects and check for overlapping boundary spheres
	for ( i = 0; i < bodies_count; i++ ) {
		object_b = this.bodies[i];

		if ( object_a === object_b ) {
			continue;
		}

		if ( object_a.aabb.intersects( object_b.aabb ) ) {
			intersections.push( object_b );
		}
	}

	return intersections;
};

/**
 * Checks if a ray segment intersects with objects in the world
 *
 * @method rayIntersect
 * @property start {vec3} start point of the segment
 * @property end {vec3{ end point of the segment
 * @return {Array<RayIntersection>} an unsorted array of intersections
 */
Goblin.BasicBroadphase.prototype.rayIntersect = function( start, end ) {
	var bodies_count = this.bodies.length,
		i, body,
		intersections = [];
	for ( i = 0; i < bodies_count; i++ ) {
		body = this.bodies[i];
		if ( body.aabb.testRayIntersect( start, end ) ) {
			body.rayIntersect( start, end, intersections );
		}
	}

	return intersections;
};
/**
 * Works exactly like basic broadphase (and inherits from it), but keeps objects
 * in separate pools: static and moving ones. Static objects never collide with
 * each other.
 *
 * @class BasicPooledBroadphase
 * @constructor
 */
Goblin.BasicPooledBroadphase = function() {
    Goblin.BasicBroadphase.call( this );

    /**
     * Holds static collision objects that the broadphase is responsible for
     *
     * @property static_bodies
     * @type {Array}
     */
    this.static_bodies = [];

    /**
     * Holds dynamic collision objects that the broadphase is responsible for
     *
     * @property static_bodies
     * @type {Array}
     */
    this.dynamic_bodies = [];

    /**
     * Holds kinematic collision objects that the broadphase is responsible for
     *
     * @property static_bodies
     * @type {Array}
     */
    this.kinematic_bodies = [];

    /**
     * Holds 32 layers of objects
     *
     * @property _layers
     * @type {Array}
     * @private
     */
    this._layers = new Array(32);

    // set up empty arrays for each layer
    for ( var i = 0; i < 32; i++ ) {
        this._layers[ i ] = [];
    }
};

// Set up inheritance
Goblin.BasicPooledBroadphase.prototype = Object.create( Goblin.BasicBroadphase.prototype );

/**
 * Gets the bodies that might be affected by physics (and thus need to be
 * integrated).
 *
 * @method addBody
 * @param body {RigidBody} body to add to the broadphase contact checking
 */
Goblin.BasicPooledBroadphase.prototype.getDynamicBodies = function() {
    return this.dynamic_bodies;
};

/**
 * Updates body's collision layer
 *
 * @method updateObjectLayer
 * @param rigid_body {Goblin.RigidBody} Rigid body to update
 * @param new_layer  {Number} New layer that is about to be set
 */
Goblin.BasicBroadphase.prototype.updateObjectLayer = function ( rigid_body, new_layer ) {
    if ( rigid_body._layer !== null && this._layers[ rigid_body._layer ] ) {
        this._removeBodyFrom( rigid_body, this._layers[ rigid_body._layer ] );
    }

    if ( new_layer !== null ) {
        this._layers[ new_layer ].push( rigid_body );
    }
};

/**
 * Returns the pool the object belongs to (dynamic, static or kinematic).
 *
 * @method _getBodyPool
 * @param rigid_body {Goblin.RigidBody} Rigid body to get the pool for
 */
Goblin.BasicBroadphase.prototype._getBodyPool = function ( rigid_body ) {
    if ( rigid_body._is_static ) {
        return this.static_bodies;
    } else if ( rigid_body._is_kinematic ) {
        return this.kinematic_bodies;
    } else {
        return this.dynamic_bodies;
    }
};

Goblin.BasicBroadphase.prototype.markDynamic = function ( rigid_body ) {
    this._removeBodyFrom( rigid_body, this._getBodyPool( rigid_body ) );
    this.dynamic_bodies.push( rigid_body );
};

/**
 * Updates body's static flag
 *
 * @method updateObjectStaticFlag
 * @param rigid_body {Goblin.RigidBody} Rigid body to update
 * @param is_static  {Boolean} Whether the object should belong to static phase
 */
Goblin.BasicBroadphase.prototype.updateObjectStaticFlag = function ( rigid_body, is_static ) {
    this._removeBodyFrom( rigid_body, this._getBodyPool( rigid_body ) );
    rigid_body._is_static = is_static;
    this._getBodyPool( rigid_body ).push( rigid_body );
};

/**
 * Updates body's kinematic flag
 *
 * @method updateObjectKinematicFlag
 * @param rigid_body {Goblin.RigidBody} Rigid body to update
 * @param is_static  {Boolean} Whether the object should belong to kinematic phase
 */
Goblin.BasicBroadphase.prototype.updateObjectKinematicFlag = function ( rigid_body, is_kinematic ) {
    this._removeBodyFrom( rigid_body, this._getBodyPool( rigid_body ) );
    rigid_body._is_kinematic = is_kinematic;
    this._getBodyPool( rigid_body ).push( rigid_body );
};

/**
 * Adds a body to the broadphase for contact checking
 *
 * @method addBody
 * @param body {RigidBody} body to add to the broadphase contact checking
 */
Goblin.BasicPooledBroadphase.prototype.addBody = function( body ) {
    // call inherited logic
    Goblin.BasicBroadphase.prototype.addBody.call( this, body );
    
    // add the body to a proper pool
    this._getBodyPool( body ).push( body );

    // if the layer is set, add the body to a proper layer
    if ( body._layer !== null ) {
        this._layers[ body._layer ].push( body );
    }
};

/**
 * Checks if a ray segment intersects with objects in the world
 *
 * @method rayIntersect
 * @param start         {vec3}      Start point of the segment
 * @param end           {vec3}      End point of the segment
 * @param limit         {Number}    Limit the amount of intersections (i.e. 1)
 * @param layerMask     {Number}    The bitmask of layers to check
 * @return {Array<RayIntersection>} an unsorted array of intersections
 */
Goblin.BasicPooledBroadphase.prototype.rayIntersect = (function () {
    // FIXME EN-77 should eliminate the below
    var _start = new Goblin.Vector3();
    var _end = new Goblin.Vector3();

    return function( start, end, limit, layerMask ) {
        // copy vector values over to allow for duck typing
        _start.copy( start );
        _end.copy( end );

        var intersections = [];

        for ( var i = 0; i < this._layers.length; i++ ) {
            var objects = this._layers[ i ];

            if ( layerMask && ( layerMask & (1 << i) ) === 0 ) {
                continue;
            }

            for ( var j = 0; j < objects.length; j++ ) {
                var body = objects[ j ];

                // first test AABB intersection (~ broad phase)
                if ( body.aabb.testRayIntersect( _start, _end ) ) {
                    // if AABB intersects, as the body about inner intersections
                    body.rayIntersect( _start, _end, limit, intersections );
                }

                if ( limit && ( intersections.length >= limit ) ) {
                    return intersections.slice( 0, limit );
                }
            }
        }

        intersections.sort( function ( a, b ) {
            return a.t - b.t;
        } );

        return intersections;
    };
})();

/**
 * Returns an array of objects the given body may be colliding with
 *
 * @method intersectsWith
 * @param {Goblin.RigidBody}    object_a      The object to check hits with
 * @param {Number}              layer_mask    The layer mask to check the objects against, 0 for any.
 * @return Array<RigidBody>
 */
Goblin.BasicBroadphase.prototype.intersectsWith = function( object_a, layer_mask ) {
    var intersections = [];

    for ( var i = 0; i < this._layers.length; i++ ) {
        var objects = this._layers[ i ];

        if ( layer_mask && ( layer_mask & (1 << i) ) === 0 ) {
            continue;
        }

        for ( var j = 0; j < objects.length; j++ ) {
            var object_b = objects[ j ];

            if ( object_a === object_b ) {
                continue;
            }

            if ( object_a.aabb.intersects( object_b.aabb ) ) {
                intersections.push( object_b );
            }
        }
    }

    return intersections;
};

/**
 * Removes a body from the broadphase contact checking
 *
 * @method removeBody
 * @param body {RigidBody} body to remove from the broadphase contact checking
 */
Goblin.BasicPooledBroadphase.prototype.removeBody = function( body ) {
    // call inherited logic
    Goblin.BasicBroadphase.prototype.removeBody.call( this, body );
    // remove body from a speicifc pool
    this._removeBodyFrom( body, this._getBodyPool( body ) );
};

/**
 * Checks all collision objects to find any which are possibly in contact
 *  resulting contact pairs are held in the object's `collision_pairs` property
 *
 * @method update
 */
Goblin.BasicPooledBroadphase.prototype.update = function() {
    // local variables to make linter happy
    var i, j, object_a, object_b;

    // Clear any old contact pairs
    this.collision_pairs.length = 0;

    for ( i = 0; i < this.dynamic_bodies.length; i++ ) {
        object_a = this.dynamic_bodies[ i ];

        // check dynamic-dynamic collisions
        for ( j = i + 1; j < this.dynamic_bodies.length; j++ ) {
            object_b = this.dynamic_bodies[ j ];

            if ( Goblin.CollisionUtils.canBodiesCollide( object_a, object_b ) ) {
                if ( object_a.aabb.intersects( object_b.aabb ) ) {
                    this.collision_pairs.push( [ object_b, object_a ] );
                }
            }
        }

        // check collisions with static bodies
        // FIXME EN-84 to use BVH here
        for ( j = 0; j < this.static_bodies.length; j++ ) {
            object_b = this.static_bodies[ j ];

            if ( Goblin.CollisionUtils.canBodiesCollide( object_a, object_b ) ) {
                if ( object_a.aabb.intersects( object_b.aabb ) ) {
                    this.collision_pairs.push( [ object_b, object_a ] );
                }
            }
        }

        // check collisions with kinematic bodies
        // FIXME EN-84 to use BVH here
        for ( j = 0; j < this.kinematic_bodies.length; j++ ) {
            object_b = this.kinematic_bodies[ j ];

            if ( Goblin.CollisionUtils.canBodiesCollide( object_a, object_b ) ) {
                if ( object_a.aabb.intersects( object_b.aabb ) ) {
                    this.collision_pairs.push( [ object_b, object_a ] );
                }
            }
        }
    }
};

<<<<<<< HEAD
=======
(function(){
	/**
	 * @class SAPMarker
	 * @private
	 * @param {SAPMarker.TYPES} marker_type
	 * @param {RigidBody} body
	 * @param {Number} position
	 * @constructor
	 */
	var SAPMarker = function( marker_type, body, position ) {
		this.type = marker_type;
		this.body = body;
		this.position = position;
		
		this.prev = null;
		this.next = null;
	};

	SAPMarker.TYPES = {
		START: 0,
		END: 1
	};

	var LinkedList = function() {
		this.first = null;
		this.last = null;
	};

	/**
	 * Sweep and Prune broadphase
	 *
	 * @class SAPBroadphase
	 * @constructor
	 */
	Goblin.SAPBroadphase = function() {
		/**
		 * linked list of the start/end markers along the X axis
		 *
		 * @property bodies
		 * @type {SAPMarker<SAPMarker>}
		 */
		this.markers_x = new LinkedList();

		/**
		 * linked list of the start/end markers along the Y axis
		 *
		 * @property bodies
		 * @type {SAPMarker<SAPMarker>}
		 */
		this.markers_y = new LinkedList();

		/**
		 * linked list of the start/end markers along the Z axis
		 *
		 * @property bodies
		 * @type {SAPMarker<SAPMarker>}
		 */
		this.markers_z = new LinkedList();

		/**
		 * maintains count of axis over which two bodies overlap; if count is three, their AABBs touch/penetrate
		 *
		 * @type {Object}
		 */
		this.overlap_counter = {};

		/**
		 * array of all (current) collision pairs between the broadphases' bodies
		 *
		 * @property collision_pairs
		 * @type {Array}
		 */
		this.collision_pairs = [];

		/**
		 * array of bodies which have been added to the broadphase since the last update
		 *
		 * @type {Array<RigidBody>}
		 */
		this.pending_bodies = [];
	};

	Goblin.SAPBroadphase.prototype = {
		incrementOverlaps: function( body_a, body_b ) {
			if( !Goblin.CollisionUtils.canBodiesCollide( body_a, body_b ) ) {
				return;
			}

			var key = body_a.id < body_b.id ? body_a.id + '-' + body_b.id : body_b.id + '-' + body_a.id;

			if ( !this.overlap_counter.hasOwnProperty( key ) ) {
				this.overlap_counter[key] = 0;
			}

			this.overlap_counter[key]++;

			if ( this.overlap_counter[key] === 3 ) {
				// The AABBs are touching, add to potential contacts
				this.collision_pairs.push([ body_a.id < body_b.id ? body_a : body_b, body_a.id < body_b.id ? body_b : body_a ]);
			}
		},

		decrementOverlaps: function( body_a, body_b ) {
			var key = body_a.id < body_b.id ? body_a.id + '-' + body_b.id : body_b.id + '-' + body_a.id;

			if ( !this.overlap_counter.hasOwnProperty( key ) ) {
				this.overlap_counter[key] = 0;
			}

			this.overlap_counter[key]--;

			if ( this.overlap_counter[key] === 0 ) {
				delete this.overlap_counter[key];
			} else if ( this.overlap_counter[key] === 2 ) {
				// These are no longer touching, remove from potential contacts
				this.collision_pairs = this.collision_pairs.filter(function( pair ){
					if ( pair[0] === body_a && pair[1] === body_b ) {
						return false;
					}
					if ( pair[0] === body_b && pair[1] === body_a ) {
						return false;
					}
					return true;
				});
			}
		},

		updateObjectStaticFlag: function ( rigid_body, is_static ) {
		},

		updateObjectKinematicFlag: function ( rigid_body, is_static ) {
		},

		updateObjectLayer: function ( rigid_body, new_layer ) {
		},

		/**
		 * Adds a body to the broadphase for contact checking
		 *
		 * @method addBody
		 * @param body {RigidBody} body to add to the broadphase contact checking
		 */
		addBody: function( body ) {
			this.pending_bodies.push( body );
		},

		removeBody: function( body ) {
			// first, check if the body is pending
			var pending_index = this.pending_bodies.indexOf( body );
			if ( pending_index !== -1 ) {
				this.pending_bodies.splice( pending_index, 1 );
				return;
			}

			// body was already added, find & remove
			var next, prev;
			var marker = this.markers_x.first;
			while ( marker ) {
				if ( marker.body === body ) {
					next = marker.next;
					prev = marker.prev;
					if ( next != null ) {
						next.prev = prev;
						if ( prev != null ) {
							prev.next = next;
						}
					} else {
						this.markers_x.last = prev;
					}
					if ( prev != null ) {
						prev.next = next;
						if ( next != null ) {
							next.prev = prev;
						}
					} else {
						this.markers_x.first = next;
					}
				}
				marker = marker.next;
			}

			marker = this.markers_y.first;
			while ( marker ) {
				if ( marker.body === body ) {
					next = marker.next;
					prev = marker.prev;
					if ( next != null ) {
						next.prev = prev;
						if ( prev != null ) {
							prev.next = next;
						}
					} else {
						this.markers_y.last = prev;
					}
					if ( prev != null ) {
						prev.next = next;
						if ( next != null ) {
							next.prev = prev;
						}
					} else {
						this.markers_y.first = next;
					}
				}
				marker = marker.next;
			}

			marker = this.markers_z.first;
			while ( marker ) {
				if ( marker.body === body ) {
					next = marker.next;
					prev = marker.prev;
					if ( next != null ) {
						next.prev = prev;
						if ( prev != null ) {
							prev.next = next;
						}
					} else {
						this.markers_z.last = prev;
					}
					if ( prev != null ) {
						prev.next = next;
						if ( next != null ) {
							next.prev = prev;
						}
					} else {
						this.markers_z.first = next;
					}
				}
				marker = marker.next;
			}

			// remove any collisions
			this.collision_pairs = this.collision_pairs.filter(function( pair ){
				if ( pair[0] === body || pair[1] === body ) {
					return false;
				}
				return true;
			});
		},

		insertPending: function() {
			var body;
			while ( ( body = this.pending_bodies.pop() ) ) {
				body.updateDerived();
				var start_marker_x = new SAPMarker( SAPMarker.TYPES.START, body, body.aabb.min.x ),
					start_marker_y = new SAPMarker( SAPMarker.TYPES.START, body, body.aabb.min.y ),
					start_marker_z = new SAPMarker( SAPMarker.TYPES.START, body, body.aabb.min.z ),
					end_marker_x = new SAPMarker( SAPMarker.TYPES.END, body, body.aabb.max.x ),
					end_marker_y = new SAPMarker( SAPMarker.TYPES.END, body, body.aabb.max.y ),
					end_marker_z = new SAPMarker( SAPMarker.TYPES.END, body, body.aabb.max.z );

				// Insert these markers, incrementing overlap counter
				this.insert( this.markers_x, start_marker_x );
				this.insert( this.markers_x, end_marker_x );
				this.insert( this.markers_y, start_marker_y );
				this.insert( this.markers_y, end_marker_y );
				this.insert( this.markers_z, start_marker_z );
				this.insert( this.markers_z, end_marker_z );
			}
		},

		insert: function( list, marker ) {
			if ( list.first == null ) {
				list.first = list.last = marker;
			} else {
				// Insert at the end of the list & sort
				marker.prev = list.last;
				list.last.next = marker;
				list.last = marker;
				this.sort( list, marker );
			}
		},

		sort: function( list, marker ) {
			var prev;
			while (
				marker.prev != null &&
				(
					marker.position < marker.prev.position ||
					( marker.position === marker.prev.position && marker.type === SAPMarker.TYPES.START && marker.prev.type === SAPMarker.TYPES.END )
				)
			) {
				prev = marker.prev;

				// check if this swap changes overlap counters
				if ( marker.type !== prev.type ) {
					if ( marker.type === SAPMarker.TYPES.START ) {
						// marker is START, moving into an overlap
						this.incrementOverlaps( marker.body, prev.body );
					} else {
						// marker is END, leaving an overlap
						this.decrementOverlaps( marker.body, prev.body );
					}
				}

				marker.prev = prev.prev;
				prev.next = marker.next;

				marker.next = prev;
				prev.prev = marker;

				if ( marker.prev == null ) {
					list.first = marker;
				} else {
					marker.prev.next = marker;
				}
				if ( prev.next == null ) {
					list.last = prev;
				} else {
					prev.next.prev = prev;
				}
			}
		},

		/**
		 * Updates the broadphase's internal representation and current predicted contacts
		 *
		 * @method update
		 */
		update: function() {
			this.collision_pairs.length = 0;
			
			this.insertPending();

			var marker = this.markers_x.first;
			while ( marker ) {
				if ( marker.type === SAPMarker.TYPES.START ) {
					marker.position = marker.body.aabb.min.x;
				} else {
					marker.position = marker.body.aabb.max.x;
				}
				this.sort( this.markers_x, marker );
				marker = marker.next;
			}

			marker = this.markers_y.first;
			while ( marker ) {
				if ( marker.type === SAPMarker.TYPES.START ) {
					marker.position = marker.body.aabb.min.y;
				} else {
					marker.position = marker.body.aabb.max.y;
				}
				this.sort( this.markers_y, marker );
				marker = marker.next;
			}

			marker = this.markers_z.first;
			while ( marker ) {
				if ( marker.type === SAPMarker.TYPES.START ) {
					marker.position = marker.body.aabb.min.z;
				} else {
					marker.position = marker.body.aabb.max.z;
				}
				this.sort( this.markers_z, marker );
				marker = marker.next;
			}
		},

		/**
		 * Returns an array of objects the given body may be colliding with
		 *
		 * @method intersectsWith
		 * @param body {RigidBody}
		 * @return Array<RigidBody>
		 */
		intersectsWith: function( body ) {
			this.addBody( body );
			this.update();

			var possibilities = this.collision_pairs.filter(function( pair ){
				if ( pair[0] === body || pair[1] === body ) {
					return true;
				}
				return false;
			}).map(function( pair ){
				return pair[0] === body ? pair[1] : pair[0];
			});

			this.removeBody( body );
			return possibilities;
		},

		/**
		 * Checks if a ray segment intersects with objects in the world
		 *
		 * @method rayIntersect
		 * @property start {vec3} start point of the segment
		 * @property end {vec3{ end point of the segment
         * @return {Array<RayIntersection>} an unsorted array of intersections
		 */
		rayIntersect: function( start, end ) {
			// It's assumed that raytracing will be performed through a proxy like Goblin.World,
			// thus that the only time this broadphase cares about updating itself is if an object was added
			if ( this.pending_bodies.length > 0 ) {
				this.update();
			}

			// This implementation only scans the X axis because the overall process gets slower the more axes you add
			// thanks JavaScript

			var active_bodies = {},
				intersections = [],
				id_body_map = {},
				id_intersection_count = {},
				ordered_start, ordered_end,
				marker, has_encountered_start,
				i, body, key, keys;

			// X axis
			marker = this.markers_x.first;
			has_encountered_start = false;
			active_bodies = {};
			ordered_start = start.x < end.x ? start.x : end.x;
			ordered_end = start.x < end.x ? end.x : start.x;
			while ( marker ) {
				if ( marker.type === SAPMarker.TYPES.START ) {
					active_bodies[marker.body.id] = marker.body;
				}

				if ( marker.position >= ordered_start ) {
					if ( has_encountered_start === false ) {
						has_encountered_start = true;
						keys = Object.keys( active_bodies );
						for ( i = 0; i < keys.length; i++ ) {
							key = keys[i];
							body = active_bodies[key];
							if ( body == null ) { // needed because we don't delete but set to null, see below comment
								continue;
							}
							// The next two lines are piss-slow
							id_body_map[body.id] = body;
							id_intersection_count[body.id] = id_intersection_count[body.id] ? id_intersection_count[body.id] + 1 : 1;
						}
					} else if ( marker.type === SAPMarker.TYPES.START ) {
						// The next two lines are piss-slow
						id_body_map[marker.body.id] = marker.body;
						id_intersection_count[marker.body.id] = id_intersection_count[marker.body.id] ? id_intersection_count[marker.body.id] + 1 : 1;
					}
				}

				if ( marker.type === SAPMarker.TYPES.END ) {
					active_bodies[marker.body.id] = null; // this is massively faster than deleting the association
					//delete active_bodies[marker.body.id];
				}

				if ( marker.position > ordered_end ) {
					// no more intersections to find on this axis
					break;
				}

				marker = marker.next;
			}

			keys = Object.keys( id_intersection_count );
			for ( i = 0; i < keys.length; i++ ) {
				var body_id = keys[i];
				if ( id_intersection_count[body_id] === 1 ) {
					if ( id_body_map[body_id].aabb.testRayIntersect( start, end ) ) {
						id_body_map[body_id].rayIntersect( start, end, intersections );
					}
				}
			}

			return intersections;
		}
	};
})();
/**
* adds a drag force to associated objects
*
* @class DragForce
* @extends ForceGenerator
* @constructor
*/
Goblin.DragForce = function( drag_coefficient, squared_drag_coefficient ) {
	/**
	* drag coefficient
	*
	* @property drag_coefficient
	* @type {Number}
	* @default 0
	*/
	this.drag_coefficient = drag_coefficient || 0;

	/**
	* drag coefficient
	*
	* @property drag_coefficient
	* @type {Number}
	* @default 0
	*/
	this.squared_drag_coefficient = squared_drag_coefficient || 0;

	/**
	* whether or not the force generator is enabled
	*
	* @property enabled
	* @type {Boolean}
	* @default true
	*/
	this.enabled = true;

	/**
	* array of objects affected by the generator
	*
	* @property affected
	* @type {Array}
	* @default []
	* @private
	*/
	this.affected = [];
};
Goblin.DragForce.prototype.enable = Goblin.ForceGenerator.prototype.enable;
Goblin.DragForce.prototype.disable = Goblin.ForceGenerator.prototype.disable;
Goblin.DragForce.prototype.affect = Goblin.ForceGenerator.prototype.affect;
Goblin.DragForce.prototype.unaffect = Goblin.ForceGenerator.prototype.unaffect;
/**
* applies force to the associated objects
*
* @method applyForce
*/
Goblin.DragForce.prototype.applyForce = function() {
	if ( !this.enabled ) {
		return;
	}

	var i, affected_count, object, drag,
		force = _tmp_vec3_1;

	for ( i = 0, affected_count = this.affected.length; i < affected_count; i++ ) {
		object = this.affected[i];

		force.copy( object.linear_velocity );

		// Calculate the total drag coefficient.
		drag = force.length();
		drag = ( this.drag_coefficient * drag ) + ( this.squared_drag_coefficient * drag * drag );

		// Calculate the final force and apply it.
		force.normalize();
		force.scale( -drag );
		object.applyForce( force  );
	}
};
>>>>>>> 9d09e74d
Goblin.BoxSphere = function( object_a, object_b ) {
	var sphere = object_a.shape instanceof Goblin.SphereShape ? object_a : object_b,
		box = object_a.shape instanceof Goblin.SphereShape ? object_b : object_a,
		contact, distance;

	// Transform the center of the sphere into box coordinates
	box.transform_inverse.transformVector3Into( sphere.position, _tmp_vec3_1 );

	// Early out check to see if we can exclude the contact
	if ( Math.abs( _tmp_vec3_1.x ) - sphere.shape.radius > box.shape.half_width ||
		Math.abs( _tmp_vec3_1.y ) - sphere.shape.radius > box.shape.half_height ||
		Math.abs( _tmp_vec3_1.z ) - sphere.shape.radius > box.shape.half_depth )
	{
		return;
	}

	// `_tmp_vec3_1` is the center of the sphere in relation to the box
	// `_tmp_vec3_2` will hold the point on the box closest to the sphere
	_tmp_vec3_2.x = _tmp_vec3_2.y = _tmp_vec3_2.z = 0;

	// Clamp each coordinate to the box.
	distance = _tmp_vec3_1.x;
	if ( distance > box.shape.half_width ) {
		distance = box.shape.half_width;
	} else if (distance < -box.shape.half_width ) {
		distance = -box.shape.half_width;
	}
	_tmp_vec3_2.x = distance;

	distance = _tmp_vec3_1.y;
	if ( distance > box.shape.half_height ) {
		distance = box.shape.half_height;
	} else if (distance < -box.shape.half_height ) {
		distance = -box.shape.half_height;
	}
	_tmp_vec3_2.y = distance;

	distance = _tmp_vec3_1.z;
	if ( distance > box.shape.half_depth ) {
		distance = box.shape.half_depth;
	} else if (distance < -box.shape.half_depth ) {
		distance = -box.shape.half_depth;
	}
	_tmp_vec3_2.z = distance;

	// Check we're in contact
	_tmp_vec3_3.subtractVectors( _tmp_vec3_2, _tmp_vec3_1 );
	distance = _tmp_vec3_3.lengthSquared();
	if ( distance > sphere.shape.radius * sphere.shape.radius ) {
		return;
	}

	// Get a ContactDetails object populate it
	contact = Goblin.ObjectPool.getObject( 'ContactDetails' );
	contact.object_a = sphere;
	contact.object_b = box;

	if ( distance === 0 ) {

		// The center of the sphere is contained within the box
		Goblin.BoxSphere.spherePenetration( box.shape, _tmp_vec3_1, _tmp_vec3_2, contact );

	} else {

		// Center of the sphere is outside of the box

		// Find contact normal and penetration depth
		contact.contact_normal.subtractVectors( _tmp_vec3_2, _tmp_vec3_1 );
		contact.penetration_depth = -contact.contact_normal.length();
		contact.contact_normal.scale( -1 / contact.penetration_depth );

		// Set contact point of `object_b` (the box )
		contact.contact_point_in_b.copy( _tmp_vec3_2 );

	}

	// Update penetration depth to include sphere's radius
	contact.penetration_depth += sphere.shape.radius;

	// Convert contact normal to world coordinates
	box.transform.rotateVector3( contact.contact_normal );

	// Contact point in `object_a` (the sphere) is the normal * radius converted to the sphere's frame
	sphere.transform_inverse.rotateVector3Into( contact.contact_normal, contact.contact_point_in_a );
	contact.contact_point_in_a.scale( sphere.shape.radius );

	// Find contact position
	contact.contact_point.scaleVector( contact.contact_normal, sphere.shape.radius - contact.penetration_depth / 2 );
	contact.contact_point.add( sphere.position );

	return contact;
};

Goblin.BoxSphere.spherePenetration = function( box, sphere_center, box_point, contact ) {
	var min_distance, face_distance;

	if ( sphere_center.x < 0 ) {
		min_distance = box.half_width + sphere_center.x;
		box_point.x = -box.half_width;
		box_point.y = box_point.z = 0;
		contact.penetration_depth = min_distance;
	} else {
		min_distance = box.half_width - sphere_center.x;
		box_point.x = box.half_width;
		box_point.y = box_point.z = 0;
		contact.penetration_depth = min_distance;
	}

	if ( sphere_center.y < 0 ) {
		face_distance = box.half_height + sphere_center.y;
		if ( face_distance < min_distance ) {
			min_distance = face_distance;
			box_point.y = -box.half_height;
			box_point.x = box_point.z = 0;
			contact.penetration_depth = min_distance;
		}
	} else {
		face_distance = box.half_height - sphere_center.y;
		if ( face_distance < min_distance ) {
			min_distance = face_distance;
			box_point.y = box.half_height;
			box_point.x = box_point.z = 0;
			contact.penetration_depth = min_distance;
		}
	}

	if ( sphere_center.z < 0 ) {
		face_distance = box.half_depth + sphere_center.z;
		if ( face_distance < min_distance ) {
			box_point.z = -box.half_depth;
			box_point.x = box_point.y = 0;
			contact.penetration_depth = min_distance;
		}
	} else {
		face_distance = box.half_depth - sphere_center.z;
		if ( face_distance < min_distance ) {
			box_point.z = box.half_depth;
			box_point.x = box_point.y = 0;
			contact.penetration_depth = min_distance;
		}
	}

	// Set contact point of `object_b` (the box)
	contact.contact_point_in_b.copy( _tmp_vec3_2 );
	contact.contact_normal.scaleVector( contact.contact_point_in_b, -1 );
	contact.contact_normal.normalize();
};
/**
 * Provides the classes and algorithms for running GJK+EPA based collision detection
 *
 * @class GjkEpa
 * @static
 */
Goblin.GjkEpa = {
	margins: 0.01,
	result: null,

    max_iterations: 20,
    epa_condition: 0.001,

    /**
     * Holds a point on the edge of a Minkowski difference along with that point's witnesses and the direction used to find the point
     *
     * @class SupportPoint
     * @param witness_a {vec3} Point in first object used to find the supporting point
     * @param witness_b {vec3} Point in the second object ued to find th supporting point
     * @param point {vec3} The support point on the edge of the Minkowski difference
     * @constructor
     */
    SupportPoint: function( witness_a, witness_b, point ) {
        this.witness_a = witness_a;
        this.witness_b = witness_b;
        this.point = point;
    },

    /**
     * Finds the extant point on the edge of the Minkowski difference for `object_a` - `object_b` in `direction`
     *
     * @method findSupportPoint
     * @param object_a {Goblin.RigidBody} First object in the search
     * @param object_b {Goblin.RigidBody} Second object in the search
     * @param direction {vec3} Direction to find the extant point in
     * @param gjk_point {Goblin.GjkEpa.SupportPoint} `SupportPoint` class to store the resulting point & witnesses in
     */
    findSupportPoint: (function(){
        var temp = new Goblin.Vector3();
        return function( object_a, object_b, direction, support_point ) {
            // Find witnesses from the objects
            object_a.findSupportPoint( direction, support_point.witness_a );
            temp.scaleVector( direction, -1 );
            object_b.findSupportPoint( temp, support_point.witness_b );

            // Find the CSO support point
            support_point.point.subtractVectors( support_point.witness_a, support_point.witness_b );
        };
    })(),

	testCollision: function( object_a, object_b ) {
		var simplex = Goblin.GjkEpa.GJK( object_a, object_b );
		if ( Goblin.GjkEpa.result != null ) {
			return Goblin.GjkEpa.result;
		} else if ( simplex != null ) {
			return Goblin.GjkEpa.EPA( simplex );
		}
	},

    /**
     * Perform GJK algorithm against two objects. Returns a ContactDetails object if there is a collision, else null
     *
     * @method GJK
     * @param object_a {Goblin.RigidBody}
     * @param object_b {Goblin.RigidBody}
     * @return {Goblin.ContactDetails|Boolean} Returns `null` if no collision, else a `ContactDetails` object
     */
	GJK: (function(){
        return function( object_a, object_b ) {
            var simplex = new Goblin.GjkEpa.Simplex( object_a, object_b ),
                last_point;

			Goblin.GjkEpa.result = null;

            while ( ( last_point = simplex.addPoint() ) ){}

            // If last_point is false then there is no collision
            if ( last_point === false ) {
				Goblin.GjkEpa.freeSimplex( simplex );
                return null;
            }

            return simplex;
        };
    })(),

	freeSimplex: function( simplex ) {
		// Free the support points used by this simplex
		for ( var i = 0, points_length = simplex.points.length; i < points_length; i++ ) {
			Goblin.ObjectPool.freeObject( 'GJK2SupportPoint', simplex.points[i] );
		}
	},

	freePolyhedron: function( polyhedron ) {
		// Free the support points used by the polyhedron (includes the points from the simplex used to create the polyhedron
		var pool = Goblin.ObjectPool.pools['GJK2SupportPoint'];

		for ( var i = 0, faces_length = polyhedron.faces.length; i < faces_length; i++ ) {
			// The indexOf checking is required because vertices are shared between faces
			if ( pool.indexOf( polyhedron.faces[i].a ) === -1 ) {
				Goblin.ObjectPool.freeObject( 'GJK2SupportPoint', polyhedron.faces[i].a );
			}
			if ( pool.indexOf( polyhedron.faces[i].b ) === -1 ) {
				Goblin.ObjectPool.freeObject( 'GJK2SupportPoint', polyhedron.faces[i].b );
			}
			if ( pool.indexOf( polyhedron.faces[i].c ) === -1 ) {
				Goblin.ObjectPool.freeObject( 'GJK2SupportPoint', polyhedron.faces[i].c );
			}
		}
	},

    /**
     * Performs the Expanding Polytope Algorithm a GJK simplex
     *
     * @method EPA
     * @param simplex {Goblin.GjkEpa.Simplex} Simplex generated by the GJK algorithm
     * @return {Goblin.ContactDetails}
     */
    EPA: (function(){
		var barycentric = new Goblin.Vector3(),
			confirm = {
				a: new Goblin.Vector3(),
				b: new Goblin.Vector3(),
				c: new Goblin.Vector3()
			};
		return function( simplex ) {
            // Time to convert the simplex to real faces
            // @TODO this should be a priority queue where the position in the queue is ordered by distance from face to origin
			var polyhedron = new Goblin.GjkEpa.Polyhedron( simplex );

			var i = 0;

            // Expand the polyhedron until it doesn't expand any more
			while ( ++i ) {
				polyhedron.findFaceClosestToOrigin();

				// Find a new support point in the direction of the closest point
				if ( polyhedron.closest_face_distance < Goblin.EPSILON ) {
					_tmp_vec3_1.copy( polyhedron.faces[polyhedron.closest_face].normal );
				} else {
					_tmp_vec3_1.copy( polyhedron.closest_point );
				}

				var support_point = Goblin.ObjectPool.getObject( 'GJK2SupportPoint' );
				Goblin.GjkEpa.findSupportPoint( simplex.object_a, simplex.object_b, _tmp_vec3_1, support_point );

				// Check for terminating condition
                _tmp_vec3_1.subtractVectors( support_point.point, polyhedron.closest_point );
                var gap = _tmp_vec3_1.lengthSquared();

				if ( i === Goblin.GjkEpa.max_iterations || ( gap < Goblin.GjkEpa.epa_condition && polyhedron.closest_face_distance > Goblin.EPSILON ) ) {

					// Get a ContactDetails object and fill out its details
					var contact = Goblin.ObjectPool.getObject( 'ContactDetails' );
					contact.object_a = simplex.object_a;
					contact.object_b = simplex.object_b;

					contact.contact_normal.normalizeVector( polyhedron.closest_point );
					if ( contact.contact_normal.lengthSquared() === 0 ) {
						contact.contact_normal.subtractVectors( contact.object_b.position, contact.object_a.position );
					}
					contact.contact_normal.normalize();

					Goblin.GeometryMethods.findBarycentricCoordinates( polyhedron.closest_point, polyhedron.faces[polyhedron.closest_face].a.point, polyhedron.faces[polyhedron.closest_face].b.point, polyhedron.faces[polyhedron.closest_face].c.point, barycentric );

					if ( isNaN( barycentric.x ) ) {
                        // @TODO: Avoid this degenerate case
						//console.log( 'Point not in triangle' );
						//debugger;
						Goblin.GjkEpa.freePolyhedron( polyhedron );
						return null;
					}

					// Contact coordinates of object a
					confirm.a.scaleVector( polyhedron.faces[polyhedron.closest_face].a.witness_a, barycentric.x );
					confirm.b.scaleVector( polyhedron.faces[polyhedron.closest_face].b.witness_a, barycentric.y );
					confirm.c.scaleVector( polyhedron.faces[polyhedron.closest_face].c.witness_a, barycentric.z );
					contact.contact_point_in_a.addVectors( confirm.a, confirm.b );
					contact.contact_point_in_a.add( confirm.c );

					// Contact coordinates of object b
					confirm.a.scaleVector( polyhedron.faces[polyhedron.closest_face].a.witness_b, barycentric.x );
					confirm.b.scaleVector( polyhedron.faces[polyhedron.closest_face].b.witness_b, barycentric.y );
					confirm.c.scaleVector( polyhedron.faces[polyhedron.closest_face].c.witness_b, barycentric.z );
					contact.contact_point_in_b.addVectors( confirm.a, confirm.b );
					contact.contact_point_in_b.add( confirm.c );

					// Find actual contact point
					contact.contact_point.addVectors( contact.contact_point_in_a, contact.contact_point_in_b );
					contact.contact_point.scale( 0.5  );

					// Set objects' local points
					contact.object_a.transform_inverse.transformVector3( contact.contact_point_in_a );
					contact.object_b.transform_inverse.transformVector3( contact.contact_point_in_b );

					// Calculate penetration depth
					contact.penetration_depth = polyhedron.closest_point.length() + Goblin.GjkEpa.margins;

					Goblin.GjkEpa.freePolyhedron( polyhedron );

					return contact;
				}

                polyhedron.addVertex( support_point );
			}

			Goblin.GjkEpa.freePolyhedron( polyhedron );
            return null;
        };
    })(),

    Face: function( polyhedron, a, b, c ) {
		this.active = true;
		//this.polyhedron = polyhedron;
        this.a = a;
        this.b = b;
        this.c = c;
        this.normal = new Goblin.Vector3();
		this.neighbors = [];

        _tmp_vec3_1.subtractVectors( b.point, a.point );
        _tmp_vec3_2.subtractVectors( c.point, a.point );
        this.normal.crossVectors( _tmp_vec3_1, _tmp_vec3_2 );
        this.normal.normalize();
    }
};

Goblin.GjkEpa.Polyhedron = function( simplex ) {
	this.closest_face = null;
	this.closest_face_distance = null;
	this.closest_point = new Goblin.Vector3();

	this.faces = [
		//BCD, ACB, CAD, DAB
		new Goblin.GjkEpa.Face( this, simplex.points[2], simplex.points[1], simplex.points[0] ),
		new Goblin.GjkEpa.Face( this, simplex.points[3], simplex.points[1], simplex.points[2] ),
		new Goblin.GjkEpa.Face( this, simplex.points[1], simplex.points[3], simplex.points[0] ),
		new Goblin.GjkEpa.Face( this, simplex.points[0], simplex.points[3], simplex.points[2] )
	];

	this.faces[0].neighbors.push( this.faces[1], this.faces[2], this.faces[3] );
	this.faces[1].neighbors.push( this.faces[2], this.faces[0], this.faces[3] );
	this.faces[2].neighbors.push( this.faces[1], this.faces[3], this.faces[0] );
	this.faces[3].neighbors.push( this.faces[2], this.faces[1], this.faces[0] );
};
Goblin.GjkEpa.Polyhedron.prototype = {
    addVertex: function( vertex )
    {
        var edges = [], faces = [], i, j, a, b, last_b;
        var e0, e1, e2, e3, e4;
        this.faces[this.closest_face].silhouette( vertex, edges );

        // Re-order the edges if needed
        for ( i = 0; i < edges.length - 5; i += 5 ) {
            a = edges[i+3];
            b = edges[i+4];

            // Ensure this edge really should be the next one
            if ( i !== 0 && last_b !== a ) {
                // It shouldn't
                for ( j = i + 5; j < edges.length; j += 5 ) {
                    if ( edges[j+3] === last_b ) {
                        // Found it
                        //var tmp = edges.slice( i, i + 5 );

                        e0 = edges[ i + 0 ];
                        e1 = edges[ i + 1 ];
                        e2 = edges[ i + 2 ];
                        e3 = edges[ i + 3 ];
                        e4 = edges[ i + 4 ];

                        edges[i] = edges[j];
                        edges[i+1] = edges[ j + 1 ];
                        edges[i+2] = edges[ j + 2 ];
                        edges[i+3] = edges[ j + 3 ];
                        edges[i+4] = edges[ j + 4 ];
                        edges[j]   = e0;
                        edges[j+1] = e1;
                        edges[j+2] = e2;
                        edges[j+3] = e3;
                        edges[j+4] = e4;

                        a = edges[i+3];
                        b = edges[i+4];
                        break;
                    }
                }
            }
            last_b = b;
        }

        for ( i = 0; i < edges.length; i += 5 ) {
            var neighbor = edges[i];
            a = edges[i+3];
            b = edges[i+4];

            var face = new Goblin.GjkEpa.Face( this, b, vertex, a );
            face.neighbors[2] = edges[i];
            faces.push( face );

            neighbor.neighbors[neighbor.neighbors.indexOf( edges[i+2] )] = face;
        }

        for ( i = 0; i < faces.length; i++ ) {
            faces[i].neighbors[0] = faces[ i + 1 === faces.length ? 0 : i + 1 ];
            faces[i].neighbors[1] = faces[ i - 1 < 0 ? faces.length - 1 : i - 1 ];
        }

		Array.prototype.push.apply( this.faces, faces );

        return edges;
    },

	findFaceClosestToOrigin: (function(){
		var origin = new Goblin.Vector3(),
			point = new Goblin.Vector3();

		return function() {
			this.closest_face_distance = Infinity;

			var distance, i;

			for ( i = 0; i < this.faces.length; i++ ) {
				if ( this.faces[i].active === false ) {
					continue;
				}

				Goblin.GeometryMethods.findClosestPointInTriangle( origin, this.faces[i].a.point, this.faces[i].b.point, this.faces[i].c.point, point );
				distance = point.lengthSquared();
				if ( distance < this.closest_face_distance ) {
					this.closest_face_distance = distance;
					this.closest_face = i;
					this.closest_point.copy( point );
				}
			}
		};
	})()
};

Goblin.GjkEpa.Face.prototype = {
	/**
	 * Determines if a vertex is in front of or behind the face
	 *
	 * @method classifyVertex
	 * @param vertex {vec3} Vertex to classify
	 * @return {Number} If greater than 0 then `vertex' is in front of the face
	 */
	classifyVertex: function( vertex ) {
		var w = this.normal.dot( this.a.point );
		return this.normal.dot( vertex.point ) - w;
	},

	silhouette: function( point, edges, source ) {
        if ( this.active === false ) {
            return;
        }

        if ( this.classifyVertex( point ) > 0 ) {
			// This face is visible from `point`. Deactivate this face and alert the neighbors
			this.active = false;

			this.neighbors[0].silhouette( point, edges, this );
			this.neighbors[1].silhouette( point, edges, this );
            this.neighbors[2].silhouette( point, edges, this );
		} else if ( source ) {
			// This face is a neighbor to a now-silhouetted face, determine which neighbor and replace it
			var neighbor_idx = this.neighbors.indexOf( source ),
                a, b;
            if ( neighbor_idx === 0 ) {
                a = this.a;
                b = this.b;
            } else if ( neighbor_idx === 1 ) {
                a = this.b;
                b = this.c;
            } else {
                a = this.c;
                b = this.a;
            }
			edges.push( this, neighbor_idx, source, b, a );
		}
	}
};

(function(){
    var origin = new Goblin.Vector3(),
		ao = new Goblin.Vector3(),
        ab = new Goblin.Vector3(),
        ac = new Goblin.Vector3(),
        ad = new Goblin.Vector3();

	var barycentric = new Goblin.Vector3(),
		confirm = {
			a: new Goblin.Vector3(),
			b: new Goblin.Vector3(),
			c: new Goblin.Vector3()
		};

    Goblin.GjkEpa.Simplex = function( object_a, object_b ) {
        this.object_a = object_a;
        this.object_b = object_b;
        this.points = [];
        this.iterations = 0;
        this.next_direction = new Goblin.Vector3();
        this.updateDirection();
    };
    Goblin.GjkEpa.Simplex.prototype = {
        addPoint: function() {
            if ( ++this.iterations === Goblin.GjkEpa.max_iterations ) {
                return false;
            }

            var support_point = Goblin.ObjectPool.getObject( 'GJK2SupportPoint' );
            Goblin.GjkEpa.findSupportPoint( this.object_a, this.object_b, this.next_direction, support_point );
            this.points.push( support_point );

			if ( support_point.point.dot( this.next_direction ) < 0 && this.points.length > 1 ) {
				// Check the margins first
				// @TODO this can be expanded to support 1-simplex (2 points)
				if ( this.points.length >= 3 ) {
					Goblin.GeometryMethods.findClosestPointInTriangle(
						origin,
						this.points[0].point,
						this.points[1].point,
						this.points[2].point,
						_tmp_vec3_1
					);
					var distanceSquared = _tmp_vec3_1.lengthSquared();

					if ( distanceSquared <= Goblin.GjkEpa.margins * Goblin.GjkEpa.margins ) {
						// Get a ContactDetails object and fill out its details
						var contact = Goblin.ObjectPool.getObject( 'ContactDetails' );
						contact.object_a = this.object_a;
						contact.object_b = this.object_b;

						contact.contact_normal.normalizeVector( _tmp_vec3_1 );
						if ( contact.contact_normal.lengthSquared() === 0 ) {
							contact.contact_normal.subtractVectors( contact.object_b.position, contact.object_a.position );
						}
						contact.contact_normal.normalize();
						contact.contact_normal.scale( -1 );

						contact.penetration_depth = Goblin.GjkEpa.margins - Math.sqrt( distanceSquared );

						Goblin.GeometryMethods.findBarycentricCoordinates( _tmp_vec3_1, this.points[0].point, this.points[1].point, this.points[2].point, barycentric );

						if ( isNaN( barycentric.x ) ) {
							//debugger;
							return false;
						}

						// Contact coordinates of object a
						confirm.a.scaleVector( this.points[0].witness_a, barycentric.x );
						confirm.b.scaleVector( this.points[1].witness_a, barycentric.y );
						confirm.c.scaleVector( this.points[2].witness_a, barycentric.z );
						contact.contact_point_in_a.addVectors( confirm.a, confirm.b );
						contact.contact_point_in_a.add( confirm.c );

						// Contact coordinates of object b
						contact.contact_point_in_b.scaleVector( contact.contact_normal, -contact.penetration_depth );
						contact.contact_point_in_b.add( contact.contact_point_in_a );

						// Find actual contact point
						contact.contact_point.addVectors( contact.contact_point_in_a, contact.contact_point_in_b );
						contact.contact_point.scale( 0.5  );

						// Set objects' local points
						contact.object_a.transform_inverse.transformVector3( contact.contact_point_in_a );
						contact.object_b.transform_inverse.transformVector3( contact.contact_point_in_b );

						Goblin.GjkEpa.result = contact;
						return null;
					}
				}

				// if the last added point was not past the origin in the direction
				// then the Minkowski difference cannot contain the origin because
				// point added is past the edge of the Minkowski difference
				return false;
			}

            if ( this.updateDirection() === true ) {
                // Found a collision
                return null;
            }

            return support_point;
        },

        findDirectionFromLine: function() {
            ao.scaleVector( this.points[1].point, -1 );
            ab.subtractVectors( this.points[0].point, this.points[1].point );

            if ( ab.dot( ao ) < 0 ) {
                // Origin is on the opposite side of A from B
                this.next_direction.copy( ao );
				Goblin.ObjectPool.freeObject( 'GJK2SupportPoint', this.points[1] );
                this.points.length = 1; // Remove second point
			} else {
                // Origin lies between A and B, move on to a 2-simplex
                this.next_direction.crossVectors( ab, ao );
                this.next_direction.cross( ab );

                // In the case that `ab` and `ao` are parallel vectors, direction becomes a 0-vector
                if (
                    this.next_direction.x === 0 &&
                    this.next_direction.y === 0 &&
                    this.next_direction.z === 0
                ) {
                    ab.normalize();
                    this.next_direction.x = 1 - Math.abs( ab.x );
                    this.next_direction.y = 1 - Math.abs( ab.y );
                    this.next_direction.z = 1 - Math.abs( ab.z );
                }
            }
        },

        findDirectionFromTriangle: function() {
            // Triangle
            var a = this.points[2],
                b = this.points[1],
                c = this.points[0];

            ao.scaleVector( a.point, -1 ); // ao
            ab.subtractVectors( b.point, a.point ); // ab
            ac.subtractVectors( c.point, a.point ); // ac

            // Determine the triangle's normal
            _tmp_vec3_1.crossVectors( ab, ac );

            // Edge cross products
            _tmp_vec3_2.crossVectors( ab, _tmp_vec3_1 );
            _tmp_vec3_3.crossVectors( _tmp_vec3_1, ac );

            if ( _tmp_vec3_3.dot( ao ) >= 0 ) {
                // Origin lies on side of ac opposite the triangle
                if ( ac.dot( ao ) >= 0 ) {
                    // Origin outside of the ac line, so we form a new
                    // 1-simplex (line) with points A and C, leaving B behind
                    this.points.length = 0;
                    this.points.push( c, a );
					Goblin.ObjectPool.freeObject( 'GJK2SupportPoint', b );

                    // New search direction is from ac towards the origin
                    this.next_direction.crossVectors( ac, ao );
                    this.next_direction.cross( ac );
                } else {
                    // *
                    if ( ab.dot( ao ) >= 0 ) {
                        // Origin outside of the ab line, so we form a new
                        // 1-simplex (line) with points A and B, leaving C behind
                        this.points.length = 0;
                        this.points.push( b, a );
						Goblin.ObjectPool.freeObject( 'GJK2SupportPoint', c );

                        // New search direction is from ac towards the origin
                        this.next_direction.crossVectors( ab, ao );
                        this.next_direction.cross( ab );
                    } else {
                        // only A gives us a good reference point, start over with a 0-simplex
                        this.points.length = 0;
                        this.points.push( a );
						Goblin.ObjectPool.freeObject( 'GJK2SupportPoint', b );
						Goblin.ObjectPool.freeObject( 'GJK2SupportPoint', c );
                    }
                    // *
                }

            } else {

                // Origin lies on the triangle side of ac
                if ( _tmp_vec3_2.dot( ao ) >= 0 ) {
                    // Origin lies on side of ab opposite the triangle

                    // *
                    if ( ab.dot( ao ) >= 0 ) {
                        // Origin outside of the ab line, so we form a new
                        // 1-simplex (line) with points A and B, leaving C behind
                        this.points.length = 0;
                        this.points.push( b, a );
						Goblin.ObjectPool.freeObject( 'GJK2SupportPoint', c );

                        // New search direction is from ac towards the origin
                        this.next_direction.crossVectors( ab, ao );
                        this.next_direction.cross( ab );
                    } else {
                        // only A gives us a good reference point, start over with a 0-simplex
                        this.points.length = 0;
                        this.points.push( a );
						Goblin.ObjectPool.freeObject( 'GJK2SupportPoint', b );
						Goblin.ObjectPool.freeObject( 'GJK2SupportPoint', c );
                    }
                    // *

                } else {

                    // Origin lies somewhere in the triangle or above/below it
                    if ( _tmp_vec3_1.dot( ao ) >= 0 ) {
                        // Origin is on the front side of the triangle
                        this.next_direction.copy( _tmp_vec3_1 );
						this.points.length = 0;
						this.points.push( a, b, c );
                    } else {
                        // Origin is on the back side of the triangle
                        this.next_direction.copy( _tmp_vec3_1 );
                        this.next_direction.scale( -1 );
                    }

                }

            }
        },

        getFaceNormal: function( a, b, c, destination ) {
            ab.subtractVectors( b.point, a.point );
            ac.subtractVectors( c.point, a.point );
            destination.crossVectors( ab, ac );
            destination.normalize();
        },

        faceNormalDotOrigin: function( a, b, c ) {
            // Find face normal
            this.getFaceNormal( a, b, c, _tmp_vec3_1 );

            // Find direction of origin from center of face
            _tmp_vec3_2.addVectors( a.point, b.point );
            _tmp_vec3_2.add( c.point );
			_tmp_vec3_2.scale( -3 );
			_tmp_vec3_2.normalize();

            return _tmp_vec3_1.dot( _tmp_vec3_2 );
        },

        findDirectionFromTetrahedron: function() {
            var a = this.points[3],
                b = this.points[2],
                c = this.points[1],
                d = this.points[0];

			// Check each of the four sides to see which one is facing the origin.
			// Then keep the three points for that triangle and use its normal as the search direction
			// The four faces are BCD, ACB, CAD, DAB
			var closest_face = null,
				closest_dot = Goblin.EPSILON,
				face_dot;

			// @TODO we end up calculating the "winning" face normal twice, don't do that

			face_dot = this.faceNormalDotOrigin( b, c, d );
			if ( face_dot > closest_dot ) {
				closest_face = 1;
				closest_dot = face_dot;
			}

			face_dot = this.faceNormalDotOrigin( a, c, b );
			if ( face_dot > closest_dot ) {
				closest_face = 2;
				closest_dot = face_dot;
			}

			face_dot = this.faceNormalDotOrigin( c, a, d );
			if ( face_dot > closest_dot ) {
				closest_face = 3;
				closest_dot = face_dot;
			}

			face_dot = this.faceNormalDotOrigin( d, a, b );
			if ( face_dot > closest_dot ) {
				closest_face = 4;
				closest_dot = face_dot;
			}

			if ( closest_face === null ) {
				// We have a collision, ready for EPA
				return true;
			} else if ( closest_face === 1 ) {
				// BCD
				this.points.length = 0;
				this.points.push( b, c, d );
				this.getFaceNormal( b, c, d, _tmp_vec3_1 );
				this.next_direction.copy( _tmp_vec3_1 );
			} else if ( closest_face === 2 ) {
				// ACB
				this.points.length = 0;
				this.points.push( a, c, b );
				this.getFaceNormal( a, c, b, _tmp_vec3_1 );
				this.next_direction.copy( _tmp_vec3_1 );
			} else if ( closest_face === 3 ) {
				// CAD
				this.points.length = 0;
				this.points.push( c, a, d );
				this.getFaceNormal( c, a, d, _tmp_vec3_1 );
				this.next_direction.copy( _tmp_vec3_1 );
			} else if ( closest_face === 4 ) {
				// DAB
				this.points.length = 0;
				this.points.push( d, a, b );
				this.getFaceNormal( d, a, b, _tmp_vec3_1 );
				this.next_direction.copy( _tmp_vec3_1 );
			}
        },

        containsOrigin: function() {
			var a = this.points[3],
                b = this.points[2],
                c = this.points[1],
                d = this.points[0];

            // Check DCA
            ab.subtractVectors( d.point, a.point );
            ad.subtractVectors( c.point, a.point );
            _tmp_vec3_1.crossVectors( ab, ad );
            if ( _tmp_vec3_1.dot( a.point ) > 0 ) {
                return false;
            }

            // Check CBA
            ab.subtractVectors( c.point, a.point );
            ad.subtractVectors( b.point, a.point );
            _tmp_vec3_1.crossVectors( ab, ad );
            if ( _tmp_vec3_1.dot( a.point ) > 0 ) {
                return false;
            }

            // Check ADB
            ab.subtractVectors( b.point, a.point );
            ad.subtractVectors( d.point, a.point );
            _tmp_vec3_1.crossVectors( ab, ad );
            if ( _tmp_vec3_1.dot( a.point ) > 0 ) {
                return false;
            }

            // Check DCB
            ab.subtractVectors( d.point, c.point );
            ad.subtractVectors( b.point, c.point );
            _tmp_vec3_1.crossVectors( ab, ad );
            if ( _tmp_vec3_1.dot( d.point ) > 0 ) {
                return false;
            }

            return true;
        },

        updateDirection: function() {
            if ( this.points.length === 0 ) {

                this.next_direction.subtractVectors( this.object_b.position, this.object_a.position );

            } else if ( this.points.length === 1 ) {

                this.next_direction.scale( -1 );

            } else if ( this.points.length === 2 ) {

                this.findDirectionFromLine();

            } else if ( this.points.length === 3 ) {

                this.findDirectionFromTriangle();

            } else {

                return this.findDirectionFromTetrahedron();

            }
        }
    };
})();

Goblin.SphereSphere = function( object_a, object_b ) {
	// Cache positions of the spheres
	var position_a = object_a.position,
		position_b = object_b.position;

	// Get the vector between the two objects
	_tmp_vec3_1.subtractVectors( position_b, position_a );
	var distance = _tmp_vec3_1.length();

	// If the distance between the objects is greater than their combined radii
	// then they are not touching, continue processing the other possible contacts
	if ( distance > object_a.shape.radius + object_b.shape.radius ) {
		return;
	}

	// Get a ContactDetails object and fill out it's information
	var contact = Goblin.ObjectPool.getObject( 'ContactDetails' );
	contact.object_a = object_a;
	contact.object_b = object_b;

	// Because we already have the distance (vector magnitude), don't normalize
	// instead we will calculate this value manually
	contact.contact_normal.scaleVector( _tmp_vec3_1, 1 / distance );

	// Calculate contact position
	_tmp_vec3_1.scale( -0.5  );
	contact.contact_point.addVectors( _tmp_vec3_1, position_a );

	// Calculate penetration depth
	contact.penetration_depth = object_a.shape.radius + object_b.shape.radius - distance;

	// Contact points in both objects - in world coordinates at first
	contact.contact_point_in_a.scaleVector( contact.contact_normal, contact.object_a.shape.radius );
	contact.contact_point_in_a.add( contact.object_a.position );
	contact.contact_point_in_b.scaleVector( contact.contact_normal, -contact.object_b.shape.radius );
	contact.contact_point_in_b.add( contact.object_b.position );

	// Find actual contact point
	contact.contact_point.addVectors( contact.contact_point_in_a, contact.contact_point_in_b );
	contact.contact_point.scale( 0.5 );

	// Convert contact_point_in_a and contact_point_in_b to those objects' local frames
	contact.object_a.transform_inverse.transformVector3( contact.contact_point_in_a );
	contact.object_b.transform_inverse.transformVector3( contact.contact_point_in_b );

	return contact;
};
/**
 * Performs an intersection test between two triangles
 *
 * @method TriangleTriangle
 * @param tri_a {TriangleShape}
 * @param tri_b {TriangleShape}
 */
Goblin.TriangleTriangle = function( tri_a, tri_b ) {
	var dv1_0 = tri_b.classifyVertex( tri_a.a ),
		dv1_1 = tri_b.classifyVertex( tri_a.b ),
		dv1_2 = tri_b.classifyVertex( tri_a.c );

	if (
		(dv1_0 > 0 && dv1_1 > 0 && dv1_2 > 0 ) ||
		(dv1_0 < 0 && dv1_1 < 0 && dv1_2 < 0 )
	)
	{
		// All vertices of tri_a are on the same side of tri_b, no intersection possible
		return null;
	}

	var dv2_0 = tri_a.classifyVertex( tri_b.a ),
		dv2_1 = tri_a.classifyVertex( tri_b.b ),
		dv2_2 = tri_a.classifyVertex( tri_b.c );
	if (
		( dv2_0 > 0 && dv2_1 > 0 && dv2_2 > 0 ) ||
		( dv2_0 < 0 && dv2_1 < 0 && dv2_2 < 0 )
		)
	{
		// All vertices of tri_b are on the same side of tri_a, no intersection possible
		return null;
	}

	var d = new Goblin.Vector3();
	d.crossVectors( tri_a.normal, tri_b.normal );
	d.normalize();

	var pv1_0 = d.dot( tri_a.a ),
		pv1_1 = d.dot( tri_a.b ),
		pv1_2 = d.dot( tri_a.c ),
		pv2_0 = d.dot( tri_b.a ),
		pv2_1 = d.dot( tri_b.b ),
		pv2_2 = d.dot( tri_b.c );

	var aa = tri_a.a,
		ab = tri_a.b,
		ac = tri_a.c,
		ba = tri_b.a,
		bb = tri_b.b,
		bc = tri_b.c;

	var tmp;
	if ( Math.sign( dv1_0 ) === Math.sign( dv1_1 ) ) {
		tmp = dv1_0;
		dv1_0 = dv1_2;
		dv1_2 = tmp;

		tmp = pv1_0;
		pv1_0 = pv1_2;
		pv1_2 = tmp;

		tmp = aa;
		aa = ac;
		ac = tmp;
	} else if ( Math.sign( dv1_0 ) === Math.sign( dv1_2 ) ) {
		tmp = dv1_0;
		dv1_0 = dv1_1;
		dv1_1 = tmp;

		tmp = pv1_0;
		pv1_0 = pv1_1;
		pv1_1 = tmp;

		tmp = aa;
		aa = ab;
		ab = tmp;
	}

	if ( Math.sign( dv2_0 ) === Math.sign( dv2_1 ) ) {
		tmp = dv2_0;
		dv2_0 = dv2_2;
		dv2_2 = tmp;

		tmp = pv2_0;
		pv2_0 = pv2_2;
		pv2_2 = tmp;

		tmp = ba;
		ba = bc;
		bc = tmp;
	} else if ( Math.sign( dv2_0 ) === Math.sign( dv2_2 ) ) {
		tmp = dv2_0;
		dv2_0 = dv2_1;
		dv2_1 = tmp;

		tmp = pv2_0;
		pv2_0 = pv2_1;
		pv2_1 = tmp;

		tmp = ba;
		ba = bb;
		bb = tmp;
	}

	var a_t1 = pv1_0 + ( pv1_1 - pv1_0 ) * ( dv1_0 / ( dv1_0 - dv1_1 ) ),
		a_t2 = pv1_0 + ( pv1_2 - pv1_0 ) * ( dv1_0 / ( dv1_0 - dv1_2 ) ),
		b_t1 = pv2_0 + ( pv2_1 - pv2_0 ) * ( dv2_0 / ( dv2_0 - dv2_1 ) ),
		b_t2 = pv2_0 + ( pv2_2 - pv2_0 ) * ( dv2_0 / ( dv2_0 - dv2_2 ) );

	if ( a_t1 > a_t2 ) {
		tmp = a_t1;
		a_t1 = a_t2;
		a_t2 = tmp;

		tmp = pv1_1;
		pv1_1 = pv1_2;
		pv1_2 = tmp;

		tmp = ab;
		ab = ac;
		ac = tmp;
	}
	if ( b_t1 > b_t2 ) {
		tmp = b_t1;
		b_t1 = b_t2;
		b_t2 = tmp;

		tmp = pv2_1;
		pv2_1 = pv2_2;
		pv2_2 = tmp;

		tmp = bb;
		bb = bc;
		bc = tmp;
	}

	if (
		( a_t1 >= b_t1 && a_t1 <= b_t2 ) ||
		( a_t2 >= b_t1 && a_t2 <= b_t2 ) ||
		( b_t1 >= a_t1 && b_t1 <= a_t2 ) ||
		( b_t2 >= a_t1 && b_t2 <= a_t2 )
	) {
		//console.log( 'contact' );

		var contact = Goblin.ObjectPool.getObject( 'ContactDetails' );

		contact.object_a = tri_a;
		contact.object_b = tri_b;

        //debugger;

        var best_a_a = new Goblin.Vector3(),
            best_a_b = new Goblin.Vector3(),
            best_a_n = new Goblin.Vector3(),
            best_b_a = new Goblin.Vector3(),
            best_b_b = new Goblin.Vector3(),
            best_b_n = new Goblin.Vector3(),
            has_a = false,
            has_b = false;

        if ( tri_b.classifyVertex( aa ) <= 0 ) {
            // aa is penetrating tri_b
            has_a = true;
            Goblin.GeometryMethods.findClosestPointInTriangle( aa, ba, bb, bc, best_a_b );
            best_a_a.copy( aa );
            best_a_n.copy( tri_b.normal );
            best_a_n.scale( -1 );
        } else {
            if ( a_t1 >= b_t1 && a_t1 <= b_t2 ) {
                // ab is penetrating tri_b
                has_a = true;
                Goblin.GeometryMethods.findClosestPointInTriangle( ab, ba, bb, bc, best_a_b );
                best_a_a.copy( ab );
                best_a_n.copy( tri_b.normal );
                best_a_n.scale( -1 );
            } else if ( a_t2 >= b_t1 && a_t2 <= b_t2 ) {
                // ac is penetration tri_b
                has_a = true;
                Goblin.GeometryMethods.findClosestPointInTriangle( ac, ba, bb, bc, best_a_b );
                best_a_a.copy( ac );
                best_a_n.copy( tri_b.normal );
                best_a_n.scale( -1 );
            }
        }

        if ( tri_a.classifyVertex( ba ) <= 0 ) {
            // ba is penetrating tri_a
            has_b = true;
            Goblin.GeometryMethods.findClosestPointInTriangle( ba, aa, ab, ac, best_b_a );
            best_b_b.copy( ba );
            best_b_n.copy( tri_a.normal );
        } else {
            if ( b_t1 >= a_t1 && b_t1 <= a_t2 ) {
                // bb is penetrating tri_a
                has_b = true;
                Goblin.GeometryMethods.findClosestPointInTriangle( bb, aa, ab, ac, best_b_a );
                best_b_b.copy( bb );
                best_b_n.copy( tri_a.normal );
            } else if ( b_t2 >= a_t1 && b_t2 <= a_t2 ) {
                // bc is penetration tri_a
                has_b = true;
                Goblin.GeometryMethods.findClosestPointInTriangle( bc, aa, ab, ac, best_b_a );
                best_b_b.copy( bc );
                best_b_n.copy( tri_a.normal );
            }
        }

        _tmp_vec3_1.subtractVectors( best_a_a, best_a_b );
        _tmp_vec3_2.subtractVectors( best_b_a, best_b_b );
        if ( !has_b || ( has_a && _tmp_vec3_1.lengthSquared() < _tmp_vec3_2.lengthSquared() ) ) {
            contact.contact_point_in_a.copy( best_a_a );
            contact.contact_point_in_b.copy( best_a_b );
            contact.contact_normal.copy( best_a_n );
        } else {
            contact.contact_point_in_a.copy( best_b_a );
            contact.contact_point_in_b.copy( best_b_b );
            contact.contact_normal.copy( best_b_n );
        }
        _tmp_vec3_1.subtractVectors( contact.contact_point_in_a, contact.contact_point_in_b );
        contact.penetration_depth = _tmp_vec3_1.length();
        //console.log( 'depth', contact.penetration_depth );
        //console.log( contact.contact_normal );
		//if (contact.penetration_depth > 1) debugger;



		contact.contact_point.addVectors( contact.contact_point_in_a, contact.contact_point_in_b );
		contact.contact_point.scale( 0.5 );

		/*m = new THREE.Mesh( new THREE.SphereGeometry( 0.05 ), new THREE.MeshBasicMaterial({ color: 0xFF0000 }) );
		m.position.copy( contact.contact_point_in_a );
		exampleUtils.scene.add( m );

        m = new THREE.Mesh( new THREE.SphereGeometry( 0.05 ), new THREE.MeshBasicMaterial({ color: 0x0000FF }) );
        m.position.copy( contact.contact_point_in_b );
        exampleUtils.scene.add( m );

        m = new THREE.Mesh( new THREE.SphereGeometry( 0.05 ), new THREE.MeshBasicMaterial({ color: 0x00FF00 }) );
        m.position.copy( contact.contact_point );
        exampleUtils.scene.add( m );*/

		return contact;
	}

	/*var m;
	_tmp_vec3_1.scaleVector( d, a_t1 / d.length() );
	m = new THREE.Mesh( new THREE.SphereGeometry( 0.05 ), new THREE.MeshBasicMaterial({ color: 0xDDAAAA }) );
	m.position.copy( _tmp_vec3_1 );
	exampleUtils.scene.add( m );

	_tmp_vec3_1.scaleVector( d, a_t2 / d.length() );
	m = new THREE.Mesh( new THREE.SphereGeometry( 0.05 ), new THREE.MeshBasicMaterial({ color: 0xDDAAAA }) );
	m.position.copy( _tmp_vec3_1 );
	exampleUtils.scene.add( m );

	_tmp_vec3_1.scaleVector( d, b_t1 / d.length() );
	m = new THREE.Mesh( new THREE.SphereGeometry( 0.05 ), new THREE.MeshBasicMaterial({ color: 0xAAAADD }) );
	m.position.copy( _tmp_vec3_1 );
	exampleUtils.scene.add( m );

	_tmp_vec3_1.scaleVector( d, b_t2 / d.length() );
	m = new THREE.Mesh( new THREE.SphereGeometry( 0.05 ), new THREE.MeshBasicMaterial({ color: 0xAAAADD }) );
	m.position.copy( _tmp_vec3_1 );
	exampleUtils.scene.add( m );*/

	return null;
};

Goblin.Constraint = (function() {
	var constraint_count = 0;

	return function() {
		this.id = constraint_count++;

		this.active = true;

		this.object_a = null;

		this.object_b = null;

		this.limit = new Goblin.ConstraintLimit();

		this.motor = new Goblin.ConstraintMotor();

		this.rows = [];

		this.factor = 1;

		this.last_impulse = new Goblin.Vector3();

		this.breaking_threshold = 0;

		this.listeners = {};

		this.solver = null;
	};
})();
Goblin.EventEmitter.apply( Goblin.Constraint );

Goblin.Constraint.prototype.deactivate = function() {
	this.active = false;
};

Goblin.Constraint.prototype.update = function(){};

Goblin.Constraint.prototype.object_a_is_dynamic = function() {
	return this.object_a !== null && !this.object_a._is_kinematic && this.object_a._mass !== Infinity;
};

Goblin.Constraint.prototype.object_b_is_dynamic = function() {
	return this.object_b !== null && !this.object_b._is_kinematic && this.object_b._mass !== Infinity;
};
Goblin.ConstraintLimit = function( limit_lower, limit_upper ) {
	this.erp = 0.3;
	this.constraint_row = null;

	this.set( limit_lower, limit_upper );
};

Goblin.ConstraintLimit.prototype.set = function( limit_lower, limit_upper ) {
	this.limit_lower = limit_lower;
	this.limit_upper = limit_upper;

	this.enabled = this.limit_lower != null || this.limit_upper != null;
};

Goblin.ConstraintLimit.prototype.createConstraintRow = function() {
	this.constraint_row = Goblin.ConstraintRow.createConstraintRow();
};
Goblin.ConstraintMotor = function( torque, max_speed ) {
	this.constraint_row = null;
	this.set( torque, max_speed);
};

Goblin.ConstraintMotor.prototype.set = function( torque, max_speed ) {
	this.enabled = torque != null && max_speed != null;
	this.torque = torque;
	this.max_speed = max_speed;
};

Goblin.ConstraintMotor.prototype.createConstraintRow = function() {
	this.constraint_row = Goblin.ConstraintRow.createConstraintRow();
};
Goblin.ConstraintRow = function() {
	this.jacobian = new Float64Array( 12 );
	this.B = new Float64Array( 12 ); // `B` is the jacobian multiplied by the objects' inverted mass & inertia tensors
	this.D = 0; // Length of the jacobian

	this.lower_limit = -Infinity;
	this.upper_limit = Infinity;

	this.bias = 0;
	this.multiplier = 0;
	this.multiplier_cached = 0;
	this.cfm = 0;
	this.eta = 0;
	this.eta_row = new Float64Array( 12 );
};

Goblin.ConstraintRow.createConstraintRow = function() {
	var row =  Goblin.ObjectPool.getObject( 'ConstraintRow' );
	row.lower_limit = -Infinity;
	row.upper_limit = Infinity;
	row.bias = 0;

	row.jacobian[0] = row.jacobian[1] = row.jacobian[2] =
	row.jacobian[3] = row.jacobian[4] = row.jacobian[5] =
	row.jacobian[6] = row.jacobian[7] = row.jacobian[8] =
	row.jacobian[9] = row.jacobian[10] = row.jacobian[11] = 0;

	return row;
};

/**
 * Resets row's jacobian to 0 effectively disabling the constrain for corresponding
 * bodies.
 *
 * @param {boolean} nullify_a Whether to nullify first object's jacobian
 * @param {boolean} nullify_b Whether to nullify second object's jacobian
 */
Goblin.ConstraintRow.prototype.nullify = function( nullify_a, nullify_b ) {
	var i = 0;

	for ( i = 0; nullify_a && ( i < 6 ); i++ ) {
		this.jacobian[ i ] = 0;
	}

	for ( i = 6; nullify_b && ( i < 12 ); i++ ) {
		this.jacobian[ i ] = 0;
	}
};

/**
 * Resets row to "blank state" (zero jacobian, no limits and zero bias).
 */
Goblin.ConstraintRow.prototype.reset = function() {
	this.nullify( true, true );
	this.lower_limit = -Infinity;
	this.upper_limit = Infinity;
	this.bias = 0;
};


Goblin.ConstraintRow.prototype.computeB = function( constraint ) {
	var invmass;
	var jacobian = this.jacobian;
	var b = this.B;

	if ( constraint.object_a_is_dynamic() ) {
		invmass = constraint.object_a._mass_inverted;

		b[0] = invmass * jacobian[0];
		b[1] = invmass * jacobian[1];
		b[2] = invmass * jacobian[2];

		_tmp_vec3_1.x = jacobian[3];
		_tmp_vec3_1.y = jacobian[4];
		_tmp_vec3_1.z = jacobian[5];
		constraint.object_a.inverseInertiaTensorWorldFrame.transformVector3( _tmp_vec3_1 );
		b[3] = _tmp_vec3_1.x;
		b[4] = _tmp_vec3_1.y;
		b[5] = _tmp_vec3_1.z;
	} else {
		b[0] = b[1] = b[2] = 0;
		b[3] = b[4] = b[5] = 0;
	}

	if ( constraint.object_b_is_dynamic() ) {
		invmass = constraint.object_b._mass_inverted;
		b[6] = invmass * jacobian[6];
		b[7] = invmass * jacobian[7];
		b[8] = invmass * jacobian[8];

		_tmp_vec3_1.x = jacobian[9];
		_tmp_vec3_1.y = jacobian[10];
		_tmp_vec3_1.z = jacobian[11];
		constraint.object_b.inverseInertiaTensorWorldFrame.transformVector3( _tmp_vec3_1 );
		b[9] =  _tmp_vec3_1.x;
		b[10] = _tmp_vec3_1.y;
		b[11] = _tmp_vec3_1.z;
	} else {
		b[6] = b[7] =  b[8] = 0;
		b[9] = b[10] = b[11] = 0;
	}
};

Goblin.ConstraintRow.prototype.computeD = function() {
	var jacobian = this.jacobian;
	var b = this.B;

	this.D = (
		jacobian[0]  * b[0] +
		jacobian[1]  * b[1] +
		jacobian[2]  * b[2] +
		jacobian[3]  * b[3] +
		jacobian[4]  * b[4] +
		jacobian[5]  * b[5] +
		jacobian[6]  * b[6] +
		jacobian[7]  * b[7] +
		jacobian[8]  * b[8] +
		jacobian[9]  * b[9] +
		jacobian[10] * b[10] +
		jacobian[11] * b[11]
	);
};

Goblin.ConstraintRow.prototype.computeEta = function( constraint, time_delta ) {
	var invmass,
		inverse_time_delta = 1 / time_delta;

	var eta_row = this.eta_row;
	var jacobian = this.jacobian;
	var linear_factor, linear_velocity, angular_factor, angular_velocity, accumulated_force;

	if ( !constraint.object_a_is_dynamic() ) {
		eta_row[0] = eta_row[1] = eta_row[2] = eta_row[3] = eta_row[4] = eta_row[5] = 0;
	} else {
		invmass = constraint.object_a._mass_inverted;

		linear_factor = constraint.object_a.linear_factor;
		linear_velocity = constraint.object_a.linear_velocity;
		angular_factor = constraint.object_a.angular_factor;
		angular_velocity = constraint.object_a.angular_velocity;
		accumulated_force = constraint.object_a.accumulated_force;

		eta_row[0] = linear_factor.x * ( linear_velocity.x + ( invmass * accumulated_force.x ) ) * inverse_time_delta;
		eta_row[1] = linear_factor.y * ( linear_velocity.y + ( invmass * accumulated_force.y ) ) * inverse_time_delta;
		eta_row[2] = linear_factor.z * ( linear_velocity.z + ( invmass * accumulated_force.z ) ) * inverse_time_delta;

		_tmp_vec3_1.copy( constraint.object_a.accumulated_torque );
		constraint.object_a.inverseInertiaTensorWorldFrame.transformVector3( _tmp_vec3_1 );
		eta_row[3] = angular_factor.x * ( angular_velocity.x + _tmp_vec3_1.x ) * inverse_time_delta;
		eta_row[4] = angular_factor.y * ( angular_velocity.y + _tmp_vec3_1.y ) * inverse_time_delta;
		eta_row[5] = angular_factor.z * ( angular_velocity.z + _tmp_vec3_1.z ) * inverse_time_delta;
	}

	if ( !constraint.object_b_is_dynamic() ) {
		eta_row[6] = eta_row[7] = eta_row[8] = eta_row[9] = eta_row[10] = eta_row[11] = 0;
	} else {
		invmass = constraint.object_b._mass_inverted;

		linear_factor = constraint.object_b.linear_factor;
		linear_velocity = constraint.object_b.linear_velocity;
		angular_factor = constraint.object_b.angular_factor;
		angular_velocity = constraint.object_b.angular_velocity;
		accumulated_force = constraint.object_b.accumulated_force;

		eta_row[6] = linear_factor.x * ( linear_velocity.x + ( invmass * accumulated_force.x ) ) * inverse_time_delta;
		eta_row[7] = linear_factor.y * ( linear_velocity.y + ( invmass * accumulated_force.y ) ) * inverse_time_delta;
		eta_row[8] = linear_factor.z * ( linear_velocity.z + ( invmass * accumulated_force.z ) ) * inverse_time_delta;

		_tmp_vec3_1.copy( constraint.object_b.accumulated_torque );
		constraint.object_b.inverseInertiaTensorWorldFrame.transformVector3( _tmp_vec3_1 );
		eta_row[9] =  angular_factor.x * ( angular_velocity.x + _tmp_vec3_1.x ) * inverse_time_delta;
		eta_row[10] = angular_factor.y * ( angular_velocity.y + _tmp_vec3_1.y ) * inverse_time_delta;
		eta_row[11] = angular_factor.z * ( angular_velocity.z + _tmp_vec3_1.z ) * inverse_time_delta;
	}

	var jdotv = jacobian[0]  * eta_row[0] +
				jacobian[1]  * eta_row[1] +
				jacobian[2]  * eta_row[2] +
				jacobian[3]  * eta_row[3] +
				jacobian[4]  * eta_row[4] +
				jacobian[5]  * eta_row[5] +
				jacobian[6]  * eta_row[6] +
				jacobian[7]  * eta_row[7] +
				jacobian[8]  * eta_row[8] +
				jacobian[9]  * eta_row[9] +
				jacobian[10] * eta_row[10] +
				jacobian[11] * eta_row[11];

	this.eta = ( this.bias * inverse_time_delta ) - jdotv;

	var total_mass = ( constraint.object_a_is_dynamic() ? constraint.object_a._mass : 0 ) +
					 ( constraint.object_b_is_dynamic() ? constraint.object_b._mass : 0 );

	this.eta = this.eta / ( 1.0 + this.cfm * total_mass );
};
Goblin.ContactConstraint = function() {
	Goblin.Constraint.call( this );

	this.contact = null;
};
Goblin.ContactConstraint.prototype = Object.create( Goblin.Constraint.prototype );

Goblin.ContactConstraint.prototype.buildFromContact = function( contact ) {
	this.object_a = contact.object_a;
	this.object_b = contact.object_b;
	
	this.contact = contact;
	this.contact.contactConstraint = this;

	var row = this.rows[0] || Goblin.ObjectPool.getObject( 'ConstraintRow' );
	row.lower_limit = 0;
	row.upper_limit = Infinity;
	this.rows[0] = row;

	this.update();
};

Goblin.ContactConstraint.prototype.deactivate = function() {
	Goblin.Constraint.prototype.deactivate.call( this );

	if ( this.solver !== null ) {
		this.solver.onContactDeactivate( this );
	}
};

Goblin.ContactConstraint.prototype.update = function() {
	var row = this.rows[0];

	if ( !this.object_a_is_dynamic() ) {
		row.jacobian[0] = row.jacobian[1] = row.jacobian[2] = 0;
		row.jacobian[3] = row.jacobian[4] = row.jacobian[5] = 0;
	} else {
		row.jacobian[0] = -this.contact.contact_normal.x;
		row.jacobian[1] = -this.contact.contact_normal.y;
		row.jacobian[2] = -this.contact.contact_normal.z;

		_tmp_vec3_1.subtractVectors( this.contact.contact_point, this.contact.object_a.position );
		_tmp_vec3_1.cross( this.contact.contact_normal );
		row.jacobian[3] = -_tmp_vec3_1.x;
		row.jacobian[4] = -_tmp_vec3_1.y;
		row.jacobian[5] = -_tmp_vec3_1.z;
	}

	if ( !this.object_b_is_dynamic() ) {
		row.jacobian[6] = row.jacobian[7] = row.jacobian[8] = 0;
		row.jacobian[9] = row.jacobian[10] = row.jacobian[11] = 0;
	} else {
		row.jacobian[6] = this.contact.contact_normal.x;
		row.jacobian[7] = this.contact.contact_normal.y;
		row.jacobian[8] = this.contact.contact_normal.z;

		_tmp_vec3_1.subtractVectors( this.contact.contact_point, this.contact.object_b.position );
		_tmp_vec3_1.cross( this.contact.contact_normal );
		row.jacobian[9] = _tmp_vec3_1.x;
		row.jacobian[10] = _tmp_vec3_1.y;
		row.jacobian[11] = _tmp_vec3_1.z;
	}

	// Pre-calc error
	row.bias = 0;

	// Apply restitution
	var velocity_along_normal = 0;
	if ( this.object_a_is_dynamic() ) {
		this.object_a.getVelocityInLocalPoint( this.contact.contact_point_in_a, _tmp_vec3_1 );
		velocity_along_normal += _tmp_vec3_1.dot( this.contact.contact_normal );
	}
	if ( this.object_b_is_dynamic() ) {
		this.object_b.getVelocityInLocalPoint( this.contact.contact_point_in_b, _tmp_vec3_1 );
		velocity_along_normal -= _tmp_vec3_1.dot( this.contact.contact_normal );
	}

	// Add restitution to bias
	row.bias += velocity_along_normal * this.contact.restitution;
};
Goblin.FrictionConstraint = function() {
	Goblin.Constraint.call( this );

	this.contact = null;
};
Goblin.FrictionConstraint.prototype = Object.create( Goblin.Constraint.prototype );

Goblin.FrictionConstraint.prototype.buildFromContact = function( contact ) {
	this.rows[0] = this.rows[0] || Goblin.ObjectPool.getObject( 'ConstraintRow' );
	this.rows[1] = this.rows[1] || Goblin.ObjectPool.getObject( 'ConstraintRow' );

	this.object_a = contact.object_a;
	this.object_b = contact.object_b;
	
	this.contact = contact;
	this.contact.frictionConstraint = this;

	this.update();
};

Goblin.FrictionConstraint.prototype.deactivate = function() {
	Goblin.Constraint.prototype.deactivate.call( this );

	if ( this.solver !== null ) {
		this.solver.onFrictionDeactivate( this );
	}
};

Goblin.FrictionConstraint.prototype.update = (function(){
	var rel_a = new Goblin.Vector3(),
		rel_b = new Goblin.Vector3(),
		u1 = new Goblin.Vector3(),
		u2 = new Goblin.Vector3();

	return function updateFrictionConstraint() {
		var row_1 = this.rows[0],
			row_2 = this.rows[1];

		// Find the contact point relative to object_a and object_b
		rel_a.subtractVectors( this.contact.contact_point, this.object_a.position );
		rel_b.subtractVectors( this.contact.contact_point, this.object_b.position );

		this.contact.contact_normal.findOrthogonal( u1, u2 );

		if ( !this.object_a_is_dynamic() ) {
			row_1.jacobian[0] = row_1.jacobian[1] = row_1.jacobian[2] = 0;
			row_1.jacobian[3] = row_1.jacobian[4] = row_1.jacobian[5] = 0;
			row_2.jacobian[0] = row_2.jacobian[1] = row_2.jacobian[2] = 0;
			row_2.jacobian[3] = row_2.jacobian[4] = row_2.jacobian[5] = 0;
		} else {
			row_1.jacobian[0] = -u1.x;
			row_1.jacobian[1] = -u1.y;
			row_1.jacobian[2] = -u1.z;

			_tmp_vec3_1.crossVectors( rel_a, u1 );
			row_1.jacobian[3] = -_tmp_vec3_1.x;
			row_1.jacobian[4] = -_tmp_vec3_1.y;
			row_1.jacobian[5] = -_tmp_vec3_1.z;

			row_2.jacobian[0] = -u2.x;
			row_2.jacobian[1] = -u2.y;
			row_2.jacobian[2] = -u2.z;

			_tmp_vec3_1.crossVectors( rel_a, u2 );
			row_2.jacobian[3] = -_tmp_vec3_1.x;
			row_2.jacobian[4] = -_tmp_vec3_1.y;
			row_2.jacobian[5] = -_tmp_vec3_1.z;
		}

		if ( !this.object_b_is_dynamic() ) {
			row_1.jacobian[6] = row_1.jacobian[7] = row_1.jacobian[8] = 0;
			row_1.jacobian[9] = row_1.jacobian[10] = row_1.jacobian[11] = 0;
			row_2.jacobian[6] = row_2.jacobian[7] = row_2.jacobian[8] = 0;
			row_2.jacobian[9] = row_2.jacobian[10] = row_2.jacobian[11] = 0;
		} else {
			row_1.jacobian[6] = u1.x;
			row_1.jacobian[7] = u1.y;
			row_1.jacobian[8] = u1.z;

			_tmp_vec3_1.crossVectors( rel_b, u1 );
			row_1.jacobian[9] = _tmp_vec3_1.x;
			row_1.jacobian[10] = _tmp_vec3_1.y;
			row_1.jacobian[11] = _tmp_vec3_1.z;

			row_2.jacobian[6] = u2.x;
			row_2.jacobian[7] = u2.y;
			row_2.jacobian[8] = u2.z;

			_tmp_vec3_1.crossVectors( rel_b, u2 );
			row_2.jacobian[9] = _tmp_vec3_1.x;
			row_2.jacobian[10] = _tmp_vec3_1.y;
			row_2.jacobian[11] = _tmp_vec3_1.z;
		}

		var limit = this.contact.friction;
		if ( this.object_a_is_dynamic() ) {
			limit *= this.object_a._mass;
		}
		if ( this.object_b_is_dynamic() ) {
			limit *= this.object_b._mass;
		}
		if ( limit < 0 ) {
			limit = 0;
		}
		row_1.lower_limit = row_2.lower_limit = -limit;
		row_1.upper_limit = row_2.upper_limit = limit;

		row_1.bias = row_2.bias = 0;

		this.rows[0] = row_1;
		this.rows[1] = row_2;
	};
})();
/**
* adds a drag force to associated objects
*
* @class DragForce
* @extends ForceGenerator
* @constructor
*/
Goblin.DragForce = function( drag_coefficient, squared_drag_coefficient ) {
	/**
	* drag coefficient
	*
	* @property drag_coefficient
	* @type {Number}
	* @default 0
	*/
	this.drag_coefficient = drag_coefficient || 0;

	/**
	* drag coefficient
	*
	* @property drag_coefficient
	* @type {Number}
	* @default 0
	*/
	this.squared_drag_coefficient = squared_drag_coefficient || 0;

	/**
	* whether or not the force generator is enabled
	*
	* @property enabled
	* @type {Boolean}
	* @default true
	*/
	this.enabled = true;

	/**
	* array of objects affected by the generator
	*
	* @property affected
	* @type {Array}
	* @default []
	* @private
	*/
	this.affected = [];
};
Goblin.DragForce.prototype.enable = Goblin.ForceGenerator.prototype.enable;
Goblin.DragForce.prototype.disable = Goblin.ForceGenerator.prototype.disable;
Goblin.DragForce.prototype.affect = Goblin.ForceGenerator.prototype.affect;
Goblin.DragForce.prototype.unaffect = Goblin.ForceGenerator.prototype.unaffect;
/**
* applies force to the associated objects
*
* @method applyForce
*/
Goblin.DragForce.prototype.applyForce = function() {
	if ( !this.enabled ) {
		return;
	}

	var i, affected_count, object, drag,
		force = _tmp_vec3_1;

	for ( i = 0, affected_count = this.affected.length; i < affected_count; i++ ) {
		object = this.affected[i];

		force.copy( object.linear_velocity );

		// Calculate the total drag coefficient.
		drag = force.length();
		drag = ( this.drag_coefficient * drag ) + ( this.squared_drag_coefficient * drag * drag );

		// Calculate the final force and apply it.
		force.normalize();
		force.scale( -drag );
		object.applyForce( force  );
	}
};
Goblin.RayIntersection = function() {
	this.object = null;
    this.shape = null;
	this.point = new Goblin.Vector3();
	this.t = null;
    this.normal = new Goblin.Vector3();
};
/**
 * @class BoxShape
 * @param half_width {Number} half width of the cube ( X axis )
 * @param half_height {Number} half height of the cube ( Y axis )
 * @param half_depth {Number} half depth of the cube ( Z axis )
 * @constructor
 */
Goblin.BoxShape = function( half_width, half_height, half_depth, material ) {
	/**
	 * Half width of the cube ( X axis )
	 *
	 * @property half_width
	 * @type {Number}
	 */
	this.half_width = half_width;

	/**
	 * Half height of the cube ( Y axis )
	 *
	 * @property half_height
	 * @type {Number}
	 */
	this.half_height = half_height;

	/**
	 * Half width of the cube ( Z axis )
	 *
	 * @property half_height
	 * @type {Number}
	 */
	this.half_depth = half_depth;

    this.aabb = new Goblin.AABB();
    this.calculateLocalAABB( this.aabb );

	this.material = material || null;
};

/**
 * Calculates this shape's local AABB and stores it in the passed AABB object
 *
 * @method calculateLocalAABB
 * @param aabb {AABB}
 */
Goblin.BoxShape.prototype.calculateLocalAABB = function( aabb ) {
    aabb.min.x = -this.half_width;
    aabb.min.y = -this.half_height;
    aabb.min.z = -this.half_depth;

    aabb.max.x = this.half_width;
    aabb.max.y = this.half_height;
    aabb.max.z = this.half_depth;
};

Goblin.BoxShape.prototype.getInertiaTensor = function( mass ) {
	var height_squared = this.half_height * this.half_height * 4,
		width_squared = this.half_width * this.half_width * 4,
		depth_squared = this.half_depth * this.half_depth * 4,
		element = 0.0833 * mass;
	return new Goblin.Matrix3(
		element * ( height_squared + depth_squared ), 0, 0,
		0, element * ( width_squared + depth_squared ), 0,
		0, 0, element * ( height_squared + width_squared )
	);
};

/**
 * Given `direction`, find the point in this body which is the most extreme in that direction.
 * This support point is calculated in world coordinates and stored in the second parameter `support_point`
 *
 * @method findSupportPoint
 * @param direction {vec3} direction to use in finding the support point
 * @param support_point {vec3} vec3 variable which will contain the supporting point after calling this method
 */
Goblin.BoxShape.prototype.findSupportPoint = function( direction, support_point ) {
	/*
	support_point = [
		sign( direction.x ) * half_width,
		sign( direction.y ) * half_height,
		sign( direction.z ) * half_depth
	]
	*/

    support_point.x = Math.sign( direction.x ) * this.half_width;
    support_point.y = Math.sign( direction.y ) * this.half_height;
    support_point.z = Math.sign( direction.z ) * this.half_depth;
};

/**
 * Checks if a ray segment intersects with the shape
 *
 * @method rayIntersect
 * @property start {vec3} start point of the segment
 * @property end {vec3} end point of the segment
 * @return {RayIntersection|null} if the segment intersects, a RayIntersection is returned, else `null`
 */
Goblin.BoxShape.prototype.rayIntersect = (function(){
	var direction = new Goblin.Vector3(),
		tmin, tmax,
		axis, ood, t1, t2, extent;

	return function( start, end ) {
		tmin = 0;

		direction.subtractVectors( end, start );
		tmax = direction.length();
		direction.scale( 1 / tmax ); // normalize direction

		for ( var i = 0; i < 3; i++ ) {
			axis = i === 0 ? 'x' : ( i === 1 ? 'y' : 'z' );
			extent = ( i === 0 ? this.half_width : (  i === 1 ? this.half_height : this.half_depth ) );

			if ( Math.abs( direction[axis] ) < Goblin.EPSILON ) {
				// Ray is parallel to axis
				if ( start[axis] < -extent || start[axis] > extent ) {
					return null;
				}
			}

            ood = 1 / direction[axis];
            t1 = ( -extent - start[axis] ) * ood;
            t2 = ( extent - start[axis] ) * ood;
            if ( t1 > t2  ) {
                ood = t1; // ood is a convenient temp variable as it's not used again
                t1 = t2;
                t2 = ood;
            }

            // Find intersection intervals
            tmin = Math.max( tmin, t1 );
            tmax = Math.min( tmax, t2 );

            if ( tmin > tmax ) {
                return null;
            }
		}

		var intersection = Goblin.ObjectPool.getObject( 'RayIntersection' );
		intersection.object = this;
		intersection.t = tmin;
		intersection.point.scaleVector( direction, tmin );
		intersection.point.add( start );

		// Find face normal
        var max = Infinity;
		for ( i = 0; i < 3; i++ ) {
			axis = i === 0 ? 'x' : ( i === 1 ? 'y' : 'z' );
			extent = ( i === 0 ? this.half_width : (  i === 1 ? this.half_height : this.half_depth ) );
			if ( extent - Math.abs( intersection.point[axis] ) < max ) {
				intersection.normal.x = intersection.normal.y = intersection.normal.z = 0;
				intersection.normal[axis] = intersection.point[axis] < 0 ? -1 : 1;
				max = extent - Math.abs( intersection.point[axis] );
			}
		}

		return intersection;
	};
})();
/**
 * @class CapsuleShape
 * @param radius {Number} capsule radius
 * @param half_height {Number} half height of the capsule
 * @param material {pc.Material} physics material of the capsule
 * @constructor
 */
Goblin.CapsuleShape = function( radius, half_height, material ) {
	/**
	 * radius of the capsule
	 *
	 * @property radius
	 * @type {Number}
	 */
	this.radius = radius;

	/**
	 * half height of the capsule
	 *
	 * @property half_height
	 * @type {Number}
	 */
	this.half_height = Math.abs(half_height);

	this.aabb = new Goblin.AABB();
	this.calculateLocalAABB( this.aabb );

	this.material = material || null;
};

/**
 * Calculates this shape's local AABB and stores it in the passed AABB object
 *
 * @method calculateLocalAABB
 * @param aabb {AABB}
 */
Goblin.CapsuleShape.prototype.calculateLocalAABB = function( aabb ) {
	aabb.min.x = aabb.min.z = -this.radius;
	aabb.min.y = -this.half_height - this.radius;

	aabb.max.x = aabb.max.z = this.radius;
	aabb.max.y = this.half_height + this.radius;
};

Goblin.CapsuleShape.prototype.getInertiaTensor = function( mass ) {
	if ( -Goblin.EPSILON <= this.half_height && this.half_height <= Goblin.EPSILON ) {
		if ( -Goblin.EPSILON <= this.radius && this.radius <= Goblin.EPSILON ) {
			return new Goblin.Matrix3();
		}
		var element = 0.4 * mass * this.radius * this.radius;
		return new Goblin.Matrix3(
			element, 0, 0,
			0, element, 0,
			0, 0, element
		);
	}

	var k = 1.5 * this.half_height / this.radius;
	var ms = mass / ( 1 + k );
	var mc = mass / ( 1 + 1 / k );
	var r2 = this.radius * this.radius;
	var is = 0.4 * ms * r2;
	var ic = 0.0833 * mc * ( 3 * r2 + 4 * this.half_height * this.half_height );
	var i = is + ic + ms * ( 3 * this.radius + 4 * this.half_height ) * this.half_height / 4;

	return new Goblin.Matrix3(
		i, 0, 0,
		0, is + 0.5 * mc * r2, 0,
		0, 0, i
	);
};

/**
 * Given `direction`, find the point in this body which is the most extreme in that direction.
 * This support point is calculated in local coordinates and stored in the second parameter `support_point`
 *
 * @method findSupportPoint
 * @param direction {vec3} direction to use in finding the support point
 * @param support_point {vec3} vec3 variable which will contain the supporting point after calling this method
 */
Goblin.CapsuleShape.prototype.findSupportPoint = ( function(){
	var temp = new Goblin.Vector3();
	return function( direction, support_point ) {
		temp.normalizeVector( direction );
		support_point.scaleVector( temp, this.radius );
		support_point.y += Math.sign( direction.y ) * this.half_height;
	};
} )();

/**
 * Checks if a ray segment intersects with the shape
 *
 * @method rayIntersect
 * @property start {vec3} start point of the segment
 * @property end {vec3} end point of the segment
 * @return {RayIntersection|null} if the segment intersects, a RayIntersection is returned, else `null`
 */
Goblin.CapsuleShape.prototype.rayIntersect = ( function(){
	var direction = new Goblin.Vector3(),
		length,
		k, a, c,
		py,
		discr, discr_sqrt,
		y1, y2, y4,
		t1, t2, t3, t4,
		intersection;

	function getIntersectionFromPoint( x, y, z, scale ) {
		var intersection = Goblin.ObjectPool.getObject( 'RayIntersection' );
		intersection.point.set( x, y, z );
		intersection.t = scale;
		return intersection;
	}

	function getIntersectionFromDirection( start, scale ) {
		var intersection = Goblin.ObjectPool.getObject( 'RayIntersection' );
		intersection.point.scaleVector( direction, scale );
		intersection.point.add( start );
		intersection.t = scale;
		return intersection;
	}

	return function( start, end ) {

		direction.subtractVectors( end, start );
		length = direction.length();
		if ( length <= Goblin.EPSILON ) { // segment is a point, can't intersect
			return null;
		}
		direction.scale( 1.0 / length  ); // normalize direction

		a = direction.x * direction.x + direction.z * direction.z;
		c = start.x * start.x + start.z * start.z - this.radius * this.radius;

		if ( a <= Goblin.EPSILON ) { // segment runs parallel to capsule y axis
			if ( -Goblin.EPSILON <= c && c <= Goblin.EPSILON ) { // segment is on the side surface
				if ( start.y > this.half_height ) { // segment starts above top
					if ( end.y > this.half_height ) { // segment ends above top, it's fully outside
						return null;
					}
					intersection = getIntersectionFromPoint( start.x, this.half_height, start.z, start.y - this.half_height );
				} else if ( start.y < -this.half_height ) { // segment starts below bottom
					if ( end.y < -this.half_height ) { // segment ends below bottom, it's fully outside
						return null;
					}
					intersection = getIntersectionFromPoint( start.x, -this.half_height, start.z, -start.y - this.half_height );
				} else if ( end.y >= this.half_height ) { // segment starts between top and bottom and ends above top
					intersection = getIntersectionFromPoint( start.x, this.half_height, start.z, this.half_height - start.y );
				} else if ( end.y <= -this.half_height ) { // segment starts between top and bottom and ends below bottom
					intersection = getIntersectionFromPoint( start.x, -this.half_height, start.z, start.y + this.half_height );
				} else { // segment is fully included into capsule side surface
					return null; // segment is fully inside
				}
			} else if ( c > 0.0 ) { // segment runs parallel to the capsule and fully outside
				return null;
			} else {
				py = this.half_height + Math.sqrt( -c ); // intersection point y absolute value

				if ( start.y > py ) { // segment starts above top
					if ( end.y > py ) { // segment ends above top, it's fully outside
						return null;
					}
					intersection = getIntersectionFromPoint( start.x, py, start.z, start.y - py );
				} else if ( start.y < -py ) { // segment starts below bottom
					if ( end.y < -py ) { // segment ends below bottom, it's fully outside
						return null;
					}
					intersection = getIntersectionFromPoint( start.x, -py, start.z, -py - start.y );
				} else { // segment starts between top and bottom
					if ( end.y >= py ) { // segment ends above top
						intersection = getIntersectionFromPoint( start.x, py, start.z, py - start.y );
					} else if ( end.y <= -py ) { // segment ends below bottom
						intersection = getIntersectionFromPoint( start.x, -py, start.z, start.y + py );
					} else { // segment ends between top and bottom, it's fully inside
						return null;
					}
				}
			}
		} else { // segment is not parallel to capsule y axis
			k = start.x * direction.x + start.z * direction.z;
			discr = k * k - a * c;

			if ( -Goblin.EPSILON <= discr && discr <= Goblin.EPSILON ) { // there is only one line and cylinder intersection
				t1 = -k / a;
				if ( t1 < 0.0 || length < t1 ) { // intersection is outside of the segment
					return null;
				}
				y1 = start.y + t1 * direction.y;
				if ( -this.half_height <= y1 && y1 <= this.half_height ) { // segment intersects capsule in a single point
					intersection = getIntersectionFromDirection( start, t1 );
				} else { // no intersections with the capsule
					return null;
				}
			} else if ( discr < 0.0 ) { // no intersections with cylinder containing capsule
				return null;
			} else { // two line and cylinder intersection points
				discr_sqrt = Math.sqrt( discr );
				t2 = ( -k + discr_sqrt ) / a; // t2 is farther away in segment direction from start point than t1
				if ( t2 < 0.0 ) { // segment is pointing away from the capsule, no intersections
					return null;
				}
				t1 = ( -k - discr_sqrt ) / a;
				if ( t1 > length ) { // intersections are outside of the segment
					return null;
				}

				y1 = start.y + t1 * direction.y;
				if ( y1 > this.half_height ) { // line intersects cylinder above capsule top
					a += direction.y * direction.y;
					c += ( start.y - this.half_height ) * ( start.y - this.half_height );
					k += direction.y * ( start.y - this.half_height );
					discr = k * k - a * c;

					if ( -Goblin.EPSILON <= discr && discr <= Goblin.EPSILON ) { // only one line and top sphere intersection point
						t3 = -k / a;
						if ( 0.0 <= t3 && t3 <= length ) {
							intersection = getIntersectionFromDirection( start, t3 );
						} else { // intersection is outside of the segment
							return null;
						}
					} else if ( discr < 0.0 ) { // line doesn't intersect top sphere
						return null;
					} else { // two line and top sphere intersection points
						discr_sqrt = Math.sqrt( discr );
						t3 = ( -k - discr_sqrt ) / a; // line and top sphere intersection closest to start point

						if ( t3 >= 0.0 ) {
							if ( t3 <= length ) { // intersection is inside of the segment
								intersection = getIntersectionFromDirection( start, t3 );
							} else { // intersection is after segment ends
								return null;
							}
						} else { // segment is pointing away from the line and top sphere first intersection
							t4 = ( -k + discr_sqrt ) / a; // line and top sphere second intersection point
							y4 = start.y + t4 * direction.y;
							if ( y4 > this.half_height ) { // line and top sphere intersection happens on capsule surface
								if ( 0.0 <= t4 && t4 <= length ) { // intersection is inside of the segment
									intersection = getIntersectionFromDirection( start, t4 );
								} else { // intersection is outside of the segment
									return null;
								}
							} else { // line intersects bottom hemisphere of the top sphere
								y2 = start.y + t2 * direction.y; // line and cylinder second intersection point
								if ( y2 < -this.half_height ) { // line intersects cylinder below capsule bottom, i. e. intersects bottom sphere

									c += 4.0 * this.half_height * start.y;
									k += 2.0 * direction.y * this.half_height;
									discr = k * k - a * c;

									if ( discr <= 0.0 ) { // line doesn't intersect bottom sphere or has single intersection point, that should never happen
										return null;
									}

									discr_sqrt = Math.sqrt( discr );
									t4 = ( -k + discr_sqrt ) / a;

									if ( t4 < 0.0 ) { // segment is pointing away from bottom sphere, no intersections
										return null;
									}

									if ( t4 <= length ) { // intersection is inside of the segment
										intersection = getIntersectionFromDirection( start, t4 );
									} else { // intersection is outside of the segment
										return null;
									}
								} else { // line intersects cylinder inside of the capsule
									if ( t2 <= length ) { // intersection is inside of the segment
										intersection = getIntersectionFromDirection( start, t2 );
									} else { // intersection is after segment ends
										return null;
									}
								}
							}
						}
					}
				} else if ( y1 < -this.half_height ) { // line intersects cylinder below capsule bottom
					a += direction.y * direction.y;
					c += ( start.y + this.half_height ) * ( start.y + this.half_height );
					k += direction.y * ( start.y + this.half_height );
					discr = k * k - a * c;

					if ( -Goblin.EPSILON <= discr && discr <= Goblin.EPSILON ) { // only one line and bottom sphere intersection point
						t3 = -k / a;
						if ( 0.0 <= t3 && t3 <= length ) {
							intersection = getIntersectionFromDirection( start, t3 );
						} else { // intersection is outside of the segment
							return null;
						}
					} else if ( discr < 0.0 ) { // line doesn't intersect bottom sphere
						return null;
					} else { // two line and bottom sphere intersection points
						discr_sqrt = Math.sqrt( discr );
						t3 = ( -k - discr_sqrt ) / a; // line and bottom sphere intersection closest to start point

						if ( t3 >= 0.0 ) {
							if ( t3 <= length ) { // intersection is inside of the segment
								intersection = getIntersectionFromDirection( start, t3 );
							} else { // intersection is after segment ends
								return null;
							}
						} else { // segment is pointing away from the line and bottom sphere first intersection
							t4 = ( -k + discr_sqrt ) / a; // line and bottom sphere second intersection point
							y4 = start.y + t4 * direction.y;
							if ( y4 < -this.half_height ) { // line and bottom sphere intersection happens on capsule surface
								if ( 0.0 <= t4 && t4 <= length ) { // intersection is inside of the segment
									intersection = getIntersectionFromDirection( start, t4 );
								} else { // intersection is outside of the segment
									return null;
								}
							} else { // line intersects top hemisphere of the bottom sphere
								y2 = start.y + t2 * direction.y; // line and cylinder second intersection point
								if ( y2 > this.half_height ) { // line intersects cylinder above capsule top, i. e. intersects top sphere

									c -= 4.0 * this.half_height * start.y;
									k -= 2.0 * direction.y * this.half_height;
									discr = k * k - a * c;

									if ( discr <= 0.0 ) { // line doesn't intersect top sphere or has single intersection point, that should never happen
										return null;
									}

									discr_sqrt = Math.sqrt( discr );
									t4 = ( -k + discr_sqrt ) / a;

									if ( t4 < 0.0 ) { // segment is pointing away from top sphere, no intersections
										return null;
									}

									if ( t4 <= length ) { // intersection is inside of the segment
										intersection = getIntersectionFromDirection( start, t4 );
									} else { // intersection is outside of the segment
										return null;
									}
								} else { // line intersects cylinder inside of the capsule
									if ( t2 <= length ) { // intersection is inside of the segment
										intersection = getIntersectionFromDirection( start, t2 );
									} else { // intersection is after segment ends
										return null;
									}
								}
							}
						}
					}
				} else if ( t1 >= 0.0 ) { // line intersects capsule between top and bottom (first intersection point)
					if ( t1 <= length ) { // intersection is inside of the segment
						intersection = getIntersectionFromDirection( start, t1 );
					} else { // intersection is after segment ends
						return null;
					}
				} else { // segment is pointing away from line and capsule first intersection point
					y2 = start.y + t2 * direction.y; // line and cylinder second intersection point
					if ( y2 > this.half_height ) { // line intersects cylinder above capsule top

						a += direction.y * direction.y;
						c += ( start.y - this.half_height ) * ( start.y - this.half_height );
						k += direction.y * ( start.y - this.half_height );
						discr = k * k - a * c;

						if ( discr <= 0.0 ) { // line doesn't intersect top sphere or has single intersection point, that should never happen
							return null;
						}

						discr_sqrt = Math.sqrt( discr );
						t4 = ( -k + discr_sqrt ) / a; // line and top sphere intersection point, the most distant from the start point

						if ( t4 < 0.0 ) { // segment is pointing away from the top sphere
							return null;
						}

						if ( t4 <= length ) { // intersection is inside of the segment
							intersection = getIntersectionFromDirection( start, t4 );
						} else { // intersection is after segment ends
							return null;
						}
					} else if ( y2 < -this.half_height ) { // line intersects cylinder below capsule bottom

						a += direction.y * direction.y;
						c += ( start.y + this.half_height ) * ( start.y + this.half_height );
						k += direction.y * ( start.y + this.half_height );
						discr = k * k - a * c;

						if ( discr <= 0.0 ) { // line doesn't intersect bottom sphere or has single intersection point, that should never happen
							return null;
						}

						discr_sqrt = Math.sqrt( discr );
						t4 = ( -k + discr_sqrt ) / a; // line and bottom intersection point, the most distant from the start point

						if ( t4 < 0.0 ) { // segment is pointing away from the bottom sphere
							return null;
						}

						if ( t4 <= length ) { // intersection is inside of the segment
							intersection = getIntersectionFromDirection( start, t4 );
						} else { // intersection is after segment ends
							return null;
						}
					} else { // line intersects capsule side surface
						if ( t2 <= length ) { // intersection is inside of the segment
							intersection = getIntersectionFromDirection( start, t2 );
						} else { // intersection is after segment ends
							return null;
						}
					}
				}
			}
		}

		intersection.normal.x = intersection.point.x;
		intersection.normal.z = intersection.point.z;
		if ( intersection.point.y < -this.half_height ) {
			intersection.normal.y = intersection.point.y + this.half_height;
		} else if ( intersection.point.y > this.half_height ) {
			intersection.normal.y = intersection.point.y - this.half_height;
		} else {
			intersection.normal.y = 0.0;
		}
		intersection.normal.scale( 1.0 / this.radius );
		intersection.object = this;

		return intersection;
	};
} )();

/**
 * @class CompoundShape
 * @constructor
 */
Goblin.CompoundShape = function() {
	this.child_shapes = [];

	this.aabb = new Goblin.AABB();

	// holds shape's center
	this.center_of_mass = new Goblin.Vector3();
	this.center_of_mass_override = null;

	this.updateAABB();
};

/**
 * Adds the child shape at `position` and `rotation` relative to the compound shape
 *
 * @method addChildShape
 * @param shape
 * @param position
 * @param rotation
 */
Goblin.CompoundShape.prototype.addChildShape = function( shape, position, rotation ) {
	this.child_shapes.push( new Goblin.CompoundShapeChild( shape, position, rotation ) );
	this.updateCenterOfMass();
	this.updateAABB();
};

/**
 * Removes child shape from shapes collection and updates all values.
 *
 * @method removeChildShape
 * @param shape
 */
Goblin.CompoundShape.prototype.removeChildShape = function( shape ) {
	for ( var i = 0; i < this.child_shapes.length; i++ ) {
		if ( this.child_shapes[ i ].shape === shape ) {
			this.child_shapes[ i ] = this.child_shapes[ 0 ];
			this.child_shapes.shift();
			
			break;
		}
	}

	this.updateCenterOfMass();
	this.updateAABB();
};

/**
 * Updates shape's AABB to account for changes in nested shapes.
 *
 * @method updateAABB
 */
Goblin.CompoundShape.prototype.updateAABB = function() {
	this.calculateLocalAABB( this.aabb );
};

/**
 * Recomputes shape's center of mass.
 *
 * @method updateCenterOfMass
 */
Goblin.CompoundShape.prototype.updateCenterOfMass = function () {
	var i;

	if ( this.center_of_mass_override ) {
		this.center_of_mass.copy( this.center_of_mass_override );
	} else {
		this.center_of_mass.set( 0, 0, 0 );

		for( i = 0; i < this.child_shapes.length; i++ ) {
			this.center_of_mass.add( this.child_shapes[ i ].local_position );
		}

		// watch out for NaN because of 0/0
		if ( this.child_shapes.length > 0 ) {
			this.center_of_mass.scale( 1.0 / this.child_shapes.length );
		}
	}

	for( i = 0; i < this.child_shapes.length; i++ ) {
		this.child_shapes[ i ].center_of_mass.copy( this.center_of_mass );
		this.child_shapes[ i ].updateDerived();
	}
};

/**
 * Calculates this shape's local AABB and stores it in the passed AABB object
 *
 * @method calculateLocalAABB
 * @param aabb {AABB}
 */
Goblin.CompoundShape.prototype.calculateLocalAABB = function( aabb ) {
	aabb.min.x = aabb.min.y = aabb.min.z = Infinity;
	aabb.max.x = aabb.max.y = aabb.max.z = -Infinity;

	if ( this.child_shapes.length === 0 ) {
		return;
	}

	var i, shape;

	for ( i = 0; i < this.child_shapes.length; i++ ) {
		shape = this.child_shapes[i];

		aabb.min.x = Math.min( aabb.min.x, shape.aabb.min.x );
		aabb.min.y = Math.min( aabb.min.y, shape.aabb.min.y );
		aabb.min.z = Math.min( aabb.min.z, shape.aabb.min.z );

		aabb.max.x = Math.max( aabb.max.x, shape.aabb.max.x );
		aabb.max.y = Math.max( aabb.max.y, shape.aabb.max.y );
		aabb.max.z = Math.max( aabb.max.z, shape.aabb.max.z );
	}
};

Goblin.CompoundShape.prototype.computeSteiner = function ( vector, mass, tensor ) {
	tensor.e00 = mass * -( vector.y * vector.y + vector.z * vector.z );
	tensor.e10 = mass * vector.x * vector.y;
	tensor.e20 = mass * vector.x * vector.z;

	tensor.e01 = mass * vector.x * vector.y;
	tensor.e11 = mass * -( vector.x * vector.x + vector.z * vector.z );
	tensor.e21 = mass * vector.y * vector.z;

	tensor.e02 = mass * vector.x * vector.z;
	tensor.e12 = mass * vector.y * vector.z;
	tensor.e22 = mass * -( vector.x * vector.x + vector.y * vector.y );
};

Goblin.CompoundShape.prototype.getInertiaTensor = function( _mass ) {
	var tensor = new Goblin.Matrix3(),
		j = new Goblin.Matrix3(),
		i,
		child,
		child_tensor;

	if ( this.child_shapes.length === 0 || _mass === Infinity ) {
		// let's fall back to spherical shape in this case to avoid
		// nullifying inverse tensors
		tensor.e00 = tensor.e11 = tensor.e22 = _mass;
		return tensor;
	}

	var mass = _mass / this.child_shapes.length;

	// our origin is current center
	_tmp_vec3_1.copy( this.center_of_mass );

	for ( i = 0; i < this.child_shapes.length; i++ ) {
		child = this.child_shapes[i];

		_tmp_vec3_1.subtract( child.local_position );
		this.computeSteiner( _tmp_vec3_1, mass, j );

		_tmp_mat3_1.fromMatrix4( child.transform );
		child_tensor = child.shape.getInertiaTensor( mass );
		_tmp_mat3_1.transposeInto( _tmp_mat3_2 );
		_tmp_mat3_1.multiply( child_tensor );
		_tmp_mat3_1.multiply( _tmp_mat3_2 );

		tensor.e00 += _tmp_mat3_1.e00 - j.e00;
		tensor.e10 += _tmp_mat3_1.e10 - j.e10;
		tensor.e20 += _tmp_mat3_1.e20 - j.e20;
		tensor.e01 += _tmp_mat3_1.e01 - j.e01;
		tensor.e11 += _tmp_mat3_1.e11 - j.e11;
		tensor.e21 += _tmp_mat3_1.e21 - j.e21;
		tensor.e02 += _tmp_mat3_1.e02 - j.e02;
		tensor.e12 += _tmp_mat3_1.e12 - j.e12;
		tensor.e22 += _tmp_mat3_1.e22 - j.e22;

		_tmp_vec3_1.copy( child.local_position );
	}

	// move tensor "into" center of mass
	// because we don't "rotate" the shape around itself,
	// we only need to do a parallel transfer to get a proper inertia tensor
	// for the whole shape
	_tmp_vec3_1.subtract( this.center_of_mass );
	this.computeSteiner( _tmp_vec3_1, mass, j );

	tensor.e00 += -j.e00;
	tensor.e10 += -j.e10;
	tensor.e20 += -j.e20;
	tensor.e01 += -j.e01;
	tensor.e11 += -j.e11;
	tensor.e21 += -j.e21;
	tensor.e02 += -j.e02;
	tensor.e12 += -j.e12;
	tensor.e22 += -j.e22;

	return tensor;
};

/**
 * Checks if a ray segment intersects with the shape
 *
 * @method rayIntersect
 * @param 	ray_start 	{vec3} 		Start point of the segment
 * @param 	ray_end 	{vec3} 		End point of the segment
 * @param 	limit      	{Number}    Limit the amount of intersections (i.e. 1)
 * @return {RayIntersection|null} if the segment intersects, a RayIntersection is returned, else `null`
 */
Goblin.CompoundShape.prototype.rayIntersect = function( ray_start, ray_end, limit ) {
	var intersections = [],
		local_start = new Goblin.Vector3(),
		local_end = new Goblin.Vector3(),
		intersection,
		i, child;

	for ( i = 0; i < this.child_shapes.length; i++ ) {
		child = this.child_shapes[i];

		child.transform_inverse.transformVector3Into( ray_start, local_start );
		child.transform_inverse.transformVector3Into( ray_end, local_end );

		intersection = child.shape.rayIntersect( local_start, local_end );

		if ( intersection != null ) {
			intersection.shape = child.shape;

			child.transform.transformVector3( intersection.point );
			intersections.push( intersection );
		}

		if ( intersections.length >= limit ) {
			break;
		}
	}

	return intersections;
};
/**
 * @class CompoundShapeChild
 * @constructor
 */
Goblin.CompoundShapeChild = function( shape, local_position, rotation ) {
	this.shape = shape;

	this.local_position = new Goblin.Vector3( local_position.x, local_position.y, local_position.z );
    this.center_of_mass = new Goblin.Vector3();
    this.position = new Goblin.Vector3();
	this.rotation = new Goblin.Quaternion( rotation.x, rotation.y, rotation.z, rotation.w );

	this.transform = new Goblin.Matrix4();
	this.transform_inverse = new Goblin.Matrix4();
	
	this.aabb = new Goblin.AABB();

    this.updateDerived();
};

Goblin.CompoundShapeChild.prototype.updateDerived = function () {
    this.position.copy( this.local_position );
    this.position.subtract( this.center_of_mass );

    this.transform.makeTransform( this.rotation, this.position );
    this.transform.invertInto( this.transform_inverse );
    this.aabb.transform( this.shape.aabb, this.transform );
};
/**
 * @class ConvexShape
 * @param vertices {Array<vec3>} array of vertices composing the convex hull
 * @constructor
 */
Goblin.ConvexShape = function( vertices ) {
	/**
	 * vertices composing the convex hull
	 *
	 * @property vertices
	 * @type {Array<vec3>}
	 */
	this.vertices = [];

	/**
	 * faces composing the convex hull
	 * @type {Array}
	 */
	this.faces = [];

	/**
	 * the convex hull's volume
	 * @property volume
	 * @type {number}
	 */
	this.volume = 0;

	/**
	 * coordinates of the hull's COM
	 * @property center_of_mass
	 * @type {vec3}
	 */
	this.center_of_mass = new Goblin.Vector3();

	/**
	 * used in computing the convex hull's center of mass & volume
	 * @property _intergral
	 * @type {Float32Array}
	 * @private
	 */
	this._integral = new Float32Array( 10 );

	this.process( vertices );

	this.aabb = new Goblin.AABB();
	this.calculateLocalAABB( this.aabb );
};

Goblin.ConvexShape.prototype.process = function( vertices ) {
	// Find two points furthest apart on X axis
	var candidates = vertices.slice(),
		min_point = null,
		max_point = null;

	for ( var i = 0; i < candidates.length; i++ ) {
		var vertex = candidates[i];

		if ( min_point == null || min_point.x > vertex.x ) {
			min_point = vertex;
		}
		if ( max_point == null || max_point.x > vertex.x ) {
			max_point = vertex;
		}
	}
	if ( min_point === max_point ) {
		max_point = vertices[0] === min_point ? vertices[1] : vertices[0];
	}

	// Initial 1-simplex
	var point_a = min_point,
		point_b = max_point;
	candidates.splice( candidates.indexOf( point_a ), 1 );
	candidates.splice( candidates.indexOf( point_b ), 1 );

	// Find the point most distant from the line to construct the 2-simplex
	var distance = -Infinity,
		furthest_idx = null,
		candidate, candidate_distance;

	for ( i = 0; i < candidates.length; i++ ) {
		candidate = candidates[i];
		candidate_distance = Goblin.GeometryMethods.findSquaredDistanceFromSegment( candidate, point_a, point_b );
		if ( candidate_distance > distance ) {
			distance = candidate_distance;
			furthest_idx = i;
		}
	}
	var point_c = candidates[furthest_idx];
	candidates.splice( furthest_idx, 1 );

	// Fourth point of the 3-simplex is the one furthest away from the 2-simplex
	_tmp_vec3_1.subtractVectors( point_b, point_a );
	_tmp_vec3_2.subtractVectors( point_c, point_a );
	_tmp_vec3_1.cross( _tmp_vec3_2 ); // _tmp_vec3_1 is the normal of the 2-simplex

	distance = -Infinity;
	furthest_idx = null;

	for ( i = 0; i < candidates.length; i++ ) {
		candidate = candidates[i];
		candidate_distance = Math.abs( _tmp_vec3_1.dot( candidate ) );
		if ( candidate_distance > distance ) {
			distance = candidate_distance;
			furthest_idx = i;
		}
	}
	var point_d = candidates[furthest_idx];
	candidates.splice( furthest_idx, 1 );

	// If `point_d` is on the front side of `abc` then flip to `cba`
	if ( _tmp_vec3_1.dot( point_d ) > 0 ) {
		var tmp_point = point_a;
		point_a = point_c;
		point_c = tmp_point;
	}

	// We have our starting tetrahedron, rejoice
	// Now turn that into a polyhedron
	var polyhedron = new Goblin.GjkEpa.Polyhedron({ points:[
		{ point: point_c }, { point: point_b }, { point: point_a }, { point: point_d }
	]});

	// Add the rest of the points
	for ( i = 0; i < candidates.length; i++ ) {
		// We are going to lie and tell the polyhedron that its closest face is any of the faces which can see the candidate
		polyhedron.closest_face = null;
		for ( var j = 0; j < polyhedron.faces.length; j++ ) {
			if ( polyhedron.faces[j].active === true && polyhedron.faces[j].classifyVertex( { point: candidates[i] } ) > 0 ) {
				polyhedron.closest_face = j;
				break;
			}
		}
		if ( polyhedron.closest_face == null ) {
			// This vertex is already contained by the existing hull, ignore
			continue;
		}
		polyhedron.addVertex( { point: candidates[i] } );
	}

	this.faces = polyhedron.faces.filter(function( face ){
		return face.active;
	});

	// find all the vertices & edges which make up the convex hull
	var convexshape = this;
	
	this.faces.forEach(function( face ){
		// If we haven't already seen these vertices then include them
		var a = face.a.point,
			b = face.b.point,
			c = face.c.point,
			ai = convexshape.vertices.indexOf( a ),
			bi = convexshape.vertices.indexOf( b ),
			ci = convexshape.vertices.indexOf( c );

		// Include vertices if they are new
		if ( ai === -1 ) {
			convexshape.vertices.push( a );
		}
		if ( bi === -1 ) {
			convexshape.vertices.push( b );
		}
		if ( ci === -1 ) {
			convexshape.vertices.push( c );
		}
	});

	this.computeVolume( this.faces );
};

/**
 * Calculates this shape's local AABB and stores it in the passed AABB object
 *
 * @method calculateLocalAABB
 * @param aabb {AABB}
 */
Goblin.ConvexShape.prototype.calculateLocalAABB = function( aabb ) {
	aabb.min.x = aabb.min.y = aabb.min.z = 0;
	aabb.max.x = aabb.max.y = aabb.max.z = 0;

	for ( var i = 0; i < this.vertices.length; i++ ) {
		aabb.min.x = Math.min( aabb.min.x, this.vertices[i].x );
		aabb.min.y = Math.min( aabb.min.y, this.vertices[i].y );
		aabb.min.z = Math.min( aabb.min.z, this.vertices[i].z );

		aabb.max.x = Math.max( aabb.max.x, this.vertices[i].x );
		aabb.max.y = Math.max( aabb.max.y, this.vertices[i].y );
		aabb.max.z = Math.max( aabb.max.z, this.vertices[i].z );
	}
};

Goblin.ConvexShape.prototype.computeVolume = (function(){
	var origin = { point: new Goblin.Vector3() },
		output = new Float32Array( 6 ),
		macro = function( a, b, c ) {
			var temp0 = a + b,
				temp1 = a * a,
				temp2 = temp1 + b * temp0;

			output[0] = temp0 + c;
			output[1] = temp2 + c * output[0];
			output[2] = a * temp1 + b * temp2 + c * output[1];
			output[3] = output[1] + a * ( output[0] + a );
			output[4] = output[1] + b * ( output[0] + b );
			output[5] = output[1] + c * ( output[0] + c );
		};

	return function( faces ) {
		for ( var i = 0; i < faces.length; i++ ) {
			var face = faces[i],
				v0 = face.a.point,
				v1 = face.b.point,
				v2 = face.c.point;

			var a1 = v1.x - v0.x,
				b1 = v1.y - v0.y,
				c1 = v1.z - v0.z,
				a2 = v2.x - v0.x,
				b2 = v2.y - v0.y,
				c2 = v2.z - v0.z,
				d0 = b1 * c2 - b2 * c1,
				d1 = a2 * c1 - a1 * c2,
				d2 = a1 * b2 - a2 * b1;

			macro( v0.x, v1.x, v2.x );
			var f1x = output[0],
				f2x = output[1],
				f3x = output[2],
				g0x = output[3],
				g1x = output[4],
				g2x = output[5];

			macro( v0.y, v1.y, v2.y );
			var f1y = output[0],
				f2y = output[1],
				f3y = output[2],
				g0y = output[3],
				g1y = output[4],
				g2y = output[5];

			macro( v0.z, v1.z, v2.z );
			var f1z = output[0],
				f2z = output[1],
				f3z = output[2],
				g0z = output[3],
				g1z = output[4],
				g2z = output[5];

			var contributor = face.classifyVertex( origin ) > 0 ? -1 : 1;

			this._integral[0] += contributor * d0 * f1x;
			this._integral[1] += contributor * d0 * f2x;
			this._integral[2] += contributor * d1 * f2y;
			this._integral[3] += contributor * d2 * f2z;
			this._integral[4] += contributor * d0 * f3x;
			this._integral[5] += contributor * d1 * f3y;
			this._integral[6] += contributor * d2 * f3z;
			this._integral[7] += contributor * d0 * ( v0.y * g0x + v1.y * g1x + v2.y * g2x );
			this._integral[8] += contributor * d1 * ( v0.z * g0y + v1.z * g1y + v2.z * g2y );
			this._integral[9] += contributor * d2 * ( v0.x * g0z + v1.x * g1z + v2.x * g2z );
		}

		this._integral[0] *= 1 / 6;
		this._integral[1] *= 1 / 24;
		this._integral[2] *= 1 / 24;
		this._integral[3] *= 1 / 24;
		this._integral[4] *= 1 / 60;
		this._integral[5] *= 1 / 60;
		this._integral[6] *= 1 / 60;
		this._integral[7] *= 1 / 120;
		this._integral[8] *= 1 / 120;
		this._integral[9] *= 1 / 120;

		this.volume = this._integral[0];

		this.center_of_mass.x = this._integral[1] / this.volume;
		this.center_of_mass.y = this._integral[2] / this.volume;
		this.center_of_mass.z = this._integral[3] / this.volume;
	};
})();

Goblin.ConvexShape.prototype.getInertiaTensor = (function(){
	return function( mass ) {
		var	inertia_tensor = new Goblin.Matrix3();
		mass /= this.volume;

		inertia_tensor.e00 = ( this._integral[5] + this._integral[6] ) * mass;
		inertia_tensor.e11 = ( this._integral[4] + this._integral[6] ) * mass;
		inertia_tensor.e22 = ( this._integral[4] + this._integral[5] ) * mass;
		inertia_tensor.e10 = inertia_tensor.e01 = -this._integral[7] * mass; //xy
		inertia_tensor.e21 = inertia_tensor.e12 = -this._integral[8] * mass; //yz
		inertia_tensor.e20 = inertia_tensor.e02 = -this._integral[9] * mass; //xz

		inertia_tensor.e00 -= mass * ( this.center_of_mass.y * this.center_of_mass.y + this.center_of_mass.z * this.center_of_mass.z );
		inertia_tensor.e11 -= mass * ( this.center_of_mass.x * this.center_of_mass.x + this.center_of_mass.z * this.center_of_mass.z );
		inertia_tensor.e22 -= mass * ( this.center_of_mass.x * this.center_of_mass.x + this.center_of_mass.y * this.center_of_mass.y );

		inertia_tensor.e10 += mass * this.center_of_mass.x * this.center_of_mass.y;
		inertia_tensor.e01 += mass * this.center_of_mass.x * this.center_of_mass.y;

		inertia_tensor.e21 += mass * this.center_of_mass.y * this.center_of_mass.z;
		inertia_tensor.e12 += mass * this.center_of_mass.y * this.center_of_mass.z;

		inertia_tensor.e20 += mass * this.center_of_mass.x * this.center_of_mass.z;
		inertia_tensor.e02 += mass * this.center_of_mass.x * this.center_of_mass.z;

		return inertia_tensor;
	};
})();

/**
 * Given `direction`, find the point in this body which is the most extreme in that direction.
 * This support point is calculated in world coordinates and stored in the second parameter `support_point`
 *
 * @method findSupportPoint
 * @param direction {vec3} direction to use in finding the support point
 * @param support_point {vec3} vec3 variable which will contain the supporting point after calling this method
 */
Goblin.ConvexShape.prototype.findSupportPoint = function( direction, support_point ) {
	var best,
		best_dot = -Infinity,
		dot;

	for ( var i = 0; i < this.vertices.length; i++ ) {
		dot = this.vertices[i].dot( direction );
		if ( dot > best_dot ) {
			best_dot = dot;
			best = i;
		}
	}

	support_point.copy( this.vertices[best] );
};

/**
 * Checks if a ray segment intersects with the shape
 *
 * @method rayIntersect
 * @property start {vec3} start point of the segment
 * @property end {vec3{ end point of the segment
 * @return {RayIntersection|null} if the segment intersects, a RayIntersection is returned, else `null`
 */
Goblin.ConvexShape.prototype.rayIntersect = (function(){
	var direction = new Goblin.Vector3(),
		ab = new Goblin.Vector3(),
		ac = new Goblin.Vector3(),
		q = new Goblin.Vector3(),
		s = new Goblin.Vector3(),
		r = new Goblin.Vector3(),
		b = new Goblin.Vector3(),
		u = new Goblin.Vector3(),
		tmin, tmax;

	return function( start, end ) {
		tmin = 0;

		direction.subtractVectors( end, start );
		tmax = direction.length();
		direction.scale( 1 / tmax ); // normalize direction

		for ( var i = 0; i < this.faces.length; i++  ) {
			var face = this.faces[i];

			ab.subtractVectors( face.b.point, face.a.point );
			ac.subtractVectors( face.c.point, face.a.point );
			q.crossVectors( direction, ac );
			var a = ab.dot( q );

			if ( a < Goblin.EPSILON ) {
				// Ray does not point at face
				continue;
			}

			var f = 1 / a;
			s.subtractVectors( start, face.a.point );

			var u = f * s.dot( q );
			if ( u < 0 ) {
				// Ray does not intersect face
				continue;
			}

			r.crossVectors( s, ab );
			var v = f * direction.dot( r );
			if ( v < 0 || u + v > 1 ) {
				// Ray does not intersect face
				continue;
			}

			var t = f * ac.dot( r );
			if ( t < tmin || t > tmax ) {
				// ray segment does not intersect face
				continue;
			}

			// Segment intersects the face, find from `t`
			var intersection = Goblin.ObjectPool.getObject( 'RayIntersection' );
			intersection.object = this;
			intersection.t = t;
			intersection.point.scaleVector( direction, t );
			intersection.point.add( start );
			intersection.normal.copy( face.normal );

			// A convex object can have only one intersection with a line, we're done
			return intersection;
		}

		// No intersection found
		return null;
	};
})();
/**
 * @class MeshShape
 * @param vertices {Array<Vector3>} vertices comprising the mesh
 * @param faces {Array<Number>} array of indices indicating which vertices compose a face; faces[0..2] represent the first face, faces[3..5] are the second, etc
 * @constructor
 */
Goblin.MeshShape = function( vertices, faces, material ) {
	this.vertices = vertices;

	this.triangles = [];
	for ( var i = 0; i < faces.length; i += 3 ) {
		this.triangles.push( new Goblin.TriangleShape( vertices[faces[i]], vertices[faces[i+1]], vertices[faces[i+2]] ) );
	}

	/**
	 * the convex mesh's volume
	 * @property volume
	 * @type {number}
	 */
	this.volume = 0;

	/**
	 * coordinates of the mesh's COM
	 * @property center_of_mass
	 * @type {vec3}
	 */
	this.center_of_mass = new Goblin.Vector3();

	/**
	 * used in computing the mesh's center of mass & volume
	 * @property _intergral
	 * @type {Float32Array}
	 * @private
	 */
	this._integral = new Float32Array( 10 );

	this.hierarchy = new Goblin.BVH( this.triangles ).tree;

	var polygon_faces = this.triangles.map(
		function( triangle ) {
			return new Goblin.GjkEpa.Face(
				null,
				{ point: triangle.a },
				{ point: triangle.b },
				{ point: triangle.c }
			);
		}
	);

	Goblin.ConvexShape.prototype.computeVolume.call( this, polygon_faces );

	this.aabb = new Goblin.AABB();
	this.calculateLocalAABB( this.aabb );

	this.material = material || null;
};

/**
 * Returns a shallow clone of the mesh shape.
 *
 * @method clone
 */
Goblin.MeshShape.prototype.clone = function() {
	var clone = Object.create( Goblin.MeshShape.prototype );

	clone.vertices = this.vertices;
	clone.triangles = this.triangles;
	clone.volume = this.volume;
	clone.center_of_mass = this.center_of_mass;
	clone._integral = this._integral;
	clone.hierarchy = this.hierarchy;
	clone.aabb = this.aabb;
	clone.material = this.material;

	return clone;
};

/**
 * Calculates this shape's local AABB and stores it in the passed AABB object
 *
 * @method calculateLocalAABB
 * @param aabb {AABB}
 */
Goblin.MeshShape.prototype.calculateLocalAABB = function( aabb ) {
	aabb.min.x = aabb.min.y = aabb.min.z = 0;
	aabb.max.x = aabb.max.y = aabb.max.z = 0;

	for ( var i = 0; i < this.vertices.length; i++ ) {
		aabb.min.x = Math.min( aabb.min.x, this.vertices[i].x );
		aabb.min.y = Math.min( aabb.min.y, this.vertices[i].y );
		aabb.min.z = Math.min( aabb.min.z, this.vertices[i].z );

		aabb.max.x = Math.max( aabb.max.x, this.vertices[i].x );
		aabb.max.y = Math.max( aabb.max.y, this.vertices[i].y );
		aabb.max.z = Math.max( aabb.max.z, this.vertices[i].z );
	}
};

Goblin.MeshShape.prototype.getInertiaTensor = function( mass ) {
	return Goblin.ConvexShape.prototype.getInertiaTensor.call( this, mass );
};

/**
 * noop
 *
 * @method findSupportPoint
 * @param direction {vec3} direction to use in finding the support point
 * @param support_point {vec3} vec3 variable which will contain the supporting point after calling this method
 */
Goblin.MeshShape.prototype.findSupportPoint = function( direction, support_point ) {
	return; // MeshShape isn't convex so it cannot be used directly in GJK
};

/**
 * Checks if a ray segment intersects with the shape
 *
 * @method rayIntersect
 * @property start {vec3} start point of the segment
 * @property end {vec3} end point of the segment
 * @return {RayIntersection|null} if the segment intersects, a RayIntersection is returned, else `null`
 */
Goblin.MeshShape.prototype.rayIntersect = (function(){
	var intersections = [],
		tSort = function( a, b ) {
			if ( a.t < b.t ) {
				return -1;
			} else if ( a.t > b.t ) {
				return 1;
			} else {
				return 0;
			}
		};

	return function( start, end ) {
		// empty meshes cannot be intersected
		if ( !this.hierarchy ) {
			return null;
		}

		// Traverse the BVH and return the closest point of contact, if any
		var nodes = [ this.hierarchy ],
			node;
		intersections.length = 0;

		var count = 0;
		while ( nodes.length > 0 ) {
			count++;
			node = nodes.shift();

			if ( node.aabb.testRayIntersect( start, end ) ) {
				// Ray intersects this node's AABB
				if ( node.isLeaf() ) {
					var intersection = node.object.rayIntersect( start, end );
					if ( intersection != null ) {
						intersections.push( intersection );
					}
				} else {
					nodes.push( node.left, node.right );
				}
			}
		}

		intersections.sort( tSort );
		return intersections[0] || null;
	};
})();
/**
 * @class PlaneShape
 * @param orientation {Number} index of axis which is the plane's normal ( 0 = X, 1 = Y, 2 = Z )
 * @param half_width {Number} half width of the plane
 * @param half_length {Number} half height of the plane
 * @constructor
 */
Goblin.PlaneShape = function( orientation, half_width, half_length ) {
	/**
	 * index of axis which is the plane's normal ( 0 = X, 1 = Y, 2 = Z )
	 * when 0, width is Y and length is Z
	 * when 1, width is X and length is Z
	 * when 2, width is X and length is Y
	 *
	 * @property half_width
	 * @type {Number}
	 */
	this.orientation = orientation;

	/**
	 * half width of the plane
	 *
	 * @property half_height
	 * @type {Number}
	 */
	this.half_width = half_width;

	/**
	 * half length of the plane
	 *
	 * @property half_length
	 * @type {Number}
	 */
	this.half_length = half_length;

    this.aabb = new Goblin.AABB();
    this.calculateLocalAABB( this.aabb );


	if ( this.orientation === 0 ) {
		this._half_width = 0;
		this._half_height = this.half_width;
		this._half_depth = this.half_length;
	} else if ( this.orientation === 1 ) {
		this._half_width = this.half_width;
		this._half_height = 0;
		this._half_depth = this.half_length;
	} else {
		this._half_width = this.half_width;
		this._half_height = this.half_length;
		this._half_depth = 0;
	}
};

/**
 * Calculates this shape's local AABB and stores it in the passed AABB object
 *
 * @method calculateLocalAABB
 * @param aabb {AABB}
 */
Goblin.PlaneShape.prototype.calculateLocalAABB = function( aabb ) {
    if ( this.orientation === 0 ) {
        this._half_width = 0;
        this._half_height = this.half_width;
        this._half_depth = this.half_length;

        aabb.min.x = 0;
        aabb.min.y = -this.half_width;
        aabb.min.z = -this.half_length;

        aabb.max.x = 0;
        aabb.max.y = this.half_width;
        aabb.max.z = this.half_length;
    } else if ( this.orientation === 1 ) {
        this._half_width = this.half_width;
        this._half_height = 0;
        this._half_depth = this.half_length;

        aabb.min.x = -this.half_width;
        aabb.min.y = 0;
        aabb.min.z = -this.half_length;

        aabb.max.x = this.half_width;
        aabb.max.y = 0;
        aabb.max.z = this.half_length;
    } else {
        this._half_width = this.half_width;
        this._half_height = this.half_length;
        this._half_depth = 0;

        aabb.min.x = -this.half_width;
        aabb.min.y = -this.half_length;
        aabb.min.z = 0;

        aabb.max.x = this.half_width;
        aabb.max.y = this.half_length;
        aabb.max.z = 0;
    }
};

Goblin.PlaneShape.prototype.getInertiaTensor = function( mass ) {
	var width_squared = this.half_width * this.half_width * 4,
		length_squared = this.half_length * this.half_length * 4,
		element = 0.0833 * mass,

		x = element * length_squared,
		y = element * ( width_squared + length_squared ),
		z = element * width_squared;

	if ( this.orientation === 0 ) {
		return new Goblin.Matrix3(
			y, 0, 0,
			0, x, 0,
			0, 0, z
		);
	} else if ( this.orientation === 1 ) {
		return new Goblin.Matrix3(
			x, 0, 0,
			0, y, 0,
			0, 0, z
		);
	} else {
		return new Goblin.Matrix3(
			y, 0, 0,
			0, z, 0,
			0, 0, x
		);
	}
};

/**
 * Given `direction`, find the point in this body which is the most extreme in that direction.
 * This support point is calculated in world coordinates and stored in the second parameter `support_point`
 *
 * @method findSupportPoint
 * @param direction {vec3} direction to use in finding the support point
 * @param support_point {vec3} vec3 variable which will contain the supporting point after calling this method
 */
Goblin.PlaneShape.prototype.findSupportPoint = function( direction, support_point ) {
	/*
	 support_point = [
	 sign( direction.x ) * _half_width,
	 sign( direction.y ) * _half_height,
	 sign( direction.z ) * _half_depth
	 ]
	 */

	// Calculate the support point in the local frame
	if ( direction.x < 0 ) {
		support_point.x = -this._half_width;
	} else {
		support_point.x = this._half_width;
	}

	if ( direction.y < 0 ) {
		support_point.y = -this._half_height;
	} else {
		support_point.y = this._half_height;
	}

	if ( direction.z < 0 ) {
		support_point.z = -this._half_depth;
	} else {
		support_point.z = this._half_depth;
	}
};

/**
 * Checks if a ray segment intersects with the shape
 *
 * @method rayIntersect
 * @property start {vec3} start point of the segment
 * @property end {vec3{ end point of the segment
 * @return {RayIntersection|null} if the segment intersects, a RayIntersection is returned, else `null`
 */
Goblin.PlaneShape.prototype.rayIntersect = (function(){
	var normal = new Goblin.Vector3(),
		ab = new Goblin.Vector3(),
		point = new Goblin.Vector3(),
		t;

	return function( start, end ) {
		if ( this.orientation === 0 ) {
			normal.x = 1;
			normal.y = normal.z = 0;
		} else if ( this.orientation === 1 ) {
			normal.y = 1;
			normal.x = normal.z = 0;
		} else {
			normal.z = 1;
			normal.x = normal.y = 0;
		}

		ab.subtractVectors( end, start );
		t = -normal.dot( start ) / normal.dot( ab );

		if ( t < 0 || t > 1 ) {
			return null;
		}

		point.scaleVector( ab, t );
		point.add( start );

		if ( point.x < -this._half_width || point.x > this._half_width ) {
			return null;
		}

		if ( point.y < -this._half_height || point.y > this._half_height ) {
			return null;
		}

		if ( point.z < -this._half_depth || point.z > this._half_depth ) {
			return null;
		}

		var intersection = Goblin.ObjectPool.getObject( 'RayIntersection' );
		intersection.object = this;
		intersection.t = t * ab.length();
		intersection.point.copy( point );
		intersection.normal.copy( normal );

		return intersection;
	};
})();
/**
 * @class SphereShape
 * @param radius {Number} sphere radius
 * @constructor
 */
Goblin.SphereShape = function( radius, material ) {
	this.radius = radius;

	this.aabb = new Goblin.AABB();
	this.calculateLocalAABB( this.aabb );

	this.material = material || null;
};

/**
 * Calculates this shape's local AABB and stores it in the passed AABB object
 *
 * @method calculateLocalAABB
 * @param aabb {AABB}
 */
Goblin.SphereShape.prototype.calculateLocalAABB = function( aabb ) {
	aabb.min.x = aabb.min.y = aabb.min.z = -this.radius;
	aabb.max.x = aabb.max.y = aabb.max.z = this.radius;
};

Goblin.SphereShape.prototype.getInertiaTensor = function( mass ) {
	var element = 0.4 * mass * this.radius * this.radius;
	return new Goblin.Matrix3(
		element, 0, 0,
		0, element, 0,
		0, 0, element
	);
};

/**
 * Given `direction`, find the point in this body which is the most extreme in that direction.
 * This support point is calculated in local coordinates and stored in the second parameter `support_point`
 *
 * @method findSupportPoint
 * @param direction {vec3} direction to use in finding the support point
 * @param support_point {vec3} vec3 variable which will contain the supporting point after calling this method
 */
Goblin.SphereShape.prototype.findSupportPoint = (function(){
	var temp = new Goblin.Vector3();
	return function( direction, support_point ) {
		temp.normalizeVector( direction );
		support_point.scaleVector( temp, this.radius );
	};
})();

/**
 * Checks if a ray segment intersects with the shape
 *
 * @method rayIntersect
 * @property start {vec3} start point of the segment
 * @property end {vec3{ end point of the segment
 * @return {RayIntersection|null} if the segment intersects, a RayIntersection is returned, else `null`
 */
Goblin.SphereShape.prototype.rayIntersect = (function(){
	var direction = new Goblin.Vector3(),
		length;

	return function( start, end ) {
		direction.subtractVectors( end, start );
		length = direction.length();
		direction.scale( 1 / length  ); // normalize direction

		var a = start.dot( direction ),
			b = start.dot( start ) - this.radius * this.radius;

		// if ray starts outside of sphere and points away, exit
		if ( a >= 0 && b >= 0 ) {
			return null;
		}

		var discr = a * a - b;

		// Check for ray miss
		if ( discr < 0 ) {
			return null;
		}

		// ray intersects, find closest intersection point
		var discr_sqrt = Math.sqrt( discr ),
			t = -a - discr_sqrt;
		if ( t < 0 ) {
			t = -a + discr_sqrt;
		}

		// verify the segment intersects
		if ( t > length ) {
			return null;
		}

		var intersection = Goblin.ObjectPool.getObject( 'RayIntersection' );
		intersection.object = this;
		intersection.point.scaleVector( direction, t );
		intersection.t = t;
		intersection.point.add( start );

        intersection.normal.normalizeVector( intersection.point );

		return intersection;
	};
})();
/**
 * @class TriangleShape
 * @param vertex_a {Vector3} first vertex
 * @param vertex_b {Vector3} second vertex
 * @param vertex_c {Vector3} third vertex
 * @constructor
 */
Goblin.TriangleShape = function( vertex_a, vertex_b, vertex_c ) {
	/**
	 * first vertex of the triangle
	 *
	 * @property a
	 * @type {Vector3}
	 */
	this.a = vertex_a;

	/**
	 * second vertex of the triangle
	 *
	 * @property b
	 * @type {Vector3}
	 */
	this.b = vertex_b;

	/**
	 * third vertex of the triangle
	 *
	 * @property c
	 * @type {Vector3}
	 */
	this.c = vertex_c;

	/**
	 * normal vector of the triangle
	 *
	 * @property normal
	 * @type {Goblin.Vector3}
	 */
	this.normal = new Goblin.Vector3();
	_tmp_vec3_1.subtractVectors( this.b, this.a );
	_tmp_vec3_2.subtractVectors( this.c, this.a );
	this.normal.crossVectors( _tmp_vec3_1, _tmp_vec3_2 );

	/**
	 * area of the triangle
	 *
	 * @property volume
	 * @type {Number}
	 */
	this.volume = this.normal.length() / 2;

	this.normal.normalize();

	this.aabb = new Goblin.AABB();
	this.calculateLocalAABB( this.aabb );
};

/**
 * Calculates this shape's local AABB and stores it in the passed AABB object
 *
 * @method calculateLocalAABB
 * @param aabb {AABB}
 */
Goblin.TriangleShape.prototype.calculateLocalAABB = function( aabb ) {
	aabb.min.x = Math.min( this.a.x, this.b.x, this.c.x );
	aabb.min.y = Math.min( this.a.y, this.b.y, this.c.y );
	aabb.min.z = Math.min( this.a.z, this.b.z, this.c.z );

	aabb.max.x = Math.max( this.a.x, this.b.x, this.c.x );
	aabb.max.y = Math.max( this.a.y, this.b.y, this.c.y );
	aabb.max.z = Math.max( this.a.z, this.b.z, this.c.z );
};

Goblin.TriangleShape.prototype.getInertiaTensor = function( mass ) {
	// @TODO http://www.efunda.com/math/areas/triangle.cfm
	return new Goblin.Matrix3(
		0, 0, 0,
		0, 0, 0,
		0, 0, 0
	);
};

Goblin.TriangleShape.prototype.classifyVertex = function( vertex ) {
	var w = this.normal.dot( this.a );
	return this.normal.dot( vertex ) - w;
};

/**
 * Given `direction`, find the point in this body which is the most extreme in that direction.
 * This support point is calculated in world coordinates and stored in the second parameter `support_point`
 *
 * @method findSupportPoint
 * @param direction {vec3} direction to use in finding the support point
 * @param support_point {vec3} vec3 variable which will contain the supporting point after calling this method
 */
Goblin.TriangleShape.prototype.findSupportPoint = function( direction, support_point ) {
	var dot, best_dot = -Infinity;

	dot = direction.dot( this.a );
	if ( dot > best_dot ) {
		support_point.copy( this.a );
		best_dot = dot;
	}

	dot = direction.dot( this.b );
	if ( dot > best_dot ) {
		support_point.copy( this.b );
		best_dot = dot;
	}

	dot = direction.dot( this.c );
	if ( dot > best_dot ) {
		support_point.copy( this.c );
	}
};

/**
 * Checks if a ray segment intersects with the shape
 *
 * @method rayIntersect
 * @property start {vec3} start point of the segment
 * @property end {vec3{ end point of the segment
 * @return {RayIntersection|null} if the segment intersects, a RayIntersection is returned, else `null`
 */
Goblin.TriangleShape.prototype.rayIntersect = (function(){
	var d1 = new Goblin.Vector3(),
		d2 = new Goblin.Vector3(),
		n = new Goblin.Vector3(),
		segment = new Goblin.Vector3(),
		b = new Goblin.Vector3(),
		u = new Goblin.Vector3();

	return function( start, end ) {
		d1.subtractVectors( this.b, this.a );
		d2.subtractVectors( this.c, this.a );
		n.crossVectors( d1, d2 );

		segment.subtractVectors( end, start );
		var det = -segment.dot( n );

		if ( det <= 0 ) {
			// Ray is parallel to triangle or triangle's normal points away from ray
			return null;
		}

		b.subtractVectors( start, this.a );

		var t = b.dot( n ) / det;
		if ( 0 > t || t > 1 ) {
			// Ray doesn't intersect the triangle's plane
			return null;
		}

		u.crossVectors( b, segment );
		var u1 = d2.dot( u ) / det,
			u2 = -d1.dot( u ) / det;

		if ( u1 + u2 > 1 || u1 < 0 || u2 < 0 ) {
			// segment does not intersect triangle
			return null;
		}

		var intersection = Goblin.ObjectPool.getObject( 'RayIntersection' );
		intersection.object = this;
		intersection.t = t * segment.length();
		intersection.point.scaleVector( segment, t );
		intersection.point.add( start );
		intersection.normal.copy( this.normal );

		return intersection;
	};
})();
Goblin.CollisionUtils = {};

Goblin.CollisionUtils.canBodiesCollide = function( object_a, object_b ) {
    if ( object_a.world === null || object_b.world === null ) {
        return true;
    }

    var matrix = object_a.world.collision_matrix;

    if ( ( object_a._is_static || object_a._is_kinematic ) && ( object_b._is_static || object_b._is_kinematic ) ) {
        // static bodies should never collide
        return false;
    }

    if ( matrix[ object_a.layer ] && matrix[ object_a.layer ][ object_b.layer ] === false ) {
        return false;
    } else {
        return true;
    }
};

/**
 * Calculate the friction of two colliding objects
 *
 * @method combineFrictions
 * @param object_a {object} First object
 * @param object_b {object} Second object
 * @param shape_a {object} First shape
 * @param shape_b {object} Second shape
 */
Goblin.CollisionUtils.combineFrictions = function( object_a, object_b, shape_a, shape_b ) {
    if ( shape_a.material === null && shape_b.material === null ) {
        return ( object_a.friction + object_b.friction ) / 2;
    } else if ( shape_a.material === null ) {
        return this.combineValues( 0, shape_b.material.frictionCombine, object_a.friction || 0, shape_b.material.dynamicFriction );
    } else if ( shape_b.material === null ) {
        return this.combineValues( shape_a.material.frictionCombine, 0, shape_a.material.dynamicFriction, shape_b.friction || 0 );
    }

    return this.combineValues( shape_a.material.frictionCombine, shape_b.material.frictionCombine, shape_a.material.dynamicFriction, shape_b.material.dynamicFriction );
};

/**
 * Calculate the restriction of two colliding objects
 *
 * @method combineRestitutions
 * @param object_a {object} First object
 * @param object_b {object} Second object
 * @param shape_a {object} First shape
 * @param shape_b {object} Second shape
 */
Goblin.CollisionUtils.combineRestitutions = function( object_a, object_b, shape_a, shape_b ) {
    if ( shape_a.material === null && shape_b.material === null ) {
        return ( object_a.restitution + object_b.restitution ) / 2;
    } else if ( shape_a.material === null ) {
        return this.combineValues( 0, shape_b.material.bounceCombine, object_a.restitution || 0, shape_b.material.bounciness );
    } else if ( shape_b.material === null ) {
        return this.combineValues( shape_a.material.bounceCombine, 0, shape_a.material.bounciness, object_b.restitution || 0 );
    }

    return this.combineValues( shape_a.material.bounceCombine, shape_b.material.bounceCombine, shape_a.material.bounciness, shape_b.material.bounciness );
};

/**
 * Combine two friction/restriction values by combination mode.
 * Average = 0,
 * Multiply = 1,
 * Minimum = 2,
 * Maximum = 3
 *
 * @method combineValues
 * @param combine_a {Number} First combination mode
 * @param combine_b {Number} Second combination mode
 * @param value_a {Number} First value
 * @param value_b {Number} Second value
 */
Goblin.CollisionUtils.combineValues = function( combine_a, combine_b, value_a, value_b ) {
    switch ( Math.max( combine_a, combine_b ) ) {
        case 1:
            return value_a * value_b;
        case 2:
            return Math.min( value_a, value_b );
        case 3:
            return Math.max( value_a, value_b );
        default:
            return ( value_a + value_b ) / 2;
    }
};
/**
 * Provides methods useful for working with various types of geometries
 *
 * @class GeometryMethods
 * @static
 */
Goblin.GeometryMethods = {
	/**
	 * determines the location in a triangle closest to a given point
	 *
	 * @method findClosestPointInTriangle
	 * @param {vec3} p point
	 * @param {vec3} a first triangle vertex
	 * @param {vec3} b second triangle vertex
	 * @param {vec3} c third triangle vertex
	 * @param {vec3} out vector where the result will be stored
	 */
	findClosestPointInTriangle: (function() {
		var ab = new Goblin.Vector3(),
			ac = new Goblin.Vector3(),
			_vec = new Goblin.Vector3();

		return function( p, a, b, c, out ) {
			var v;

			// Check if P in vertex region outside A
			ab.subtractVectors( b, a );
			ac.subtractVectors( c, a );
			_vec.subtractVectors( p, a );
			var d1 = ab.dot( _vec ),
				d2 = ac.dot( _vec );
			if ( d1 <= 0 && d2 <= 0 ) {
				out.copy( a );
				return;
			}

			// Check if P in vertex region outside B
			_vec.subtractVectors( p, b );
			var d3 = ab.dot( _vec ),
				d4 = ac.dot( _vec );
			if ( d3 >= 0 && d4 <= d3 ) {
				out.copy( b );
				return;
			}

			// Check if P in edge region of AB
			var vc = d1*d4 - d3*d2;
			if ( vc <= 0 && d1 >= 0 && d3 <= 0 ) {
				v = d1 / ( d1 - d3 );
				out.set( a.x + ab.x * v, a.y + ab.y * v, a.z + ab.z * v );
				return;
			}

			// Check if P in vertex region outside C
			_vec.subtractVectors( p, c );
			var d5 = ab.dot( _vec ),
				d6 = ac.dot( _vec );
			if ( d6 >= 0 && d5 <= d6 ) {
				out.copy( c );
				return;
			}

			// Check if P in edge region of AC
			var vb = d5*d2 - d1*d6,
				w;
			if ( vb <= 0 && d2 >= 0 && d6 <= 0 ) {
				w = d2 / ( d2 - d6 );
				out.set( a.x + ac.x * w, a.y + ac.y * w, a.z + ac.z * w );
				return;
			}

			// Check if P in edge region of BC
			var va = d3*d6 - d5*d4;
			if ( va <= 0 && d4-d3 >= 0 && d5-d6 >= 0 ) {
				w = (d4 - d3) / ( (d4-d3) + (d5-d6) );
				out.set( b.x + ( c.x - b.x ) * w, b.y + ( c.y - b.y ) * w, b.z + ( c.z - b.z ) * w );
				return;
			}

			// P inside face region
			var recipDenom = ( va + vb + vc );
			v = vb / recipDenom;
			w = vc / recipDenom;

			// At this point `ab` and `ac` can be recycled and lose meaning to their nomenclature
			out.set( ab.x * v + a.x + ac.x * w, ab.y * v + a.y + ac.y * w, ab.z * v + a.z + ac.z * w );
		};
	})(),

	/**
	 * Finds the Barycentric coordinates of point `p` in the triangle `a`, `b`, `c`
	 *
	 * @method findBarycentricCoordinates
	 * @param p {vec3} point to calculate coordinates of
	 * @param a {vec3} first point in the triangle
	 * @param b {vec3} second point in the triangle
	 * @param c {vec3} third point in the triangle
	 * @param out {vec3} resulting Barycentric coordinates of point `p`
	 */
	findBarycentricCoordinates: function( p, a, b, c, out ) {

		var v0 = new Goblin.Vector3(),
			v1 = new Goblin.Vector3(),
			v2 = new Goblin.Vector3();

		v0.subtractVectors( b, a );
		v1.subtractVectors( c, a );
		v2.subtractVectors( p, a );

		var d00 = v0.dot( v0 ),
			d01 = v0.dot( v1 ),
			d11 = v1.dot( v1 ),
			d20 = v2.dot( v0 ),
			d21 = v2.dot( v1 ),
			denom = d00 * d11 - d01 * d01;

		out.y = ( d11 * d20 - d01 * d21 ) / denom;
		out.z = ( d00 * d21 - d01 * d20 ) / denom;
		out.x = 1 - out.y - out.z;
	},

	/**
	 * Calculates the distance from point `p` to line `ab`
	 * @param p {vec3} point to calculate distance to
	 * @param a {vec3} first point in line
	 * @param b [vec3] second point in line
	 * @returns {number}
	 */
	findSquaredDistanceFromSegment: (function(){
		var ab = new Goblin.Vector3(),
			ap = new Goblin.Vector3(),
			bp = new Goblin.Vector3();

		return function( p, a, b ) {
			ab.subtractVectors( a, b );
			ap.subtractVectors( a, p );
			bp.subtractVectors( b, p );

			var e = ap.dot( ab );
			if ( e <= 0 ) {
				return ap.dot( ap );
			}

			var f = ab.dot( ab );
			if ( e >= f ) {
				return bp.dot( bp );
			}

			return ap.dot( ap ) - e * e / f;
		};
	})(),

	findClosestPointsOnSegments: (function(){
		var d1 = new Goblin.Vector3(),
			d2 = new Goblin.Vector3(),
			r = new Goblin.Vector3(),
			clamp = function( x, min, max ) {
				return Math.min( Math.max( x, min ), max );
			};

		return function( aa, ab, ba, bb, p1, p2 ) {
			d1.subtractVectors( ab, aa );
			d2.subtractVectors( bb, ba );
			r.subtractVectors( aa, ba );

			var a = d1.dot( d1 ),
				e = d2.dot( d2 ),
				f = d2.dot( r );

			var s, t;

			if ( a <= Goblin.EPSILON && e <= Goblin.EPSILON ) {
				// Both segments are degenerate
				s = t = 0;
				p1.copy( aa );
				p2.copy( ba );
				_tmp_vec3_1.subtractVectors( p1, p2 );
				return _tmp_vec3_1.dot( _tmp_vec3_1 );
			}

			if ( a <= Goblin.EPSILON ) {
				// Only first segment is degenerate
				s = 0;
				t = f / e;
				t = clamp( t, 0, 1 );
			} else {
				var c = d1.dot( r );
				if ( e <= Goblin.EPSILON ) {
					// Second segment is degenerate
					t = 0;
					s = clamp( -c / a, 0, 1 );
				} else {
					// Neither segment is degenerate
					var b = d1.dot( d2 ),
						denom = a * e - b * b;

					if ( denom !== 0 ) {
						// Segments aren't parallel
						s = clamp( ( b * f - c * e ) / denom, 0, 1 );
					} else {
						s = 0;
					}

					// find point on segment2 closest to segment1(s)
					t = ( b * s + f ) / e;

					// validate t, if it needs clamping then clamp and recompute s
					if ( t < 0 ) {
						t = 0;
						s = clamp( -c / a, 0, 1 );
					} else if ( t > 1 ) {
						t = 1;
						s = clamp( ( b - c ) / a, 0, 1 );
					}
				}
			}

			p1.scaleVector( d1, s );
			p1.add( aa );

			p2.scaleVector( d2, t );
			p2.add( ba );

			_tmp_vec3_1.subtractVectors( p1, p2 );
			return _tmp_vec3_1.dot( _tmp_vec3_1 );
		};
	})()
};
(function(){
	Goblin.MinHeap = function( array ) {
		this.heap = array == null ? [] : array.slice();

		if ( this.heap.length > 0 ) {
			this.heapify();
		}
	};
	Goblin.MinHeap.prototype = {
		heapify: function() {
			var start = ~~( ( this.heap.length - 2 ) / 2 );
			while ( start >= 0 ) {
				this.siftUp( start, this.heap.length - 1 );
				start--;
			}
		},
		siftUp: function( start, end ) {
			var root = start;

			while ( root * 2 + 1 <= end ) {
				var child = root * 2 + 1;

				if ( child + 1 <= end && this.heap[child + 1].valueOf() < this.heap[child].valueOf() ) {
					child++;
				}

				if ( this.heap[child].valueOf() < this.heap[root].valueOf() ) {
					var tmp = this.heap[child];
					this.heap[child] = this.heap[root];
					this.heap[root] = tmp;
					root = child;
				} else {
					return;
				}
			}
		},
		push: function( item ) {
			this.heap.push( item );

			var root = this.heap.length - 1;
			while ( root !== 0 ) {
				var parent = ~~( ( root - 1 ) / 2 );

				if ( this.heap[parent].valueOf() > this.heap[root].valueOf() ) {
					var tmp = this.heap[parent];
					this.heap[parent] = this.heap[root];
					this.heap[root] = tmp;
				}

				root = parent;
			}
		},
		peek: function() {
			return this.heap.length > 0 ? this.heap[0] : null;
		},
		pop: function() {
			var entry = this.heap[0];
			this.heap[0] = this.heap[this.heap.length - 1];
			this.heap.length = this.heap.length - 1;
			this.siftUp( 0, this.heap.length - 1 );

			return entry;
		}
	};
})();
Goblin.Utility = {
	getUid: (function() {
		var uid = 0;
		return function() {
			return uid++;
		};
	})()
};
/**
 * Extends a given shape by sweeping a line around it
 *
 * @class LineSweptShape
 * @param start {Vector3} starting point of the line
 * @param end {Vector3} line's end point
 * @param shape any Goblin shape object
 * @constructor
 */
Goblin.LineSweptShape = function( start, end, shape ) {
	/**
	 * starting point of the line
	 *
	 * @property start
	 * @type {Vector3}
	 */
	this.start = start;

	/**
	 * line's end point
	 *
	 * @property end
	 * @type {Vector3}
	 */
	this.end = end;

	/**
	 * shape being swept
	 *
	 * @property shape
	 */
	this.shape = shape;

	/**
	 * unit direction of the line
	 *
	 * @property direction
	 * @type {Vector3}
	 */
	this.direction = new Goblin.Vector3();
	this.direction.subtractVectors( end, start );

	/**
	 * length of the line
	 *
	 * @property length
	 * @type {Number}
	 */
	this.length = this.direction.length();
	this.direction.normalize();

	/**
	 * axis-aligned bounding box of this shape
	 *
	 * @property aabb
	 * @type {AABB}
	 */
	this.aabb = new Goblin.AABB();
	this.calculateLocalAABB( this.aabb );

	this.material = null;
};

/**
 * Calculates this shape's local AABB and stores it in the passed AABB object
 *
 * @method calculateLocalAABB
 * @param aabb {AABB}
 */
Goblin.LineSweptShape.prototype.calculateLocalAABB = function( aabb ) {
	this.shape.calculateLocalAABB( aabb );

	aabb.min.x = Math.min( aabb.min.x + this.start.x, aabb.min.x + this.end.x );
	aabb.min.y = Math.min( aabb.min.y + this.start.y, aabb.min.y + this.end.y );
	aabb.min.z = Math.min( aabb.min.z + this.start.z, aabb.min.z + this.end.z );

	aabb.max.x = Math.max( aabb.max.x + this.start.x, aabb.max.x + this.end.x );
	aabb.max.y = Math.max( aabb.max.y + this.start.y, aabb.max.y + this.end.y );
	aabb.max.z = Math.max( aabb.max.z + this.start.z, aabb.max.z + this.end.z );
};

Goblin.LineSweptShape.prototype.getInertiaTensor = function( mass ) {
	// this is wrong, but currently not used for anything
	return this.shape.getInertiaTensor( mass );
};

/**
 * Given `direction`, find the point in this body which is the most extreme in that direction.
 * This support point is calculated in world coordinates and stored in the second parameter `support_point`
 *
 * @method findSupportPoint
 * @param direction {vec3} direction to use in finding the support point
 * @param support_point {vec3} vec3 variable which will contain the supporting point after calling this method
 */
Goblin.LineSweptShape.prototype.findSupportPoint = function( direction, support_point ) {
	this.shape.findSupportPoint( direction, support_point );

	// Add whichever point of this line lies in `direction`
	var dot = this.direction.dot( direction );

	if ( dot < 0 ) {
		support_point.add( this.start );
	} else {
		support_point.add( this.end );
	}
};

/**
 * Checks if a ray segment intersects with the shape
 *
 * @method rayIntersect
 * @property start {vec3} start point of the segment
 * @property end {vec3} end point of the segment
 * @return {RayIntersection|null} if the segment intersects, a RayIntersection is returned, else `null`
 */
Goblin.LineSweptShape.prototype.rayIntersect = function(){
	return null;
};
/**
 * @class AABB
 * @param [min] {vec3}
 * @param [max] {vec3}
 * @constructor
 */
Goblin.AABB = function( min, max ) {
	/**
	 * @property min
	 * @type {vec3}
	 */
	this.min = min || new Goblin.Vector3();

	/**
	 * @property max
	 * @type {vec3}
	 */
	this.max = max || new Goblin.Vector3();
};

Goblin.AABB.prototype.copy = function( aabb ) {
	this.min.x = aabb.min.x;
	this.min.y = aabb.min.y;
	this.min.z = aabb.min.z;

	this.max.x = aabb.max.x;
	this.max.y = aabb.max.y;
	this.max.z = aabb.max.z;
};

Goblin.AABB.prototype.combineAABBs = function( a, b ) {
	this.min.x = Math.min( a.min.x, b.min.x );
	this.min.y = Math.min( a.min.y, b.min.y );
	this.min.z = Math.min( a.min.z, b.min.z );

	this.max.x = Math.max( a.max.x, b.max.x );
	this.max.y = Math.max( a.max.y, b.max.y );
	this.max.z = Math.max( a.max.z, b.max.z );
};

Goblin.AABB.prototype.transform = (function(){
	var local_center = new Goblin.Vector3(),
        center = new Goblin.Vector3();

    // the algorithm for AABB (min-max variant) is taken from
    // Graphics Gems, 1999 (example at https://github.com/erich666/GraphicsGems/blob/master/gems/TransBox.c)
	return function( local_aabb, matrix ) {
        local_center.set( 0, 0, 0 );
        matrix.transformVector3Into( local_center, center );

        var amin = [ local_aabb.min.x, local_aabb.min.y, local_aabb.min.z ];
        var amax = [ local_aabb.max.x, local_aabb.max.y, local_aabb.max.z ];

        var bmin = [ center.x, center.y, center.z ];
        var bmax = [ center.x, center.y, center.z ];

        var m = [ matrix.e00, matrix.e01, matrix.e02, matrix.e10, matrix.e11, matrix.e12, matrix.e20, matrix.e21, matrix.e22 ];

        for( var i = 0; i < 3; i++ ) {
            for( var j = 0; j < 3; j++ ) {
                var a = m[ i * 3 + j ] * amin[j];
                var b = m[ i * 3 + j ] * amax[j];

                if ( a < b ) { 
                    bmin[i] += a; 
                    bmax[i] += b;
                } else { 
                    bmin[i] += b; 
                    bmax[i] += a;
                }
            }
        }

        this.min.set( bmin[0], bmin[1], bmin[2] );
        this.max.set( bmax[0], bmax[1], bmax[2] );
    };
})();

Goblin.AABB.prototype.intersects = function( aabb ) {
    if (
        this.max.x < aabb.min.x ||
        this.max.y < aabb.min.y ||
        this.max.z < aabb.min.z ||
        this.min.x > aabb.max.x ||
        this.min.y > aabb.max.y ||
        this.min.z > aabb.max.z
    )
    {
        return false;
    }

    return true;
};

/**
 * Checks if a ray segment intersects with this AABB
 *
 * @method testRayIntersect
 * @property start {vec3} start point of the segment
 * @property end {vec3{ end point of the segment
 * @return {boolean}
 */
Goblin.AABB.prototype.testRayIntersect = (function(){
	var direction = new Goblin.Vector3(),
		tmin, tmax,
		ood, t1, t2;

	return function AABB_testRayIntersect( start, end ) {
		tmin = 0;

		direction.subtractVectors( end, start );
		tmax = direction.length();
		direction.scale( 1 / tmax ); // normalize direction

		var extent_min, extent_max;

        // Check X axis
        extent_min = this.min.x;
        extent_max = this.max.x;
        if ( Math.abs( direction.x ) < Goblin.EPSILON ) {
            // Ray is parallel to axis
            if ( start.x < extent_min || start.x > extent_max ) {
                return false;
            }
        } else {
            ood = 1 / direction.x;
            t1 = ( extent_min - start.x ) * ood;
            t2 = ( extent_max - start.x ) * ood;
            if ( t1 > t2 ) {
                ood = t1; // ood is a convenient temp variable as it's not used again
                t1 = t2;
                t2 = ood;
            }

            // Find intersection intervals
            tmin = Math.max( tmin, t1 );
            tmax = Math.min( tmax, t2 );

            if ( tmin > tmax ) {
                return false;
            }
        }

        // Check Y axis
        extent_min = this.min.y;
        extent_max = this.max.y;
        if ( Math.abs( direction.y ) < Goblin.EPSILON ) {
            // Ray is parallel to axis
            if ( start.y < extent_min || start.y > extent_max ) {
                return false;
            }
        } else {
            ood = 1 / direction.y;
            t1 = ( extent_min - start.y ) * ood;
            t2 = ( extent_max - start.y ) * ood;
            if ( t1 > t2 ) {
                ood = t1; // ood is a convenient temp variable as it's not used again
                t1 = t2;
                t2 = ood;
            }

            // Find intersection intervals
            tmin = Math.max( tmin, t1 );
            tmax = Math.min( tmax, t2 );

            if ( tmin > tmax ) {
                return false;
            }
        }

        // Check Z axis
        extent_min = this.min.z;
        extent_max = this.max.z;
        if ( Math.abs( direction.z ) < Goblin.EPSILON ) {
            // Ray is parallel to axis
            if ( start.z < extent_min || start.z > extent_max ) {
                return false;
            }
        } else {
            ood = 1 / direction.z;
            t1 = ( extent_min - start.z ) * ood;
            t2 = ( extent_max - start.z ) * ood;
            if ( t1 > t2 ) {
                ood = t1; // ood is a convenient temp variable as it's not used again
                t1 = t2;
                t2 = ood;
            }

            // Find intersection intervals
            tmin = Math.max( tmin, t1 );
            tmax = Math.min( tmax, t2 );

            if ( tmin > tmax ) {
                return false;
            }
        }

		return true;
	};
})();
(function(){
	function getSurfaceArea( aabb ) {
		var x = aabb.max.x - aabb.min.x,
			y = aabb.max.y - aabb.min.y,
			z = aabb.max.z - aabb.min.z;
		return x * ( y + z ) + y * z;
	}

	/**
	 * Tree node for a BVH
	 *
	 * @class BVHNode
	 * @param [object] {Object} leaf object in the BVH tree
	 * @constructor
	 * @private
	 */
	var BVHNode = function( object ) {
		this.aabb = new Goblin.AABB();
		this.area = 0;

		this.parent = null;
		this.left = null;
		this.right = null;

		this.morton = null;

		this.object = object || null;
	};
	BVHNode.prototype = {
		isLeaf: function() {
			return this.object != null;
		},

		computeBounds: function( global_aabb ) {
			if ( this.isLeaf() ) {
				this.aabb.copy( this.object.aabb );
			} else {
				this.aabb.combineAABBs( this.left.aabb, this.right.aabb );
			}

			this.area = getSurfaceArea( this.aabb );
		},

		valueOf: function() {
			return this.area;
		}
	};

	/**
	 * Bottom-up BVH construction based on "Efficient BVH Construction via Approximate Agglomerative Clustering", Yan Gu 2013
	 *
	 * @Class AAC
	 * @static
	 * @private
	 */
	var AAC = (function(){
		function part1By2( n ) {
			n = ( n ^ ( n << 16 ) ) & 0xff0000ff;
			n = ( n ^ ( n << 8 ) ) & 0x0300f00f;
			n = ( n ^ ( n << 4 ) ) & 0x030c30c3;
			n = ( n ^ ( n << 2 ) ) & 0x09249249;
			return n;
		}
		function morton( x, y, z ) {
			return ( part1By2( z ) << 2 ) + ( part1By2( y ) << 1 ) + part1By2( x );
		}

		var _tmp_aabb = new Goblin.AABB();

		var AAC = function( global_aabb, leaves ) {
			var global_width = global_aabb.max.x - global_aabb.min.x,
				global_height = global_aabb.max.y - global_aabb.min.y,
				global_depth = global_aabb.max.z - global_aabb.min.z,
				max_value = 1 << 9,
				scale_x = max_value / global_width,
				scale_y = max_value / global_height,
				scale_z = max_value / global_depth;

			// Compute the morton code for each leaf
			for ( var i = 0; i < leaves.length; i++ ) {
				var leaf = leaves[i],
					// find center of aabb
					x = ( leaf.aabb.max.x - leaf.aabb.min.x ) / 2 + leaf.aabb.min.x,
					y = ( leaf.aabb.max.y - leaf.aabb.min.y ) / 2 + leaf.aabb.min.y,
					z = ( leaf.aabb.max.z - leaf.aabb.min.z ) / 2 + leaf.aabb.min.z;

				leaf.morton = morton(
					( x + global_aabb.min.x ) * scale_x,
					( y + global_aabb.min.y ) * scale_y,
					( z + global_aabb.min.z ) * scale_z
				);
			}

			// Sort leaves based on morton code
			leaves.sort( AAC.mortonSort );
			var tree = AAC.buildTree( leaves, 29 ); // @TODO smaller starting bit, log4N or log2N or log10N ?
			//var tree = AAC.buildTree( leaves, 20 ); // @TODO smaller starting bit, log4N or log2N or log10N ?
			AAC.combineCluster( tree, 1 );
			return tree;
		};
		AAC.mortonSort = function( a, b ) {
			if ( a.morton < b.morton ) {
				return -1;
			} else if ( a.morton > b.morton ) {
				return 1;
			} else {
				return 0;
			}
		};
		AAC.clusterReductionCount = function( cluster_size ) {
			var c = Math.pow( cluster_size, 0.5 ) / 2,
				a = 0.5;
			return Math.max( c * Math.pow( cluster_size, a ), 1 );
		};
		AAC.buildTree = function( nodes, bit ) {
			var cluster = [];

			if ( nodes.length < AAC.max_bucket_size ) {
				cluster.push.apply( cluster, nodes );
				AAC.combineCluster( cluster, AAC.clusterReductionCount( AAC.max_bucket_size ) );
			} else {
				var left = [],
					right = [];

				if ( bit < 1 ) {
					// no more bits, just cut bucket in half
					left = nodes.slice( 0, nodes.length / 2 );
					right = nodes.slice( nodes.length / 2 );
				} else {
					var bit_value = 1 << bit;
					for ( var i = 0; i < nodes.length; i++ ) {
						var node = nodes[i];
						if ( node.morton & bit_value ) {
							right.push( node );
						} else {
							left.push( node );
						}
					}
				}
				cluster.push.apply( cluster, AAC.buildTree( left, bit - 1 ) );
				cluster.push.apply( cluster, AAC.buildTree( right, bit - 1 ) );
				AAC.combineCluster( cluster, AAC.clusterReductionCount( cluster.length ) );
			}

			return cluster;
		};
		AAC.combineCluster = function( cluster, max_clusters ) {
			if ( cluster.length <= 1 ) {
				return cluster;
			}

			// find the best match for each object
			var merge_queue = new Goblin.MinHeap(),
				merged_node;
			for ( var i = 0; i < cluster.length; i++ ) {
				merged_node = new BVHNode();
				merged_node.left = cluster[i];
				merged_node.right = AAC.findBestMatch( cluster, cluster[i] );
				merged_node.computeBounds();
				merge_queue.push( merged_node );
			}

			var best_cluster;
			while( cluster.length > max_clusters ) {
				best_cluster = merge_queue.pop();
				cluster.splice( cluster.indexOf( best_cluster.left ), 1 );
				cluster.splice( cluster.indexOf( best_cluster.right ), 1 );
				cluster.push( best_cluster );

				// update the merge queue
				// @TODO don't clear the whole heap every time, only need to update any nodes which touched best_cluster.left / best_cluster.right
				merge_queue.heap.length = 0;
				for ( i = 0; i < cluster.length; i++ ) {
					merged_node = new BVHNode();
					merged_node.left = cluster[i];
					merged_node.right = AAC.findBestMatch( cluster, cluster[i] );
					merged_node.computeBounds();
					merge_queue.push( merged_node );
				}
			}
		};
		AAC.findBestMatch = function( cluster, object ) {
			var area,
				best_area = Infinity,
				best_idx = 0;
			for ( var i = 0; i < cluster.length; i++ ) {
				if ( cluster[i] === object ) {
					continue;
				}
				_tmp_aabb.combineAABBs( object.aabb, cluster[i].aabb );
				area = getSurfaceArea( _tmp_aabb );

				if ( area < best_area ) {
					best_area = area;
					best_idx = i;
				}
			}

			return cluster[best_idx];
		};
		AAC.max_bucket_size = 20;
		return AAC;
	})();

	/**
	 * Creates a bounding volume hierarchy around a group of objects which have AABBs
	 *
	 * @class BVH
	 * @param bounded_objects {Array} group of objects to be hierarchized
	 * @constructor
	 */
	Goblin.BVH = function( bounded_objects ) {
		// Create a node for each object
		var leaves = [],
			global_aabb = new Goblin.AABB();

		for ( var i = 0; i < bounded_objects.length; i++ ) {
			global_aabb.combineAABBs( global_aabb, bounded_objects[i].aabb );
			var leaf = new BVHNode( bounded_objects[i] );
			leaf.computeBounds();
			leaves.push( leaf );
		}

		this.tree = AAC( global_aabb, leaves )[0];
	};

	Goblin.BVH.AAC = AAC;
})();
/**
 * Structure which holds information about a contact between two objects
 *
 * @Class ContactDetails
 * @constructor
 */
Goblin.ContactDetails = function() {
	this.uid = Goblin.Utility.getUid();

	/**
	 * first body in the  contact
	 *
	 * @property object_a
	 * @type {Goblin.RigidBody}
	 */
	this.object_a = null;

	/**
	 * second body in the  contact
	 *
	 * @property object_b
	 * @type {Goblin.RigidBody}
	 */
	this.object_b = null;

	/**
	 * first body's version'
	 *
	 * @property object_a
	 * @type {Goblin.RigidBody}
	 */
	this.object_a_version = -1;

	/**
	 * second body's version
	 *
	 * @property object_b
	 * @type {Goblin.RigidBody}
	 */
	this.object_b_version = -1;

	/**
	 * first shape in the  contact
	 *
	 * @property shape_a
	 * @type {Goblin.Shape}
	 */
	this.shape_a = null;

	/**
	 * second shape in the  contact
	 *
	 * @property shape_b
	 * @type {Goblin.Shape}
	 */
	this.shape_b = null;

	/**
	 * point of contact in world coordinates
	 *
	 * @property contact_point
	 * @type {vec3}
	 */
	this.contact_point = new Goblin.Vector3();

	/**
	 * contact point in local frame of `object_a`
	 *
	 * @property contact_point_in_a
	 * @type {vec3}
	 */
	this.contact_point_in_a = new Goblin.Vector3();

	/**
	 * contact point in local frame of `object_b`
	 *
	 * @property contact_point_in_b
	 * @type {vec3}
	 */
	this.contact_point_in_b = new Goblin.Vector3();

	/**
	 * normal vector, in world coordinates, of the contact
	 *
	 * @property contact_normal
	 * @type {vec3}
	 */
	this.contact_normal = new Goblin.Vector3();

	/**
	 * how far the objects are penetrated at the point of contact
	 *
	 * @property penetration_depth
	 * @type {Number}
	 */
	this.penetration_depth = 0;

	/**
	 * amount of restitution between the objects in contact
	 *
	 * @property restitution
	 * @type {Number}
	 */
	this.restitution = 0;

	/**
	 * amount of friction between the objects in contact
	 *
	 * @property friction
	 * @type {*}
	 */
	this.friction = 0;

	/**
<<<<<<< HEAD
	 * contact constraint
	 */
	this.constraint = null;
=======
	 * general-purpose field to store axulary information.
	 *
	 * @private
	 * @property tag
	 * @type {*}
	 */
	this.tag = null;

	/**
	 * contact constraint associated with this contact.
	 *
	 * @private
	 * @property contactConstraint
	 * @type {*}
	 */
	this.contactConstraint = null;

	/**
	 * friction constraint associated with this contact.
	 *
	 * @private
	 * @property frictionConstraint
	 * @type {*}
	 */
	this.frictionConstraint = null;
>>>>>>> 9d09e74d

	this.listeners = {};
};
Goblin.EventEmitter.apply( Goblin.ContactDetails );

Goblin.ContactDetails.prototype.destroy = function() {
	if ( this.contactConstraint !== null ) {
		this.contactConstraint.deactivate();
		this.contactConstraint = null;
	}

	if ( this.frictionConstraint !== null ) {
		this.frictionConstraint.deactivate();
		this.frictionConstraint = null;
	}

	Goblin.ObjectPool.freeObject( 'ContactDetails', this );
};
/**
 * Structure which holds information about the contact points between two objects
 *
 * @Class ContactManifold
 * @constructor
 */
Goblin.ContactManifold = function() {
	/**
	 * unique id of the manifold
	 *
	 * @property uid
	 * @type {String}
	 */
	this.uid = "";

	/**
	 * first body in the contact
	 *
	 * @property object_a
	 * @type {RigidBody}
	 */
	this.object_a = null;

	/**
	 * second body in the contact
	 *
	 * @property object_b
	 * @type {RigidBody}
	 */
	this.object_b = null;

	/**
	 * array of the active contact points for this manifold
	 *
	 * @property points
	 * @type {Array}
	 */
	this.points = [];

	/**
	 * reference to the next `ContactManifold` in the list
	 *
	 * @property next_manifold
	 * @type {ContactManifold}
	 */
	this.next_manifold = null;
};	

/**
 * Determines which cached contact should be replaced with the new contact
 *
 * @method findWeakestContact
 * @param {ContactDetails} new_contact
 */
Goblin.ContactManifold.prototype.findWeakestContact = function( new_contact ) {
	// Find which of the current contacts has the deepest penetration
	var max_penetration_index = -1,
		max_penetration = new_contact.penetration_depth,
		i,
		contact;
	for ( i = 0; i < 4; i++ ) {
		contact = this.points[i];
		if ( contact.penetration_depth > max_penetration ) {
			max_penetration = contact.penetration_depth;
			max_penetration_index = i;
		}
	}

	// Estimate contact areas
	var res0 = 0,
		res1 = 0,
		res2 = 0,
		res3 = 0;
	if ( max_penetration_index !== 0 ) {
		_tmp_vec3_1.subtractVectors( new_contact.contact_point_in_a, this.points[1].contact_point_in_a );
		_tmp_vec3_2.subtractVectors( this.points[3].contact_point_in_a, this.points[2].contact_point_in_a );
		_tmp_vec3_1.cross( _tmp_vec3_2 );
		res0 = _tmp_vec3_1.lengthSquared();
	}
	if ( max_penetration_index !== 1 ) {
		_tmp_vec3_1.subtractVectors( new_contact.contact_point_in_a, this.points[0].contact_point_in_a );
		_tmp_vec3_2.subtractVectors( this.points[3].contact_point_in_a, this.points[2].contact_point_in_a );
		_tmp_vec3_1.cross( _tmp_vec3_2 );
		res1 = _tmp_vec3_1.lengthSquared();
	}
	if ( max_penetration_index !== 2 ) {
		_tmp_vec3_1.subtractVectors( new_contact.contact_point_in_a, this.points[0].contact_point_in_a );
		_tmp_vec3_2.subtractVectors( this.points[3].contact_point_in_a, this.points[1].contact_point_in_a );
		_tmp_vec3_1.cross( _tmp_vec3_2 );
		res2 = _tmp_vec3_1.lengthSquared();
	}
	if ( max_penetration_index !== 3 ) {
		_tmp_vec3_1.subtractVectors( new_contact.contact_point_in_a, this.points[0].contact_point_in_a );
		_tmp_vec3_2.subtractVectors( this.points[2].contact_point_in_a, this.points[1].contact_point_in_a );
		_tmp_vec3_1.cross( _tmp_vec3_2 );
		res3 = _tmp_vec3_1.lengthSquared();
	}

	var max_index = 0,
		max_val = res0;
	if ( res1 > max_val ) {
		max_index = 1;
		max_val = res1;
	}
	if ( res2 > max_val ) {
		max_index = 2;
		max_val = res2;
	}
	if ( res3 > max_val ) {
		max_index = 3;
	}

	return max_index;
};

/**
 * Adds a contact point to the manifold
 *
 * @param {Goblin.ContactDetails} contact
 */
Goblin.ContactManifold.prototype.addContact = function( contact ) {
	//@TODO add feature-ids to detect duplicate contacts
	var i;
	for ( i = 0; i < this.points.length; i++ ) {
		if ( this.points[i].contact_point.distanceTo( contact.contact_point ) <= 0.02 ) {
			contact.destroy();
			return;
		}
	}

	var use_contact = false;
	if ( contact != null ) {
		use_contact = ( contact.object_a.onSpeculativeContact === null ) || contact.object_a.onSpeculativeContact( contact.object_b, contact );

		if ( use_contact !== false ) {
			use_contact = ( contact.object_a.onSpeculativeContact === null ) || contact.object_a.onSpeculativeContact( contact.object_a, contact );
		}

		if ( use_contact === false ) {
			contact.destroy();
			return;
		} else {
			contact.object_a_version = contact.object_a.version;
			contact.object_b_version = contact.object_b.version;
		}
	}

	// Add contact if we don't have enough points yet
	if ( this.points.length < 4 ) {
		this.points.push( contact );
	} else {
		var replace_index = this.findWeakestContact( contact );
		this.points[replace_index].destroy();
		this.points[replace_index] = contact;
	}
};

/**
 * Updates all of this manifold's ContactDetails with the correct contact location & penetration depth
 *
 * @method update
 */
Goblin.ContactManifold.prototype.update = function() {
	// Update positions / depths of contacts
	var i,
		j,
		point,
		penetrationThreshold = 0.2,
		object_a_world_coords = new Goblin.Vector3(),
		object_b_world_coords = new Goblin.Vector3(),
		vector_difference = new Goblin.Vector3(),
		starting_points_length = this.points.length;

	for ( i = 0; i < this.points.length; i++ ) {
		point = this.points[i];

		// Convert the local contact points into world coordinates
		point.object_a.transform.transformVector3Into( point.contact_point_in_a, object_a_world_coords );
		point.object_b.transform.transformVector3Into( point.contact_point_in_b, object_b_world_coords );

		// Find new world contact point
		point.contact_point.addVectors( object_a_world_coords, object_b_world_coords );
		point.contact_point.scale( 0.5  );

		// Find the new penetration depth
		vector_difference.subtractVectors( object_a_world_coords, object_b_world_coords );
		point.penetration_depth = vector_difference.dot( point.contact_normal );

		if ( ( point.object_a_version !== point.object_a.version ) || ( point.object_b_version !== point.object_b.version ) ) {
			point.penetration_depth = -Infinity;
		}

		// If distance from contact is too great remove this contact point
		if ( point.penetration_depth < -penetrationThreshold ) {
			// Points are too far away along the contact normal
			point.destroy();
			this.points[ i ] = this.points[ this.points.length - 1 ];
			this.points.length = this.points.length - 1;
		} else {
			// Check if points are too far away orthogonally
			_tmp_vec3_1.scaleVector( point.contact_normal, point.penetration_depth );
			_tmp_vec3_1.subtractVectors( object_a_world_coords, _tmp_vec3_1 );

			_tmp_vec3_1.subtractVectors( object_b_world_coords, _tmp_vec3_1 );
			var distance = _tmp_vec3_1.length();
			if ( distance > penetrationThreshold ) {
				// Points are indeed too far away
				point.destroy();
				this.points[ i ] = this.points[ this.points.length - 1 ];
				this.points.length = this.points.length - 1;
			}
		}
	}
};
/**
 * List/Manager of ContactManifolds
 *
 * @Class ContactManifoldList
 * @constructor
 */
Goblin.ContactManifoldList = function() {
	/**
	 * The first ContactManifold in the list
	 *
	 * @property first
	 * @type {ContactManifold}
	 */
	this.first = null;

	/**
	 * Private manifold cache for faster search
	 *
	 * @private
	 * @property cache
	 * @type {object}
	 */
	this.cache = {};
};

/**
 * Inserts a ContactManifold into the list
 *
 * @method insert
 * @param {ContactManifold} contact_manifold contact manifold to insert into the list
 */
Goblin.ContactManifoldList.prototype.insert = function( contact_manifold ) {
	var idA = contact_manifold.object_a.id > contact_manifold.object_b.id ? contact_manifold.object_b.id : contact_manifold.object_a.id;
	var idB = ( contact_manifold.object_a.id + contact_manifold.object_b.id ) - idA;
	contact_manifold.uid = idA + ":" + idB;

	// cache the manifold
	this.cache[ contact_manifold.uid ] = contact_manifold;

	// The list is completely unordered, throw the manifold at the beginning
	contact_manifold.next_manifold = this.first;
	this.first = contact_manifold;
};

/**
 * Deletes the manifold from the lsit.
 *
 * @method delete
 * @param {ContactManifold} previous contact manifold before the one to be removed
 * @param {ContactManifold} current contact manifold to remove from the list
 */
Goblin.ContactManifoldList.prototype.delete = function( previous, current ) {
	if ( previous == null ) {
		this.first = current.next_manifold;
	} else {
		previous.next_manifold = current.next_manifold;
	}

	this.cache[ current.uid ] = null;
};

/**
 * Returns (and possibly creates) a ContactManifold for the two rigid bodies
 *
 * @param {RigidBody} object_a
 * @param {RigidBoxy} object_b
 * @returns {ContactManifold}
 */
Goblin.ContactManifoldList.prototype.getManifoldForObjects = function( object_a, object_b ) {
	var idA = object_a.id > object_b.id ? object_b.id : object_a.id;
	var idB = ( object_a.id + object_b.id ) - idA;

	var uid = idA + ":" + idB;
	var manifold = this.cache[ uid ];

	if ( !manifold ) {
		// A manifold for these two objects does not exist, create one
		manifold = Goblin.ObjectPool.getObject( 'ContactManifold' );
		manifold.object_a = object_a;
		manifold.object_b = object_b;
		this.insert( manifold );
	}

	return manifold;
};
Goblin.GhostBody = function( shape ) {
    Goblin.RigidBody.call( this, shape, Infinity );

    this.contacts = [];
    this.tick_contacts = [];

    this.addListener( 'speculativeContact', Goblin.GhostBody.prototype.onSpeculativeContact );
};

Goblin.GhostBody.prototype = Object.create( Goblin.RigidBody.prototype );

Goblin.GhostBody.prototype.onSpeculativeContact = function( object_b, contact ) {
    this.tick_contacts.push( object_b );
    if ( this.contacts.indexOf( object_b ) === -1 ) {
        this.contacts.push( object_b );
        this.emit( 'contactStart', object_b, contact );
        object_b.emit( 'contactStart', this, contact );
    } else {
        this.emit( 'contactContinue', object_b, contact );
        object_b.emit( 'contactContinue', this, contact );
    }

    return false;
};

Goblin.GhostBody.prototype.checkForEndedContacts = function() {
    for ( var i = 0; i < this.contacts.length; i++ ) {
        if ( this.tick_contacts.indexOf( this.contacts[i] ) === -1 ) {
            this.emit( 'contactEnd', this.contacts[i] );
            this.contacts.splice( i, 1 );
            i -= 1;
        }
    }
    this.tick_contacts.length = 0;
};
/**
 * Adapted from BulletPhysics's btIterativeSolver
 *
 * @class IterativeSolver
 * @constructor
 */
Goblin.IterativeSolver = function() {
	this.existing_contact_ids = {};

	/**
	 * Holds contact constraints generated from contact manifolds
	 *
	 * @property contact_constraints
	 * @type {Array}
	 */
	this.contact_constraints = [];

	/**
	 * Holds friction constraints generated from contact manifolds
	 *
	 * @property friction_constraints
	 * @type {Array}
	 */
	this.friction_constraints = [];

	/**
	 * array of all constraints being solved
	 *
	 * @property all_constraints
	 * @type {Array}
	 */
	this.all_constraints = [];

	/**
	 * array of constraints on the system, excluding contact & friction
	 *
	 * @property constraints
	 * @type {Array}
	 */
	this.constraints = [];

	/**
	 * maximum solver iterations per time step
	 *
	 * @property max_iterations
	 * @type {number}
	 */
	this.max_iterations = 10;

	/**
	 * maximum solver iterations per time step to resolve contacts
	 *
	 * @property penetrations_max_iterations
	 * @type {number}
	 */
	this.penetrations_max_iterations = 5;

	/**
	 * used to relax the contact position solver, 0 is no position correction and 1 is full correction
	 *
	 * @property relaxation
	 * @type {number}
	 * @default 0.9
	 */
	this.relaxation = 0.9;

	/**
	 * weighting used in the Gauss-Seidel successive over-relaxation solver
	 *
	 * @property sor_weight
	 * @type {number}
	 */
	this.sor_weight = 0.85;

	/**
	 * how much of the solution to start with on the next solver pass
	 *
	 * @property warmstarting_factor
	 * @type {number}
	 */
	this.warmstarting_factor = 0.95;

	/**
	 * The absolute value of jacobian determinant (row.D) under which the row is considered inactive.
	 *
	 * @property warmstarting_factor
	 * @type {number}
	 */
	this.min_row_response = 1e-5;
};

/**
 * used to remove contact constraints from the system when their contacts are destroyed
 *
 * @method onContactDeactivate
 * @private
 */
Goblin.IterativeSolver.prototype.onContactDeactivate = function( constraint ) {
	var idx = this.contact_constraints.indexOf( constraint );
	this.contact_constraints.splice( idx, 1 );

	delete this.existing_contact_ids[ constraint.contact.uid ];
};
/**
 * used to remove friction constraints from the system when their contacts are destroyed
 *
 * @method onFrictionDeactivate
 * @private
 */
Goblin.IterativeSolver.prototype.onFrictionDeactivate = function( constraint ) {
	var idx = this.friction_constraints.indexOf( constraint );
	this.friction_constraints.splice( idx, 1 );
};

/**
 * adds a constraint to the solver
 *
 * @method addConstraint
 * @param constraint {Goblin.Constraint} constraint to be added
 */
Goblin.IterativeSolver.prototype.addConstraint = function( constraint ) {
	if ( this.constraints.indexOf( constraint ) === -1 ) {
		this.constraints.push( constraint );
	}
};

/**
 * removes a constraint from the solver
 *
 * @method removeConstraint
 * @param constraint {Goblin.Constraint} constraint to be removed
 */
Goblin.IterativeSolver.prototype.removeConstraint = function( constraint ) {
	var idx = this.constraints.indexOf( constraint );
	if ( idx !== -1 ) {
		this.constraints.splice( idx, 1 );
	}
};

/**
 * Converts contact manifolds into contact constraints
 *
 * @method processContactManifolds
 * @param contact_manifolds {Array} contact manifolds to process
 */
Goblin.IterativeSolver.prototype.processContactManifolds = function( contact_manifolds ) {
	var i, j,
		manifold,
		contacts_length,
		contact,
		constraint;

	manifold = contact_manifolds.first;

	while( manifold ) {
		contacts_length = manifold.points.length;

		for ( i = 0; i < contacts_length; i++ ) {
			contact = manifold.points[i];

			var existing_constraint = this.existing_contact_ids.hasOwnProperty( contact.uid );

			if ( !existing_constraint ) {
				this.existing_contact_ids[contact.uid] = true;

				// Build contact constraint
				constraint = Goblin.ObjectPool.getObject( 'ContactConstraint' );
				constraint.buildFromContact( contact );
				contact.constraint = constraint;
				this.contact_constraints.push( constraint );
				
				constraint.solver = this;

				if ( contact.friction > 0 ) {
					// Build friction constraint
					constraint = Goblin.ObjectPool.getObject( 'FrictionConstraint' );
					constraint.buildFromContact( contact );
					this.friction_constraints.push( constraint );

					constraint.solver = this;
				}
			}
		}

		manifold = manifold.next_manifold;
	}

	// @TODO just for now
	this.all_constraints.length = 0;
	Array.prototype.push.apply( this.all_constraints, this.friction_constraints );
	Array.prototype.push.apply( this.all_constraints, this.constraints );
	Array.prototype.push.apply( this.all_constraints, this.contact_constraints );
};

Goblin.IterativeSolver.prototype.prepareConstraints = function( time_delta ) {
	var num_constraints = this.all_constraints.length,
		constraint,
		row,
		i, j;

	for ( i = 0; i < num_constraints; i++ ) {
		constraint = this.all_constraints[i];
		if ( constraint.active === false ) {
			continue;
		}

		constraint.update( time_delta );
		for ( j = 0; j < constraint.rows.length; j++ ) {
			row = constraint.rows[j];
			row.multiplier = 0;
			row.computeB( constraint ); // Objects' inverted mass & inertia tensors & Jacobian
			row.computeD();
			row.computeEta( constraint, time_delta ); // Amount of work needed for the constraint
		}
	}
};

Goblin.IterativeSolver.prototype.resolveContacts = function() {
	var iteration,
		constraint,
		jdot, row, i,
		delta_lambda,
		aabb,
		max_impulse = 0,
		invmass;

	var jacobian, linear_factor, angular_factor, push_velocity, turn_velocity, b, multiplier, am, m, relaxation = this.relaxation;

	// Solve penetrations
	for ( iteration = 0; iteration < this.penetrations_max_iterations; iteration++ ) {
		max_impulse = 0;
		
		for ( i = 0; i < this.contact_constraints.length; i++ ) {
			constraint = this.contact_constraints[i];
			
			row = constraint.rows[0];
			jacobian = row.jacobian;
			b = row.B;

			jdot = 0;
			if ( constraint.object_a_is_dynamic() ) {
				linear_factor = constraint.object_a.linear_factor;
				angular_factor = constraint.object_a.angular_factor;
				push_velocity = constraint.object_a.push_velocity;
				turn_velocity = constraint.object_a.turn_velocity;

				jdot += (
					jacobian[0] * linear_factor.x  * push_velocity.x +
					jacobian[1] * linear_factor.y  * push_velocity.y +
					jacobian[2] * linear_factor.z  * push_velocity.z +
					jacobian[3] * angular_factor.x * turn_velocity.x +
					jacobian[4] * angular_factor.y * turn_velocity.y +
					jacobian[5] * angular_factor.z * turn_velocity.z
				);
			}
			if ( constraint.object_b_is_dynamic() ) {
				linear_factor = constraint.object_b.linear_factor;
				angular_factor = constraint.object_b.angular_factor;
				push_velocity = constraint.object_b.push_velocity;
				turn_velocity = constraint.object_b.turn_velocity;

				jdot += (
					jacobian[6]  * linear_factor.x  * push_velocity.x +
					jacobian[7]  * linear_factor.y  * push_velocity.y +
					jacobian[8]  * linear_factor.z  * push_velocity.z +
					jacobian[9]  * angular_factor.x * turn_velocity.x +
					jacobian[10] * angular_factor.y * turn_velocity.y +
					jacobian[11] * angular_factor.z * turn_velocity.z
				);
			}

			delta_lambda = ( constraint.contact.penetration_depth - jdot ) / row.D || 0;
			var cache = row.multiplier;
			row.multiplier = Math.max(
				row.lower_limit,
				Math.min(
					cache + delta_lambda,
					row.upper_limit
				)
			);
			delta_lambda = row.multiplier - cache;
			max_impulse = Math.max( max_impulse, delta_lambda );

			if ( constraint.object_a_is_dynamic() ) {
				push_velocity = constraint.object_a.push_velocity;
				turn_velocity = constraint.object_a.turn_velocity;

				push_velocity.x += delta_lambda * b[0];
				push_velocity.y += delta_lambda * b[1];
				push_velocity.z += delta_lambda * b[2];

				turn_velocity.x += delta_lambda * b[3];
				turn_velocity.y += delta_lambda * b[4];
				turn_velocity.z += delta_lambda * b[5];
			}
			if ( constraint.object_b_is_dynamic() ) {
				push_velocity = constraint.object_b.push_velocity;
				turn_velocity = constraint.object_b.turn_velocity;

				push_velocity.x += delta_lambda * b[6];
				push_velocity.y += delta_lambda * b[7];
				push_velocity.z += delta_lambda * b[8];

				turn_velocity.x += delta_lambda * b[9];
				turn_velocity.y += delta_lambda * b[10];
				turn_velocity.z += delta_lambda * b[11];
			}
		}

		if ( max_impulse >= -Goblin.EPSILON && max_impulse <= Goblin.EPSILON ) {
			break;
		}
	}

	// Apply position/rotation solver
	for ( i = 0; i < this.contact_constraints.length; i++ ) {
		constraint = this.contact_constraints[i];
		row = constraint.rows[0];

		jacobian = row.jacobian;
		multiplier = row.multiplier;

		if ( constraint.object_a_is_dynamic() ) {
			linear_factor = constraint.object_b.linear_factor;
			angular_factor = constraint.object_b.angular_factor;

			am = multiplier * relaxation;
			m = constraint.object_a._mass_inverted * multiplier * relaxation;

			constraint.object_a.position.x += m * jacobian[0] * linear_factor.x;
			constraint.object_a.position.y += m * jacobian[1] * linear_factor.y;
			constraint.object_a.position.z += m * jacobian[2] * linear_factor.z;

			_tmp_vec3_1.x = am * jacobian[3] * angular_factor.x;
			_tmp_vec3_1.y = am * jacobian[4] * angular_factor.y;
			_tmp_vec3_1.z = am * jacobian[5] * angular_factor.z;

			constraint.object_a.inverseInertiaTensorWorldFrame.transformVector3( _tmp_vec3_1 );
			constraint.object_a.integrateRotation( 1.0, _tmp_vec3_1 );
		}

		if ( constraint.object_b_is_dynamic() ) {
			linear_factor = constraint.object_b.linear_factor;
			angular_factor = constraint.object_b.angular_factor;

			am = multiplier * relaxation;
			m = constraint.object_b._mass_inverted * multiplier * relaxation;

			constraint.object_b.position.x += m * jacobian[6] * linear_factor.x;
			constraint.object_b.position.y += m * jacobian[7] * linear_factor.y;
			constraint.object_b.position.z += m * jacobian[8] * linear_factor.z;

			_tmp_vec3_1.x = am * jacobian[9]  * angular_factor.x;
			_tmp_vec3_1.y = am * jacobian[10] * angular_factor.y;
			_tmp_vec3_1.z = am * jacobian[11] * angular_factor.z;

			constraint.object_b.inverseInertiaTensorWorldFrame.transformVector3( _tmp_vec3_1 );
			constraint.object_b.integrateRotation( 1.0, _tmp_vec3_1 );
		}

		row.multiplier = 0;
	}
};

Goblin.IterativeSolver.prototype.solveConstraints = function() {
	var num_constraints = this.all_constraints.length,
		constraint,
		num_rows,
		row,
		warmth,
		i, j, k;

	var iteration,
		delta_lambda,
		max_impulse = 0, // Track the largest impulse per iteration; if the impulse is <= EPSILON then early out
		jdot;

	var solver_impulse, b, linear_factor, angular_factor, jacobian;

	// Warm starting
	for ( i = 0; i < num_constraints; i++ ) {
		constraint = this.all_constraints[i];
		if ( constraint.active === false ) {
			continue;
		}

		for ( j = 0; j < constraint.rows.length; j++ ) {
			row = constraint.rows[j];
			warmth = row.multiplier_cached * this.warmstarting_factor;
			row.multiplier = warmth;

			b = row.B;

			if ( Math.abs( row.D ) < this.min_row_response ) {
				continue;
			}

			if ( constraint.object_a_is_dynamic() ) {
				solver_impulse = constraint.object_a.solver_impulse;

				solver_impulse[0] += warmth * b[0];
				solver_impulse[1] += warmth * b[1];
				solver_impulse[2] += warmth * b[2];

				solver_impulse[3] += warmth * b[3];
				solver_impulse[4] += warmth * b[4];
				solver_impulse[5] += warmth * b[5];
			}
			if ( constraint.object_b_is_dynamic() ) {
				solver_impulse = constraint.object_b.solver_impulse;

				solver_impulse[0] += warmth * b[6];
				solver_impulse[1] += warmth * b[7];
				solver_impulse[2] += warmth * b[8];

				solver_impulse[3] += warmth * b[9];
				solver_impulse[4] += warmth * b[10];
				solver_impulse[5] += warmth * b[11];
			}
		}
	}

	for ( iteration = 0; iteration < this.max_iterations; iteration++ ) {
		max_impulse = 0;

		for ( i = 0; i < num_constraints; i++ ) {
			constraint = this.all_constraints[i];
			if ( constraint.active === false ) {
				continue;
			}
			num_rows = constraint.rows.length;

			for ( j = 0; j < num_rows; j++ ) {
				row = constraint.rows[j];

				if ( Math.abs( row.D ) < this.min_row_response ) {
					continue;
				}

				jdot = 0;
				
				jacobian = row.jacobian;
				b = row.B;

				if ( constraint.object_a_is_dynamic() ) {
					linear_factor = constraint.object_a.linear_factor;
					angular_factor = constraint.object_a.angular_factor;
					solver_impulse = constraint.object_a.solver_impulse;

					jdot += (
						jacobian[0] * linear_factor.x  * solver_impulse[0] +
						jacobian[1] * linear_factor.y  * solver_impulse[1] +
						jacobian[2] * linear_factor.z  * solver_impulse[2] +
						jacobian[3] * angular_factor.x * solver_impulse[3] +
						jacobian[4] * angular_factor.y * solver_impulse[4] +
						jacobian[5] * angular_factor.z * solver_impulse[5]
					);
				}
				if ( constraint.object_b_is_dynamic() ) {
					linear_factor = constraint.object_b.linear_factor;
					angular_factor = constraint.object_b.angular_factor;
					solver_impulse = constraint.object_b.solver_impulse;

					jdot += (
						jacobian[6]  * linear_factor.x  * solver_impulse[0] +
						jacobian[7]  * linear_factor.y  * solver_impulse[1] +
						jacobian[8]  * linear_factor.z  * solver_impulse[2] +
						jacobian[9]  * angular_factor.x * solver_impulse[3] +
						jacobian[10] * angular_factor.y * solver_impulse[4] +
						jacobian[11] * angular_factor.z * solver_impulse[5]
					);
				}

				delta_lambda = ( ( row.eta - jdot ) / row.D || 0) * constraint.factor;
				var cache = row.multiplier,
					multiplier_target = cache + delta_lambda;

				// successive over-relaxation
				multiplier_target = this.sor_weight * multiplier_target + ( 1 - this.sor_weight ) * cache;

				// Clamp to row constraints
				row.multiplier = Math.max(
					row.lower_limit,
					Math.min(
						multiplier_target,
						row.upper_limit
					)
				);

				// Find final `delta_lambda`
				delta_lambda = row.multiplier - cache;

				var total_mass = ( constraint.object_a_is_dynamic() ? constraint.object_a._mass : 0 ) +
					( constraint.object_b_is_dynamic() ? constraint.object_b._mass : 0 );
				max_impulse = Math.max( max_impulse, Math.abs( delta_lambda ) / total_mass );

				if ( constraint.object_a_is_dynamic() ) {
					solver_impulse = constraint.object_a.solver_impulse;

					solver_impulse[0] += delta_lambda * b[0];
					solver_impulse[1] += delta_lambda * b[1];
					solver_impulse[2] += delta_lambda * b[2];

					solver_impulse[3] += delta_lambda * b[3];
					solver_impulse[4] += delta_lambda * b[4];
					solver_impulse[5] += delta_lambda * b[5];
				}
				if ( constraint.object_b_is_dynamic() ) {
					solver_impulse = constraint.object_b.solver_impulse;

					solver_impulse[0] += delta_lambda * b[6];
					solver_impulse[1] += delta_lambda * b[7];
					solver_impulse[2] += delta_lambda * b[8];

					solver_impulse[3] += delta_lambda * b[9];
					solver_impulse[4] += delta_lambda * b[10];
					solver_impulse[5] += delta_lambda * b[11];
				}
			}
		}

		if ( max_impulse <= 0.1 ) {
			break;
		}
	}
};

Goblin.IterativeSolver.prototype.applyConstraints = function( time_delta ) {
	var num_constraints = this.all_constraints.length,
		constraint,
		num_rows,
		row,
		i, j;

	var jacobian, m, am, linear_factor, angular_factor;

	for ( i = 0; i < num_constraints; i++ ) {
		constraint = this.all_constraints[i];
		if ( constraint.active === false ) {
			continue;
		}
		num_rows = constraint.rows.length;

		constraint.last_impulse.x = constraint.last_impulse.y = constraint.last_impulse.z = 0;

		for ( j = 0; j < num_rows; j++ ) {
			row = constraint.rows[j];

			row.multiplier_cached = row.multiplier;
			jacobian = row.jacobian;

			if ( Math.abs( row.D ) < this.min_row_response ) {
				continue;
			}

			if ( constraint.object_a_is_dynamic() ) {
				m = constraint.object_a._mass_inverted * time_delta * row.multiplier;
				am = time_delta * row.multiplier;
				linear_factor = constraint.object_a.linear_factor;
				angular_factor = constraint.object_a.angular_factor;

				_tmp_vec3_2.x = m * jacobian[0] * linear_factor.x;
				_tmp_vec3_2.y = m * jacobian[1] * linear_factor.y;
				_tmp_vec3_2.z = m * jacobian[2] * linear_factor.z;
				constraint.object_a.linear_velocity.add( _tmp_vec3_2 );
				constraint.last_impulse.add( _tmp_vec3_2 );

				_tmp_vec3_1.x = am * jacobian[3] * angular_factor.x;
				_tmp_vec3_1.y = am * jacobian[4] * angular_factor.y;
				_tmp_vec3_1.z = am * jacobian[5] * angular_factor.z;
				constraint.object_a.inverseInertiaTensorWorldFrame.transformVector3( _tmp_vec3_1 );
				constraint.object_a.angular_velocity.add( _tmp_vec3_1 );
				constraint.last_impulse.add( _tmp_vec3_1 );
			}

			if ( constraint.object_b_is_dynamic() ) {
				m = constraint.object_b._mass_inverted * time_delta * row.multiplier;
				am = time_delta * row.multiplier;
				linear_factor = constraint.object_b.linear_factor;
				angular_factor = constraint.object_b.angular_factor;

				_tmp_vec3_2.x = m * jacobian[6] * linear_factor.x;
				_tmp_vec3_2.y = m * jacobian[7] * linear_factor.y;
				_tmp_vec3_2.z = m * jacobian[8] * linear_factor.z;
				constraint.object_b.linear_velocity.add(_tmp_vec3_2 );
				constraint.last_impulse.add( _tmp_vec3_2 );

				_tmp_vec3_1.x = am * jacobian[9]  * angular_factor.x;
				_tmp_vec3_1.y = am * jacobian[10] * angular_factor.y;
				_tmp_vec3_1.z = am * jacobian[11] * angular_factor.z;
				constraint.object_b.inverseInertiaTensorWorldFrame.transformVector3( _tmp_vec3_1 );
				constraint.object_b.angular_velocity.add( _tmp_vec3_1 );
				constraint.last_impulse.add( _tmp_vec3_1 );
			}
		}

		if ( constraint.breaking_threshold > 0 ) {
			if ( constraint.last_impulse.lengthSquared() >= constraint.breaking_threshold * constraint.breaking_threshold ) {
				constraint.active = false;
			}
		}
	}
};
/**
 * Takes possible contacts found by a broad phase and determines if they are legitimate contacts
 *
 * @class NarrowPhase
 * @constructor
 */
Goblin.NarrowPhase = function() {
	/**
	 * holds all contacts which currently exist in the scene
	 *
	 * @property contact_manifolds
	 * @type Goblin.ContactManifoldList
	 */
	this.contact_manifolds = new Goblin.ContactManifoldList();
};

/**
 * Iterates over all contact manifolds, updating penetration depth & contact locations
 *
 * @method updateContactManifolds
 */
Goblin.NarrowPhase.prototype.updateContactManifolds = function() {
	var current = this.contact_manifolds.first,
		prev = null;

	while ( current !== null ) {
		current.update();

		if ( current.points.length === 0 ) {
			Goblin.ObjectPool.freeObject( 'ContactManifold', current );
			this.contact_manifolds.delete( prev, current );
			current = current.next_manifold;
		} else {
			prev = current;
			current = current.next_manifold;
		}
	}
};

Goblin.NarrowPhase.prototype.midPhase = function( object_a, object_b ) {
	var compound,
		other,
		permuted;

	if ( object_a.shape instanceof Goblin.CompoundShape ) {
		compound = object_a;
		other = object_b;
		permuted = !false;
	} else {
		compound = object_b;
		other = object_a;
		permuted = !true;
	}

	var proxy = Goblin.ObjectPool.getObject( 'RigidBodyProxy' ),
		child_shape, contact, result_contact;
	
	for ( var i = 0; i < compound.shape.child_shapes.length; i++ ) {
		child_shape = compound.shape.child_shapes[i];
		proxy.setFrom( compound, child_shape );

		if ( proxy.shape instanceof Goblin.CompoundShape || other.shape instanceof Goblin.CompoundShape ) {
			contact = this.midPhase( proxy, other );
		} else {
			contact = this.getContact( proxy, other );

			if ( contact != null && !contact.tag ) {
				var parent_a, parent_b;

				if ( contact.object_a === proxy ) {
					contact.object_a = compound;
					parent_a = proxy;
					parent_b = other;
				} else {
					contact.object_b = compound;
					parent_a = other;
					parent_b = proxy;

					permuted = !permuted;
				}

				contact.object_a = parent_a;
				contact.object_b = parent_b;

				contact.shape_a = permuted ? other.shape : proxy.shape;
				contact.shape_b = permuted ? proxy.shape : other.shape;

				this.addContact( parent_a, parent_b, contact );
			}
		}

		result_contact = result_contact || contact;
	}

	Goblin.ObjectPool.freeObject( 'RigidBodyProxy', proxy );

	return result_contact;
};

Goblin.NarrowPhase.prototype.meshCollision = (function(){
	var b_to_a = new Goblin.Matrix4(),
		tri_b = new Goblin.TriangleShape( new Goblin.Vector3(), new Goblin.Vector3(), new Goblin.Vector3() ),
		b_aabb = new Goblin.AABB(),
		b_right_aabb = new Goblin.AABB(),
		b_left_aabb = new Goblin.AABB();

	function meshMesh( object_a, object_b, addContact ) {
		// get matrix which converts from object_b's space to object_a
		b_to_a.copy( object_a.transform_inverse );
		b_to_a.multiply( object_b.transform );

		var contact;

		var shape_a = object_a.shape;
		var shape_b = object_b.shape;

		// traverse both objects' AABBs while they overlap, if two overlapping leaves are found then perform Triangle/Triangle intersection test
		var nodes = [ object_a.shape.hierarchy, object_b.shape.hierarchy ];
		//debugger;
		while ( nodes.length ) {
			var a_node = nodes.shift(),
				b_node = nodes.shift();

			if ( a_node.isLeaf() && b_node.isLeaf() ) {
				// Both sides are triangles, do intersection test
                // convert node_b's triangle into node_a's frame
                b_to_a.transformVector3Into( b_node.object.a, tri_b.a );
                b_to_a.transformVector3Into( b_node.object.b, tri_b.b );
                b_to_a.transformVector3Into( b_node.object.c, tri_b.c );
                _tmp_vec3_1.subtractVectors( tri_b.b, tri_b.a );
                _tmp_vec3_2.subtractVectors( tri_b.c, tri_b.a );
                tri_b.normal.crossVectors( _tmp_vec3_1, _tmp_vec3_2 );
                tri_b.normal.normalize();

				contact = Goblin.TriangleTriangle( a_node.object, tri_b );
                if ( contact != null ) {
					object_a.transform.rotateVector3( contact.contact_normal );
                    object_a.transform.transformVector3( contact.contact_point );

                    object_a.transform.transformVector3( contact.contact_point_in_b );
                    object_b.transform_inverse.transformVector3( contact.contact_point_in_b );

					contact.shape_a = shape_a;
					contact.shape_b = shape_b;

                    contact.object_a = object_a;
                    contact.object_b = object_b;

                    addContact( object_a, object_b, contact );
                }
			} else if ( a_node.isLeaf() ) {
				// just a_node is a leaf
				b_left_aabb.transform( b_node.left.aabb, b_to_a );
				if ( a_node.aabb.intersects( b_left_aabb ) ) {
					nodes.push( a_node, b_node.left );
				}
				b_right_aabb.transform( b_node.right.aabb, b_to_a );
				if ( a_node.aabb.intersects( b_right_aabb ) ) {
					nodes.push( a_node, b_node.right );
				}
			} else if ( b_node.isLeaf() ) {
				// just b_node is a leaf
				b_aabb.transform( b_node.aabb, b_to_a );
				if ( b_aabb.intersects( a_node.left.aabb ) ) {
					nodes.push( a_node.left, b_node );
				}
				if ( b_aabb.intersects( a_node.right.aabb ) ) {
					nodes.push( a_node.right, b_node );
				}
			} else {
				// neither node is a branch
				b_left_aabb.transform( b_node.left.aabb, b_to_a );
				b_right_aabb.transform( b_node.right.aabb, b_to_a );
				if ( a_node.left.aabb.intersects( b_left_aabb ) ) {
					nodes.push( a_node.left, b_node.left );
				}
				if ( a_node.left.aabb.intersects( b_right_aabb ) ) {
					nodes.push( a_node.left, b_node.right );
				}
				if ( a_node.right.aabb.intersects( b_left_aabb ) ) {
					nodes.push( a_node.right, b_node.left );
				}
				if ( a_node.right.aabb.intersects( b_right_aabb ) ) {
					nodes.push( a_node.right, b_node.right );
				}
			}
		}

		return contact;
	}

	function triangleConvex( triangle, mesh, convex ) {
		// Create proxy to convert convex into mesh's space
		var proxy = Goblin.ObjectPool.getObject( 'RigidBodyProxy' );

		var child_shape = new Goblin.CompoundShapeChild( triangle, new Goblin.Vector3(), new Goblin.Quaternion() );
		proxy.setFrom( mesh, child_shape );

		var simplex = Goblin.GjkEpa.GJK( proxy, convex ),
			contact;
		if ( Goblin.GjkEpa.result != null ) {
			contact = Goblin.GjkEpa.result;
		} else if ( simplex != null ) {
			contact = Goblin.GjkEpa.EPA( simplex );
		}

		Goblin.ObjectPool.freeObject( 'RigidBodyProxy', proxy );

		return contact;
	}

	var meshConvex = (function(){
		var convex_to_mesh = new Goblin.Matrix4(),
			convex_aabb_in_mesh = new Goblin.AABB();

		return function meshConvex( mesh, convex, addContact ) {
			// Find matrix that converts convex into mesh space
			convex_to_mesh.copy( convex.transform );
			convex_to_mesh.multiply( mesh.transform_inverse );

			convex_aabb_in_mesh.transform( convex.aabb, mesh.transform_inverse );

			// Traverse the BHV in mesh
			var pending_nodes = [ mesh.shape.hierarchy ],
				contact, result_contact,
				node;
			while ( ( node = pending_nodes.shift() ) ) {
				if ( node.aabb.intersects( convex_aabb_in_mesh ) ) {
					if ( node.isLeaf() ) {
						// Check node for collision
						contact = triangleConvex( node.object, mesh, convex );
						if ( contact != null ) {
							contact.shape_a = mesh.shape;
							contact.shape_b = convex.shape;

							addContact( contact.object_a, contact.object_b, contact );
						}

						result_contact = result_contact || contact;
					} else {
						pending_nodes.push( node.left, node.right );
					}
				}
			}

			return result_contact;
		};
	})();

	return function meshCollision( object_a, object_b ) {
		var a_is_mesh = object_a.shape instanceof Goblin.MeshShape,
			b_is_mesh = object_b.shape instanceof Goblin.MeshShape;

		if ( a_is_mesh && b_is_mesh ) {
			return meshMesh( object_a, object_b, this.addContact.bind( this ) );
		} else {
			if ( a_is_mesh ) {
				return meshConvex( object_a, object_b, this.addContact.bind( this ) );
			} else {
				return meshConvex( object_b, object_a, this.addContact.bind( this ) );
			}
		}
	};
})();

/**
 * Tests two objects for contact
 *
 * @method getContact
 * @param {RigidBody} object_a
 * @param {RigidBody} object_b
 */
Goblin.NarrowPhase.prototype.getContact = function( object_a, object_b ) {
	if ( !object_a.aabb.intersects( object_b.aabb ) ) {
		return null;
	}

	if ( object_a.shape instanceof Goblin.CompoundShape || object_b.shape instanceof Goblin.CompoundShape ) {
		return this.midPhase( object_a, object_b );
	}

	if ( object_a.shape instanceof Goblin.MeshShape || object_b.shape instanceof Goblin.MeshShape ) {
		return this.meshCollision( object_a, object_b );
	}

	var contact;

	if ( object_a.shape instanceof Goblin.SphereShape && object_b.shape instanceof Goblin.SphereShape ) {
		// Sphere - Sphere contact check
		contact = Goblin.SphereSphere( object_a, object_b );
	} else if (
		object_a.shape instanceof Goblin.SphereShape && object_b.shape instanceof Goblin.BoxShape ||
		object_a.shape instanceof Goblin.BoxShape && object_b.shape instanceof Goblin.SphereShape
	) {
		// Sphere - Box contact check
		contact = Goblin.BoxSphere( object_a, object_b );
	} else {
		// contact check based on GJK
		var simplex = Goblin.GjkEpa.GJK( object_a, object_b );
		if ( Goblin.GjkEpa.result != null ) {
			contact = Goblin.GjkEpa.result;
		} else if ( simplex != null ) {
			contact = Goblin.GjkEpa.EPA( simplex );
		}
	}

	// store original shapes that collided on the objects
	// so that it's possible to deduce which actuall colliders
	// were involved
	if ( contact ) {
		contact.shape_a = object_a.shape;
		contact.shape_b = object_b.shape;
	}

	return contact;
};

Goblin.NarrowPhase.prototype.addContact = function( object_a, object_b, contact ) {
	// check if both objects have a world; if they don't it means we are raycasting
	if ( object_a.world === null || object_b.world === null ) {
		return;
	}

	// check if already saw this contact
	// FIXME EN-206 to revise the below
	if ( contact.tag ) {
		return;
	}

	contact.tag = true;

	while ( contact.object_a.parent != null ) {
		contact.object_a.shape_data.transform.transformVector3( contact.contact_point_in_a );
		contact.object_a = contact.object_a.parent;
	}
	
	while ( contact.object_b.parent != null ) {
		contact.object_b.shape_data.transform.transformVector3( contact.contact_point_in_b );
		contact.object_b = contact.object_b.parent;
	}

	contact.restitution = Goblin.CollisionUtils.combineRestitutions( contact.object_a, contact.object_b, contact.shape_a, contact.shape_b );
	contact.friction = Goblin.CollisionUtils.combineFrictions( contact.object_a, contact.object_b, contact.shape_a, contact.shape_b );

	this.contact_manifolds.getManifoldForObjects( contact.object_a, contact.object_b ).addContact( contact );
};

/**
 * Loops over the passed array of object pairs which may be in contact
 * valid contacts are put in this object's `contacts` property
 *
 * @param possible_contacts {Array}
 */
Goblin.NarrowPhase.prototype.generateContacts = function( possible_contacts ) {
	var i,
		contact,
		possible_contacts_length = possible_contacts.length;

	// Make sure all of the manifolds are up to date
	this.updateContactManifolds();

	for ( i = 0; i < possible_contacts_length; i++ ) {
		contact = this.getContact( possible_contacts[i][0], possible_contacts[i][1] );

		if ( contact ) {
			this.addContact( contact.object_a, contact.object_b, contact );
		}
	}
};

Goblin.NarrowPhase.prototype.removeBody = function( body ) {
	var manifold = this.contact_manifolds.first;

	while ( manifold != null ) {
		if ( manifold.object_a === body || manifold.object_b === body ) {
			for ( var i = 0; i < manifold.points.length; i++ ) {
				manifold.points[i].destroy();
			}
			manifold.points.length = 0;
		}

		manifold = manifold.next;
	}
};
/**
 * Manages pools for various types of objects, provides methods for creating and freeing pooled objects
 *
 * @class ObjectPool
 * @static
 */
Goblin.ObjectPool = {
	/**
	 * key/value map of registered types
	 *
	 * @property types
	 * @private
	 */
	types: {},

	/**
	 * key/pool map of object type - to - object pool
	 *
	 * @property pools
	 * @private
	 */
	pools: {},

	/**
	 * registers a type of object to be available in pools
	 *
	 * @param key {String} key associated with the object to register
	 * @param constructing_function {Function} function which will return a new object
	 */
	registerType: function( key, constructing_function ) {
		this.types[ key ] = constructing_function;
		this.pools[ key ] = [];
	},

	/**
	 * retrieve a free object from the specified pool, or creates a new object if one is not available
	 *
	 * @param key {String} key of the object type to retrieve
	 * @return {Mixed} object of the type asked for, when done release it with `ObjectPool.freeObject`
	 */
	getObject: function( key ) {
		var pool = this.pools[ key ];

		if ( pool.length !== 0 ) {
			var result = pool.pop();
			
			result.tag = null;

			return result;
		} else {
			return this.types[ key ]();
		}
	},

	/**
	 * adds on object to the object pool so it can be reused
	 *
	 * @param key {String} type of the object being freed, matching the key given to `registerType`
	 * @param object {Mixed} object to release into the pool
	 */
	freeObject: function( key, object ) {
		if ( object.removeAllListeners != null ) {
			object.removeAllListeners();
		}

		this.pools[ key ].push( object );
	}
};

// register the objects used in Goblin
Goblin.ObjectPool.registerType( 'ContactDetails', function() { return new Goblin.ContactDetails(); } );
Goblin.ObjectPool.registerType( 'ContactManifold', function() { return new Goblin.ContactManifold(); } );
Goblin.ObjectPool.registerType( 'GJK2SupportPoint', function() { return new Goblin.GjkEpa.SupportPoint( new Goblin.Vector3(), new Goblin.Vector3(), new Goblin.Vector3() ); } );
Goblin.ObjectPool.registerType( 'ConstraintRow', function() { return new Goblin.ConstraintRow(); } );
Goblin.ObjectPool.registerType( 'ContactConstraint', function() { return new Goblin.ContactConstraint(); } );
Goblin.ObjectPool.registerType( 'FrictionConstraint', function() { return new Goblin.FrictionConstraint(); } );
Goblin.ObjectPool.registerType( 'RayIntersection', function() { return new Goblin.RayIntersection(); } );
Goblin.ObjectPool.registerType( 'RigidBodyProxy', function() { return new Goblin.RigidBodyProxy(); } );
/**
 * Manages the physics simulation
 *
 * @class PhysicMaterial
 * @constructor
 */
Goblin.PhysicMaterial = function( attributes ) {

    this.name = attributes.name;

    this.bounciness = attributes.bounciness;

    this.dynamicFriction = attributes.dynamicFriction;

    this.staticFriction = attributes.staticFriction;

    /**
     * Friction combine type
     * Average = 0,
     * Multiply = 1,
     * Minimum = 2,
     * Maximum = 3
     *
     * @property frictionCombine
     * @type {number}
     */
    this.frictionCombine = attributes.frictionCombine;

    /**
     * Bounce combine type
     * Average = 0,
     * Multiply = 1,
     * Minimum = 2,
     * Maximum = 3
     *
     * @property bounceCombine
     * @type {number}
     */
    this.bounceCombine = attributes.bounceCombine;
};
Goblin.RigidBodyProxy = function() {
	this.parent = null;
	this.id = null;

	this.shape = null;

	this.aabb = new Goblin.AABB();

	this._mass = null;
	this._mass_inverted = null;

	this.position = new Goblin.Vector3();
	this.rotation = new Goblin.Quaternion();

	this.transform = new Goblin.Matrix4();
	this.transform_inverse = new Goblin.Matrix4();

	this.restitution = null;
	this.friction = null;

	this.is_kinematic = false;
};

Object.defineProperty(
	Goblin.RigidBodyProxy.prototype,
	'mass',
	{
		get: function() {
			return this._mass;
		},
		set: function( n ) {
			this._mass = n;
			this._mass_inverted = 1 / n;
			this.inertiaTensor = this.shape.getInertiaTensor( this.is_kinematic ? Infinity : n );
		}
	}
);

Goblin.RigidBodyProxy.prototype.setFrom = function( parent, shape_data ) {
	this.parent = parent;

	this.id = parent.id;

	this.shape = shape_data.shape;
	this.shape_data = shape_data;

	this._mass = parent._mass;
	this.is_kinematic = parent.is_kinematic;

	parent.transform.transformVector3Into( shape_data.position, this.position );
	this.rotation.multiplyQuaternions( parent.rotation, shape_data.rotation );

	this.transform.makeTransform( this.rotation, this.position );
	this.transform.invertInto( this.transform_inverse );

	this.aabb.transform( this.shape.aabb, this.transform );

	this.restitution = parent.restitution;
	this.friction = parent.friction;
};

Goblin.RigidBodyProxy.prototype.findSupportPoint = Goblin.RigidBody.prototype.findSupportPoint;

Goblin.RigidBodyProxy.prototype.getRigidBody = function() {
	var body = this.parent;
	while ( body.parent ) {
		body = this.parent;
	}
	return body;
};
/**
 * Manages the physics simulation
 *
 * @class World
 * @param broadphase {Goblin.Broadphase} the broadphase used by the world to find possible contacts
 * @param narrowphase {Goblin.NarrowPhase} the narrowphase used by the world to generate valid contacts
 * @constructor
 */
Goblin.World = function( broadphase, narrowphase, solver ) {
	/**
	 * How many time steps have been simulated. If the steps are always the same length then total simulation time = world.ticks * time_step
	 *
	 * @property ticks
	 * @type {number}
	 */
	this.ticks = 0;

	/**
	 * The broadphase used by the world to find possible contacts
	 *
	 * @property broadphase
	 * @type {Goblin.Broadphase}
	 */
	this.broadphase = broadphase;

	/**
	 * The narrowphase used by the world to generate valid contacts
	 *
	 * @property narrowphasee
	 * @type {Goblin.NarrowPhase}
	 */
	this.narrowphase = narrowphase;

	/**
	 * The contact solver used by the world to calculate and apply impulses resulting from contacts
	 *
	 * @property solver
	 */
	this.solver = solver;
	solver.world = this;

	/**
	 * Array of rigid bodies in the world
	 *
	 * @property rigid_bodies
	 * @type {Array}
	 * @default []
	 * @private
	 */
	this.rigid_bodies = [];

	/**
	 * Array of ghost bodies in the world
	 *
	 * @property ghost_bodies
	 * @type {Array}
	 * @default []
	 * @private
	 */
	this.ghost_bodies = [];

	/**
	* the world's gravity, applied by default to all objects in the world
	*
	* @property gravity
	* @type {vec3}
	* @default [ 0, -9.8, 0 ]
	*/
	this.gravity = new Goblin.Vector3( 0, -9.8, 0 );

	/**
	 * array of force generators in the world
	 *
	 * @property force_generators
	 * @type {Array}
	 * @default []
	 * @private
	 */
	this.force_generators = [];

	/**
	 * An object containing the flags allowing / disallowing the objects to collide.
	 * If the entry is absent from the object, it's considered to be allowed.
	 *
	 * @property collision_matrix
	 * @type {object}
	 * @default {}
	 * @private
	 */
	this.collision_matrix = {};

	this.listeners = {};
};
Goblin.EventEmitter.apply( Goblin.World );

/**
* Steps the physics simulation according to the time delta
*
* @method step
* @param time_delta {Number} amount of time to simulate, in seconds
* @param [max_step] {Number} maximum time step size, in seconds
*/
Goblin.World.prototype.step = function( time_delta, max_step ) {
    max_step = max_step || time_delta;

	var x, delta, time_loops, i, loop_count, body;

    time_loops = time_delta / max_step;
    for ( x = 0; x < time_loops; x++ ) {
		this.ticks++;
		
        delta = Math.min( max_step, time_delta );
        time_delta -= max_step;

		this.emit( 'stepStart', this.ticks, delta );

		//var bodies = this.broadphase.getDynamicBodies();
		var bodies = this.broadphase.getDynamicBodies();

		// Apply gravity
        for ( i = 0, loop_count = bodies.length; i < loop_count; i++ ) {
            body = bodies[ i ];

            // kinematic bodies aren't affected by gravity or forces
            if ( body._is_kinematic ) {
            	continue;
            }

            // Objects of infinite mass don't move
            if ( ( body._mass !== Infinity ) && body.use_gravity ) {
				_tmp_vec3_1.scaleVector( body.gravity || this.gravity, body._mass * delta );
                body.accumulated_force.add( _tmp_vec3_1 );
            }

            if ( body._mass !== Infinity ) {
				_tmp_vec3_1.scaleVector( body.linear_acceleration, body._mass * delta );
                body.accumulated_force.add( _tmp_vec3_1 );

                _tmp_vec3_1.scaleVector( body.angular_acceleration, body._mass * delta );
                body.accumulated_torque.add( _tmp_vec3_1 );
            }
        }

        // Apply force generators
        for ( i = 0, loop_count = this.force_generators.length; i < loop_count; i++ ) {
            this.force_generators[ i ].applyForce();
        }

		for ( i = 0, loop_count = bodies.length; i < loop_count; i++ ) {
			bodies[ i ].updateDerived();
		}

		this.drawDebug();

        // Check for contacts, broadphase
        this.broadphase.update();

        // Find valid contacts, narrowphase
        this.narrowphase.generateContacts( this.broadphase.collision_pairs );

        // Process contact manifolds into contact and friction constraints
        this.solver.processContactManifolds( this.narrowphase.contact_manifolds );

        // Prepare the constraints by precomputing some values
        this.solver.prepareConstraints( delta );

        // Resolve contacts
        this.solver.resolveContacts();

        // Run the constraint solver
        this.solver.solveConstraints();

        // Apply the constraints
        this.solver.applyConstraints( delta );

		// Uppdate ghost bodies
		for ( i = 0; i < this.ghost_bodies.length; i++ ) {
			body = this.ghost_bodies[i];
			body.checkForEndedContacts();
		}

		// Integrate rigid bodies
		for ( i = 0, loop_count = bodies.length; i < loop_count; i++ ) {
			body = bodies[ i ];
			body.integrate( delta );
		}

		this.emit( 'stepEnd', this.ticks, delta );
    }
};

/**
 * Draws AABBs of objects and colliders when enabled for the world.
 *
 * @method drawDebug
 */
Goblin.World.prototype.drawDebug = function() {
	if ( !this.debug ) {
		return;
	}

	var i, j, body, aabb, shapes, shape;

	for ( i = 0; i < this.rigid_bodies.length; i++ ) {
		body = this.rigid_bodies[ i ];

		if ( body.debug ) {
			aabb = body.aabb;

			pc.Application.getApplication().renderWireCube( 
				new pc.Mat4().setTRS( 
					new pc.Vec3( aabb.min.x + aabb.max.x, aabb.min.y + aabb.max.y, aabb.min.z + aabb.max.z ).scale( 0.5 ), 
					pc.Quat.IDENTITY, 
					new pc.Vec3( aabb.min.x - aabb.max.x, aabb.min.y - aabb.max.y, aabb.min.z - aabb.max.z ).scale( -1 ) 
				), 

				new pc.Color( 1, 0, 0, 1 ),

				pc.LINEBATCH_OVERLAY
			);
		}

		shapes = body.shape.child_shapes || [];

		for ( j = 0; j < shapes.length; j++ ) {
			shape = shapes[ j ].shape;

			if ( shape.debug ) {
				aabb = new Goblin.AABB();
				aabb.transform( shapes[ j ].aabb, body.transform );

				pc.Application.getApplication().renderWireCube( 
					new pc.Mat4().setTRS( 
						new pc.Vec3( aabb.min.x + aabb.max.x, aabb.min.y + aabb.max.y, aabb.min.z + aabb.max.z ).scale( 0.5 ), 
						pc.Quat.IDENTITY, 
						new pc.Vec3( aabb.min.x - aabb.max.x, aabb.min.y - aabb.max.y, aabb.min.z - aabb.max.z ).scale( -1 ) 
					), 

					new pc.Color( 0, 1, 0, 1 ),

					pc.LINEBATCH_OVERLAY
				);
			}
		}
	}
};

/**
 * Adds a rigid body to the world
 *
 * @method addRigidBody
 * @param rigid_body {Goblin.RigidBody} rigid body to add to the world
 */
Goblin.World.prototype.addRigidBody = function( rigid_body ) {
	if ( rigid_body.world ) {
		throw new Error( "The body already belongs to a physics world!" );
	}

	rigid_body.world = this;
	rigid_body.updateDerived();
	this.rigid_bodies.push( rigid_body );
	this.broadphase.addBody( rigid_body );
};

/**
 * Removes a rigid body from the world
 *
 * @method removeRigidBody
 * @param rigid_body {Goblin.RigidBody} rigid body to remove from the world
 */
Goblin.World.prototype.removeRigidBody = function( rigid_body ) {
	var i;

	for ( i = 0; i < this.rigid_bodies.length; i++ ) {
		if ( this.rigid_bodies[i] === rigid_body ) {
			this.rigid_bodies.splice( i, 1 );
			this.broadphase.removeBody( rigid_body );
			break;
		}
	}

	rigid_body.world = null;

	// remove any contact & friction constraints associated with this body
	// this calls contact.destroy() for all relevant contacts
	// which in turn cleans up the iterative solver
	this.narrowphase.removeBody( rigid_body );
};

/**
 * Updates body's collision layer
 *
 * @method updateObjectLayer
 * @param rigid_body {Goblin.RigidBody} Rigid body to update
 * @param new_layer  {Number} New layer that is about to be set
 */
Goblin.World.prototype.updateObjectLayer = function ( rigid_body, new_layer ) {
	this.broadphase.updateObjectLayer( rigid_body, new_layer );
};

/**
 * Updates body's static flag
 *
 * @method updateObjectStaticFlag
 * @param rigid_body {Goblin.RigidBody} Rigid body to update
 * @param is_static  {Boolean} Whether the object is marked as static
 */
Goblin.World.prototype.updateObjectStaticFlag = function ( rigid_body, is_static ) {
	this.broadphase.updateObjectStaticFlag( rigid_body, is_static );
};

/**
 * Updates body's static flag
 *
 * @method updateObjectKinematicFlag
 * @param rigid_body {Goblin.RigidBody} Rigid body to update
 * @param is_kinematic  {Boolean} Whether the object is marked as static
 */
Goblin.World.prototype.updateObjectKinematicFlag = function ( rigid_body, is_kinematic ) {
	this.broadphase.updateObjectKinematicFlag( rigid_body, is_kinematic );
};

/**
 * Adds a ghost body to the world
 *
 * @method addGhostBody
 * @param ghost_body {Goblin.GhostBody} ghost body to add to the world
 */
Goblin.World.prototype.addGhostBody = function( ghost_body ) {
	ghost_body.world = this;
	ghost_body.updateDerived();
	this.ghost_bodies.push( ghost_body );
	this.broadphase.addBody( ghost_body );
};

/**
 * Removes a ghost body from the world
 *
 * @method removeGhostBody
 * @param ghost_body {Goblin.GhostBody} ghost body to remove from the world
 */
Goblin.World.prototype.removeGhostBody = function( ghost_body ) {
	for ( var i = 0; i < this.ghost_bodies.length; i++ ) {
		if ( this.ghost_bodies[i] === ghost_body ) {
			this.ghost_bodies.splice( i, 1 );
			this.broadphase.removeBody( ghost_body );
			break;
		}
	}
};

/**
 * Adds a force generator to the world
 *
 * @method addForceGenerator
 * @param force_generator {Goblin.ForceGenerator} force generator object to be added
 */
Goblin.World.prototype.addForceGenerator = function( force_generator ) {
	var i, force_generators_count;
	// Make sure this generator isn't already in the world
	for ( i = 0, force_generators_count = this.force_generators.length; i < force_generators_count; i++ ) {
		if ( this.force_generators[i] === force_generator ) {
			return;
		}
	}

	this.force_generators.push( force_generator );
};

/**
 * removes a force generator from the world
 *
 * @method removeForceGenerator
 * @param force_generatorv {Goblin.ForceGenerator} force generator object to be removed
 */
Goblin.World.prototype.removeForceGenerator = function( force_generator ) {
	var i, force_generators_count;
	for ( i = 0, force_generators_count = this.force_generators.length; i < force_generators_count; i++ ) {
		if ( this.force_generators[i] === force_generator ) {
			this.force_generators.splice( i, 1 );
			return;
		}
	}
};

/**
 * adds a constraint to the world
 *
 * @method addConstraint
 * @param constraint {Goblin.Constraint} constraint to be added
 */
Goblin.World.prototype.addConstraint = function( constraint ) {
	this.solver.addConstraint( constraint );
};

/**
 * removes a constraint from the world
 *
 * @method removeConstraint
 * @param constraint {Goblin.Constraint} constraint to be removed
 */
Goblin.World.prototype.removeConstraint = function( constraint ) {
	this.solver.removeConstraint( constraint );
};

(function(){
	var tSort = function( a, b ) {
		if ( a.t < b.t ) {
			return -1;
		} else if ( a.t > b.t ) {
			return 1;
		} else {
			return 0;
		}
	};

	/**
	 * Checks if a ray segment intersects with objects in the world
	 *
	 * @param {Goblin.Vector3} 			start 		Start of the ray
	 * @param {Goblin.Vector3} 			end 		End of the ray
	 * @param {Number} 					limit 		Maximum amount of objects to return
	 * @param {Number} 					layer_mask 	Layer mask to use
	 * @return {Array<RayIntersection>} 			Array of intersections, sorted by distance from `start`
	 */
	Goblin.World.prototype.rayIntersect = function( start, end, limit, layer_mask ) {
		// we cannot afford to bail out early from broadphase as we need to get closest intersections
		var intersections = this.broadphase.rayIntersect( start, end, 0, layer_mask );
		intersections.sort( tSort );
		return intersections.slice( 0, limit );
	};

	Goblin.World.prototype.shapeIntersect = function( center, shape ) {
		var body = new Goblin.RigidBody( shape, 0 );

		body.position.copy( center );
		body.updateDerived();

		var possibilities = this.broadphase.intersectsWith( body ),
			intersections = [];

		for ( var i = 0; i < possibilities.length; i++ ) {
			var contact = this.narrowphase.getContact( body, possibilities[i] );

			if ( contact != null ) {
				var intersection = Goblin.ObjectPool.getObject( 'RayIntersection' );

				// check which (A or B) object & shape are actually an intersection
				intersection.object = contact.object_b;
				intersection.shape = contact.shape_b;

				intersections.push( intersection );
			}
		}

		return intersections;
	};

	/**
	 * Checks if a line-swept shape intersects with objects in the world. Please note
	 * that passing a limit different from 0 will not guarantee any order of the hit - 
	 * i.e. asking for a single hit might return a more remote hit.
	 *
	 * @param {Goblin.Shape} 			shape 		Shape to sweep
	 * @param {Goblin.Vector3} 			start 		Start of the ray
	 * @param {Goblin.Vector3} 			end 		End of the ray
	 * @param {Number} 					limit 		Maximum amount of objects to return
	 * @param {Number} 					layer_mask 	Layer mask to use
	 * @return {Array<RayIntersection>} 			Array of intersections, sorted by distance from `start`
	 */
	Goblin.World.prototype.shapeIntersect = function( shape, start, end, limit, layer_mask ){
		var swept_shape = new Goblin.LineSweptShape( start, end, shape ),
			swept_body = new Goblin.RigidBody( swept_shape, 0 );

		swept_body.updateDerived();

		var possibilities = this.broadphase.intersectsWith( swept_body, layer_mask );
		var intersections = [];

		for ( var i = 0; i < possibilities.length; i++ ) {
			var contact = this.narrowphase.getContact( swept_body, possibilities[i] );

			if ( contact != null ) {
				var intersection = Goblin.ObjectPool.getObject( 'RayIntersection' );
				intersection.normal.copy( contact.contact_normal );

				// compute point
				intersection.point.scaleVector( contact.contact_normal, -contact.penetration_depth );
				intersection.point.add( contact.contact_point );

				// compute time
				intersection.t = intersection.point.distanceTo( start );

				intersection.object = contact.object_b;
				intersection.shape = contact.shape_b;

				intersections.push( intersection );
			}

			if ( limit <= intersections.length ) {
				break;
			}
		}

		intersections.sort( tSort );
		
		return intersections;
	};
})();
	if ( typeof window !== 'undefined' ) window.Goblin = Goblin;
	if ( typeof self !== 'undefined' ) self.Goblin = Goblin;
	if ( typeof module !== 'undefined' ) module.exports = Goblin;
})();<|MERGE_RESOLUTION|>--- conflicted
+++ resolved
@@ -2269,8 +2269,6 @@
     }
 };
 
-<<<<<<< HEAD
-=======
 (function(){
 	/**
 	 * @class SAPMarker
@@ -2738,84 +2736,6 @@
 		}
 	};
 })();
-/**
-* adds a drag force to associated objects
-*
-* @class DragForce
-* @extends ForceGenerator
-* @constructor
-*/
-Goblin.DragForce = function( drag_coefficient, squared_drag_coefficient ) {
-	/**
-	* drag coefficient
-	*
-	* @property drag_coefficient
-	* @type {Number}
-	* @default 0
-	*/
-	this.drag_coefficient = drag_coefficient || 0;
-
-	/**
-	* drag coefficient
-	*
-	* @property drag_coefficient
-	* @type {Number}
-	* @default 0
-	*/
-	this.squared_drag_coefficient = squared_drag_coefficient || 0;
-
-	/**
-	* whether or not the force generator is enabled
-	*
-	* @property enabled
-	* @type {Boolean}
-	* @default true
-	*/
-	this.enabled = true;
-
-	/**
-	* array of objects affected by the generator
-	*
-	* @property affected
-	* @type {Array}
-	* @default []
-	* @private
-	*/
-	this.affected = [];
-};
-Goblin.DragForce.prototype.enable = Goblin.ForceGenerator.prototype.enable;
-Goblin.DragForce.prototype.disable = Goblin.ForceGenerator.prototype.disable;
-Goblin.DragForce.prototype.affect = Goblin.ForceGenerator.prototype.affect;
-Goblin.DragForce.prototype.unaffect = Goblin.ForceGenerator.prototype.unaffect;
-/**
-* applies force to the associated objects
-*
-* @method applyForce
-*/
-Goblin.DragForce.prototype.applyForce = function() {
-	if ( !this.enabled ) {
-		return;
-	}
-
-	var i, affected_count, object, drag,
-		force = _tmp_vec3_1;
-
-	for ( i = 0, affected_count = this.affected.length; i < affected_count; i++ ) {
-		object = this.affected[i];
-
-		force.copy( object.linear_velocity );
-
-		// Calculate the total drag coefficient.
-		drag = force.length();
-		drag = ( this.drag_coefficient * drag ) + ( this.squared_drag_coefficient * drag * drag );
-
-		// Calculate the final force and apply it.
-		force.normalize();
-		force.scale( -drag );
-		object.applyForce( force  );
-	}
-};
->>>>>>> 9d09e74d
 Goblin.BoxSphere = function( object_a, object_b ) {
 	var sphere = object_a.shape instanceof Goblin.SphereShape ? object_a : object_b,
 		box = object_a.shape instanceof Goblin.SphereShape ? object_b : object_a,
@@ -7563,11 +7483,11 @@
 	this.friction = 0;
 
 	/**
-<<<<<<< HEAD
 	 * contact constraint
 	 */
 	this.constraint = null;
-=======
+
+	/**
 	 * general-purpose field to store axulary information.
 	 *
 	 * @private
@@ -7593,7 +7513,6 @@
 	 * @type {*}
 	 */
 	this.frictionConstraint = null;
->>>>>>> 9d09e74d
 
 	this.listeners = {};
 };
