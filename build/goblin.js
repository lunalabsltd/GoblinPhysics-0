/**
* Goblin Physics
*
* @module Goblin
*/
(function(){
	var Goblin = {};
Goblin.Matrix3 = function( e00, e01, e02, e10, e11, e12, e20, e21, e22 ) {
	this.e00 = e00 || 0;
	this.e01 = e01 || 0;
	this.e02 = e02 || 0;

	this.e10 = e10 || 0;
	this.e11 = e11 || 0;
	this.e12 = e12 || 0;

	this.e20 = e20 || 0;
	this.e21 = e21 || 0;
	this.e22 = e22 || 0;
};

Goblin.Matrix3.prototype = {
	identity: function() {
		this.e00 = 1;
		this.e01 = 0;
		this.e02 = 0;

		this.e10 = 0;
		this.e11 = 1;
		this.e12 = 0;

		this.e20 = 0;
		this.e21 = 0;
		this.e22 = 1;
	},

	fromMatrix4: function( m ) {
		this.e00 = m.e00;
		this.e01 = m.e01;
		this.e02 = m.e02;

		this.e10 = m.e10;
		this.e11 = m.e11;
		this.e12 = m.e12;

		this.e20 = m.e20;
		this.e21 = m.e21;
		this.e22 = m.e22;
	},

	fromQuaternion: function( q ) {
		var x2 = q.x + q.x,
			y2 = q.y + q.y,
			z2 = q.z + q.z,

			xx = q.x * x2,
			xy = q.x * y2,
			xz = q.x * z2,
			yy = q.y * y2,
			yz = q.y * z2,
			zz = q.z * z2,
			wx = q.w * x2,
			wy = q.w * y2,
			wz = q.w * z2;

		this.e00 = 1 - (yy + zz);
		this.e10 = xy + wz;
		this.e20 = xz - wy;

		this.e01 = xy - wz;
		this.e11 = 1 - (xx + zz);
		this.e21 = yz + wx;

		this.e02 = xz + wy;
		this.e12 = yz - wx;
		this.e22 = 1 - (xx + yy);
	},

	transformVector3: function( v ) {
		var x = v.x,
			y = v.y,
			z = v.z;
		v.x = this.e00 * x + this.e01 * y + this.e02 * z;
		v.y = this.e10 * x + this.e11 * y + this.e12 * z;
		v.z = this.e20 * x + this.e21 * y + this.e22 * z;
	},

	transformVector3Into: function( v, dest ) {
		dest.x = this.e00 * v.x + this.e01 * v.y + this.e02 * v.z;
		dest.y = this.e10 * v.x + this.e11 * v.y + this.e12 * v.z;
		dest.z = this.e20 * v.x + this.e21 * v.y + this.e22 * v.z;
	},

	transposeInto: function( m ) {
		m.e00 = this.e00;
		m.e10 = this.e01;
		m.e20 = this.e02;
		m.e01 = this.e10;
		m.e11 = this.e11;
		m.e21 = this.e12;
		m.e02 = this.e20;
		m.e12 = this.e21;
		m.e22 = this.e22;
	},

	invert: function() {
		var a00 = this.e00, a01 = this.e01, a02 = this.e02,
			a10 = this.e10, a11 = this.e11, a12 = this.e12,
			a20 = this.e20, a21 = this.e21, a22 = this.e22,

			b01 = a22 * a11 - a12 * a21,
			b11 = -a22 * a10 + a12 * a20,
			b21 = a21 * a10 - a11 * a20,

			d = a00 * b01 + a01 * b11 + a02 * b21,
			id;

		if ( !d ) {
			return true;
		}
		id = 1 / d;

		this.e00 = b01 * id;
		this.e01 = (-a22 * a01 + a02 * a21) * id;
		this.e02 = (a12 * a01 - a02 * a11) * id;
		this.e10 = b11 * id;
		this.e11 = (a22 * a00 - a02 * a20) * id;
		this.e12 = (-a12 * a00 + a02 * a10) * id;
		this.e20 = b21 * id;
		this.e21 = (-a21 * a00 + a01 * a20) * id;
		this.e22 = (a11 * a00 - a01 * a10) * id;

		return true;
	},

	invertInto: function( m ) {
		var a00 = this.e00, a01 = this.e01, a02 = this.e02,
			a10 = this.e10, a11 = this.e11, a12 = this.e12,
			a20 = this.e20, a21 = this.e21, a22 = this.e22,

			b01 = a22 * a11 - a12 * a21,
			b11 = -a22 * a10 + a12 * a20,
			b21 = a21 * a10 - a11 * a20,

			d = a00 * b01 + a01 * b11 + a02 * b21,
			id;

		if ( !d ) {
			return false;
		}
		id = 1 / d;

		m.e00 = b01 * id;
		m.e01 = (-a22 * a01 + a02 * a21) * id;
		m.e02 = (a12 * a01 - a02 * a11) * id;
		m.e10 = b11 * id;
		m.e11 = (a22 * a00 - a02 * a20) * id;
		m.e12 = (-a12 * a00 + a02 * a10) * id;
		m.e20 = b21 * id;
		m.e21 = (-a21 * a00 + a01 * a20) * id;
		m.e22 = (a11 * a00 - a01 * a10) * id;

		return true;
	},

	multiply: function( m ) {
		var a00 = this.e00, a01 = this.e01, a02 = this.e02,
			a10 = this.e10, a11 = this.e11, a12 = this.e12,
			a20 = this.e20, a21 = this.e21, a22 = this.e22,

			b00 = m.e00, b01 = m.e01, b02 = m.e02,
			b10 = m.e10, b11 = m.e11, b12 = m.e12,
			b20 = m.e20, b21 = m.e21, b22 = m.e22;

		this.e00 = b00 * a00 + b10 * a01 + b20 * a02;
		this.e10 = b00 * a10 + b10 * a11 + b20 * a12;
		this.e20 = b00 * a20 + b10 * a21 + b20 * a22;

		this.e01 = b01 * a00 + b11 * a01 + b21 * a02;
		this.e11 = b01 * a10 + b11 * a11 + b21 * a12;
		this.e21 = b01 * a20 + b11 * a21 + b21 * a22;

		this.e02 = b02 * a00 + b12 * a01 + b22 * a02;
		this.e12 = b02 * a10 + b12 * a11 + b22 * a12;
		this.e22 = b02 * a20 + b12 * a21 + b22 * a22;
	},

	multiplyFrom: function( a, b ) {
		var a00 = a.e00, a01 = a.e01, a02 = a.e02,
			a10 = a.e10, a11 = a.e11, a12 = a.e12,
			a20 = a.e20, a21 = a.e21, a22 = a.e22,

			b00 = b.e00, b01 = b.e01, b02 = b.e02,
			b10 = b.e10, b11 = b.e11, b12 = b.e12,
			b20 = b.e20, b21 = b.e21, b22 = b.e22;

		this.e00 = b00 * a00 + b10 * a01 + b20 * a02;
		this.e10 = b00 * a10 + b10 * a11 + b20 * a12;
		this.e20 = b00 * a20 + b10 * a21 + b20 * a22;

		this.e01 = b01 * a00 + b11 * a01 + b21 * a02;
		this.e11 = b01 * a10 + b11 * a11 + b21 * a12;
		this.e21 = b01 * a20 + b11 * a21 + b21 * a22;

		this.e02 = b02 * a00 + b12 * a01 + b22 * a02;
		this.e12 = b02 * a10 + b12 * a11 + b22 * a12;
		this.e22 = b02 * a20 + b12 * a21 + b22 * a22;
	}
};
Goblin.Matrix4 = function() {
	this.e00 = 0;
	this.e01 = 0;
	this.e02 = 0;
	this.e03 = 0;

	this.e10 = 0;
	this.e11 = 0;
	this.e12 = 0;
	this.e13 = 0;

	this.e20 = 0;
	this.e21 = 0;
	this.e22 = 0;
	this.e23 = 0;

	this.e30 = 0;
	this.e31 = 0;
	this.e32 = 0;
	this.e33 = 0;
};

Goblin.Matrix4.prototype = {
	identity: function() {
		this.e00 = 1;
		this.e01 = 0;
		this.e02 = 0;
		this.e03 = 0;

		this.e10 = 0;
		this.e11 = 1;
		this.e12 = 0;
		this.e13 = 0;

		this.e20 = 0;
		this.e21 = 0;
		this.e22 = 1;
		this.e23 = 0;

		this.e30 = 0;
		this.e31 = 0;
		this.e32 = 0;
		this.e33 = 1;
	},

	copy: function( m ) {
		this.e00 = m.e00;
		this.e01 = m.e01;
		this.e02 = m.e02;
		this.e03 = m.e03;

		this.e10 = m.e10;
		this.e11 = m.e11;
		this.e12 = m.e12;
		this.e13 = m.e13;

		this.e20 = m.e20;
		this.e21 = m.e21;
		this.e22 = m.e22;
		this.e23 = m.e23;

		this.e30 = m.e30;
		this.e31 = m.e31;
		this.e32 = m.e32;
		this.e33 = m.e33;
	},

	getTranslation: function (result) {
		result = result || new Goblin.Vector3();
		result.set( this.e03, this.e13, this.e23 );

        return result;
    },

    getRotation: function (rotation) {
        rotation = rotation || new Goblin.Quaternion();
        rotation.setFromMat4( this );

        return rotation;
    },

	makeTransform: function( rotation, translation ) {
		// Setup rotation
		var x2 = rotation.x + rotation.x,
			y2 = rotation.y + rotation.y,
			z2 = rotation.z + rotation.z,
			xx = rotation.x * x2,
			xy = rotation.x * y2,
			xz = rotation.x * z2,
			yy = rotation.y * y2,
			yz = rotation.y * z2,
			zz = rotation.z * z2,
			wx = rotation.w * x2,
			wy = rotation.w * y2,
			wz = rotation.w * z2;

		this.e00 = 1 - ( yy + zz );
		this.e10 = xy + wz;
		this.e20 = xz - wy;
		this.e30 = 0;
		this.e01 = xy - wz;
		this.e11 = 1 - (xx + zz);
		this.e21 = yz + wx;
		this.e31 = 0;
		this.e02 = xz + wy;
		this.e12 = yz - wx;
		this.e22 = 1 - (xx + yy);
		this.e32 = 0;

		// Translation
		this.e03 = translation.x;
		this.e13 = translation.y;
		this.e23 = translation.z;
		this.e33 = 1;
	},

	transformVector3: function( v ) {
		// Technically this should compute the `w` term and divide the resulting vector
		// components by `w` to homogenize but we don't scale so `w` is just `1`
		var x = v.x,
			y = v.y,
			z = v.z;
		v.x = this.e00 * x + this.e01 * y + this.e02 * z + this.e03;
		v.y = this.e10 * x + this.e11 * y + this.e12 * z + this.e13;
		v.z = this.e20 * x + this.e21 * y + this.e22 * z + this.e23;
	},

	transformVector3Into: function( v, dest ) {
		// Technically this should compute the `w` term and divide the resulting vector
		// components by `w` to homogenize but we don't scale so `w` is just `1`
		dest.x = this.e00 * v.x + this.e01 * v.y + this.e02 * v.z + this.e03;
		dest.y = this.e10 * v.x + this.e11 * v.y + this.e12 * v.z + this.e13;
		dest.z = this.e20 * v.x + this.e21 * v.y + this.e22 * v.z + this.e23;
	},

	rotateVector3: function( v ) {
		var x = v.x,
			y = v.y,
			z = v.z;
		v.x = this.e00 * x + this.e01 * y + this.e02 * z;
		v.y = this.e10 * x + this.e11 * y + this.e12 * z;
		v.z = this.e20 * x + this.e21 * y + this.e22 * z;
	},

	rotateVector3Into: function( v, dest ) {
		dest.x = this.e00 * v.x + this.e01 * v.y + this.e02 * v.z;
		dest.y = this.e10 * v.x + this.e11 * v.y + this.e12 * v.z;
		dest.z = this.e20 * v.x + this.e21 * v.y + this.e22 * v.z;
	},

	invert: function() {
		var a00 = this.e00, a01 = this.e01, a02 = this.e02, a03 = this.e03,
			a10 = this.e10, a11 = this.e11, a12 = this.e12, a13 = this.e13,
			a20 = this.e20, a21 = this.e21, a22 = this.e22, a23 = this.e23,
			a30 = this.e30, a31 = this.e31, a32 = this.e32, a33 = this.e33,

			b00 = a00 * a11 - a01 * a10,
			b01 = a00 * a12 - a02 * a10,
			b02 = a00 * a13 - a03 * a10,
			b03 = a01 * a12 - a02 * a11,
			b04 = a01 * a13 - a03 * a11,
			b05 = a02 * a13 - a03 * a12,
			b06 = a20 * a31 - a21 * a30,
			b07 = a20 * a32 - a22 * a30,
			b08 = a20 * a33 - a23 * a30,
			b09 = a21 * a32 - a22 * a31,
			b10 = a21 * a33 - a23 * a31,
			b11 = a22 * a33 - a23 * a32,

			d = (b00 * b11 - b01 * b10 + b02 * b09 + b03 * b08 - b04 * b07 + b05 * b06),
			invDet;

		// Calculate the determinant
		if ( !d ) {
			return false;
		}
		invDet = 1 / d;

		this.e00 = (a11 * b11 - a12 * b10 + a13 * b09) * invDet;
		this.e01 = (-a01 * b11 + a02 * b10 - a03 * b09) * invDet;
		this.e02 = (a31 * b05 - a32 * b04 + a33 * b03) * invDet;
		this.e03 = (-a21 * b05 + a22 * b04 - a23 * b03) * invDet;
		this.e10 = (-a10 * b11 + a12 * b08 - a13 * b07) * invDet;
		this.e11 = (a00 * b11 - a02 * b08 + a03 * b07) * invDet;
		this.e12 = (-a30 * b05 + a32 * b02 - a33 * b01) * invDet;
		this.e13 = (a20 * b05 - a22 * b02 + a23 * b01) * invDet;
		this.e20 = (a10 * b10 - a11 * b08 + a13 * b06) * invDet;
		this.e21 = (-a00 * b10 + a01 * b08 - a03 * b06) * invDet;
		this.e22 = (a30 * b04 - a31 * b02 + a33 * b00) * invDet;
		this.e23 = (-a20 * b04 + a21 * b02 - a23 * b00) * invDet;
		this.e30 = (-a10 * b09 + a11 * b07 - a12 * b06) * invDet;
		this.e31 = (a00 * b09 - a01 * b07 + a02 * b06) * invDet;
		this.e32 = (-a30 * b03 + a31 * b01 - a32 * b00) * invDet;
		this.e33 = (a20 * b03 - a21 * b01 + a22 * b00) * invDet;

		return true;
	},

	invertInto: function( m ) {
		var a00 = this.e00, a01 = this.e10, a02 = this.e20, a03 = this.e30,
			a10 = this.e01, a11 = this.e11, a12 = this.e21, a13 = this.e31,
			a20 = this.e02, a21 = this.e12, a22 = this.e22, a23 = this.e32,
			a30 = this.e03, a31 = this.e13, a32 = this.e23, a33 = this.e33,

			b00 = a00 * a11 - a01 * a10,
			b01 = a00 * a12 - a02 * a10,
			b02 = a00 * a13 - a03 * a10,
			b03 = a01 * a12 - a02 * a11,
			b04 = a01 * a13 - a03 * a11,
			b05 = a02 * a13 - a03 * a12,
			b06 = a20 * a31 - a21 * a30,
			b07 = a20 * a32 - a22 * a30,
			b08 = a20 * a33 - a23 * a30,
			b09 = a21 * a32 - a22 * a31,
			b10 = a21 * a33 - a23 * a31,
			b11 = a22 * a33 - a23 * a32,

			d = (b00 * b11 - b01 * b10 + b02 * b09 + b03 * b08 - b04 * b07 + b05 * b06),
			invDet;

		// Calculate the determinant
		if ( !d ) {
			return false;
		}
		invDet = 1 / d;

		m.e00 = (a11 * b11 - a12 * b10 + a13 * b09) * invDet;
		m.e10 = (-a01 * b11 + a02 * b10 - a03 * b09) * invDet;
		m.e20 = (a31 * b05 - a32 * b04 + a33 * b03) * invDet;
		m.e30 = (-a21 * b05 + a22 * b04 - a23 * b03) * invDet;
		m.e01 = (-a10 * b11 + a12 * b08 - a13 * b07) * invDet;
		m.e11 = (a00 * b11 - a02 * b08 + a03 * b07) * invDet;
		m.e21 = (-a30 * b05 + a32 * b02 - a33 * b01) * invDet;
		m.e31 = (a20 * b05 - a22 * b02 + a23 * b01) * invDet;
		m.e02 = (a10 * b10 - a11 * b08 + a13 * b06) * invDet;
		m.e12 = (-a00 * b10 + a01 * b08 - a03 * b06) * invDet;
		m.e22 = (a30 * b04 - a31 * b02 + a33 * b00) * invDet;
		m.e32 = (-a20 * b04 + a21 * b02 - a23 * b00) * invDet;
		m.e03 = (-a10 * b09 + a11 * b07 - a12 * b06) * invDet;
		m.e13 = (a00 * b09 - a01 * b07 + a02 * b06) * invDet;
		m.e23 = (-a30 * b03 + a31 * b01 - a32 * b00) * invDet;
		m.e33 = (a20 * b03 - a21 * b01 + a22 * b00) * invDet;
	},

	multiply: function( m ) {
		// Cache the matrix values (makes for huge speed increases!)
		var a00 = this.e00, a01 = this.e10, a02 = this.e20, a03 = this.e30;
		var a10 = this.e01, a11 = this.e11, a12 = this.e21, a13 = this.e31;
		var a20 = this.e02, a21 = this.e12, a22 = this.e22, a23 = this.e32;
		var a30 = this.e03, a31 = this.e13, a32 = this.e23, a33 = this.e33;

		// Cache only the current line of the second matrix
		var b0  = m.e00, b1 = m.e10, b2 = m.e20, b3 = m.e30;
		this.e00 = b0*a00 + b1*a10 + b2*a20 + b3*a30;
		this.e10 = b0*a01 + b1*a11 + b2*a21 + b3*a31;
		this.e20 = b0*a02 + b1*a12 + b2*a22 + b3*a32;
		this.e30 = b0*a03 + b1*a13 + b2*a23 + b3*a33;

		b0 = m.e01;
		b1 = m.e11;
		b2 = m.e21;
		b3 = m.e31;
		this.e01 = b0*a00 + b1*a10 + b2*a20 + b3*a30;
		this.e11 = b0*a01 + b1*a11 + b2*a21 + b3*a31;
		this.e21 = b0*a02 + b1*a12 + b2*a22 + b3*a32;
		this.e31 = b0*a03 + b1*a13 + b2*a23 + b3*a33;

		b0 = m.e02;
		b1 = m.e12;
		b2 = m.e22;
		b3 = m.e32;
		this.e02 = b0*a00 + b1*a10 + b2*a20 + b3*a30;
		this.e12 = b0*a01 + b1*a11 + b2*a21 + b3*a31;
		this.e22 = b0*a02 + b1*a12 + b2*a22 + b3*a32;
		this.e32 = b0*a03 + b1*a13 + b2*a23 + b3*a33;

		b0 = m.e03;
		b1 = m.e13;
		b2 = m.e23;
		b3 = m.e33;
		this.e03 = b0*a00 + b1*a10 + b2*a20 + b3*a30;
		this.e13 = b0*a01 + b1*a11 + b2*a21 + b3*a31;
		this.e23 = b0*a02 + b1*a12 + b2*a22 + b3*a32;
		this.e33 = b0*a03 + b1*a13 + b2*a23 + b3*a33;
	}
};

Object.defineProperty( Goblin.Matrix4.prototype, 'data', {
	
	/**
	 * FIXME EN-77 to remove the below
	 * Gets the matrix data as float array.
	 */
	get: function () {
		return [
			this.e00,
			this.e10,
			this.e20,
			this.e30,

			this.e01,
			this.e11,
			this.e21,
			this.e31,

			this.e02,
			this.e12,
			this.e22,
			this.e32,

			this.e03,
			this.e13,
			this.e23,
			this.e33
		];
	}

} );
Goblin.Quaternion = function( x, y, z, w ) {
	this.x = x != null ? x : 0;
	this.y = y != null ? y : 0;
	this.z = z != null ? z : 0;
	this.w = w != null ? w : 1;
	this.normalize();
};

Goblin.Quaternion.prototype = {
	set: function( x, y, z, w ) {
		this.x = x;
		this.y = y;
		this.z = z;
		this.w = w;
	},

	copy: function( q ) {
		this.x = q.x;
		this.y = q.y;
		this.z = q.z;
		this.w = q.w;
	},

	toString: function () {
		return '(' + this.x + ', ' + this.y + ', ' + this.z + ', ' + this.w + ')';
	},

	multiply: function( q ) {
		var x = this.x, y = this.y, z = this.z, w = this.w,
			qx = q.x, qy = q.y, qz = q.z, qw = q.w;

		this.x = x * qw + w * qx + y * qz - z * qy;
		this.y = y * qw + w * qy + z * qx - x * qz;
		this.z = z * qw + w * qz + x * qy - y * qx;
		this.w = w * qw - x * qx - y * qy - z * qz;
	},

	multiplyQuaternions: function( a, b ) {
		this.x = a.x * b.w + a.w * b.x + a.y * b.z - a.z * b.y;
		this.y = a.y * b.w + a.w * b.y + a.z * b.x - a.x * b.z;
		this.z = a.z * b.w + a.w * b.z + a.x * b.y - a.y * b.x;
		this.w = a.w * b.w - a.x * b.x - a.y * b.y - a.z * b.z;
	},

	normalize: function() {
		var x = this.x, y = this.y, z = this.z, w = this.w,
			length = Math.sqrt( x * x + y * y + z * z + w * w );

		if ( length === 0) {
			this.x = this.y = this.z = this.w = 0;
		} else {
			length = 1 / length;
			this.x *= length;
			this.y *= length;
			this.z *= length;
			this.w *= length;
		}
	},

	invertQuaternion: function( q ) {
		var x = q.x, y = q.y, z = q.z, w = q.w,
			dot = x * x + y * y + z * z + w * w;

		if ( dot === 0 ) {
			this.x = this.y = this.z = this.w = 0;
		} else {
			var inv_dot = -1 / dot;
			this.x = q.x * inv_dot;
			this.y = q.y *  inv_dot;
			this.z = q.z *  inv_dot;
			this.w = q.w *  -inv_dot;
		}
	},

	transformVector3: function( v ) {
		var x = v.x, y = v.y, z = v.z,
			qx = this.x, qy = this.y, qz = this.z, qw = this.w,

		// calculate quat * vec
			ix = qw * x + qy * z - qz * y,
			iy = qw * y + qz * x - qx * z,
			iz = qw * z + qx * y - qy * x,
			iw = -qx * x - qy * y - qz * z;

		// calculate result * inverse quat
		v.x = ix * qw + iw * -qx + iy * -qz - iz * -qy;
		v.y = iy * qw + iw * -qy + iz * -qx - ix * -qz;
		v.z = iz * qw + iw * -qz + ix * -qy - iy * -qx;
	},

	transformVector3Into: function( v, dest ) {
		var x = v.x, y = v.y, z = v.z,
			qx = this.x, qy = this.y, qz = this.z, qw = this.w,

		// calculate quat * vec
			ix = qw * x + qy * z - qz * y,
			iy = qw * y + qz * x - qx * z,
			iz = qw * z + qx * y - qy * x,
			iw = -qx * x - qy * y - qz * z;

		// calculate result * inverse quat
		dest.x = ix * qw + iw * -qx + iy * -qz - iz * -qy;
		dest.y = iy * qw + iw * -qy + iz * -qx - ix * -qz;
		dest.z = iz * qw + iw * -qz + ix * -qy - iy * -qx;
	},

	setFromMat4: function (m) {
        var m00, m01, m02, m10, m11, m12, m20, m21, m22,
            tr, s, rs, lx, ly, lz;

        // Cache matrix values for super-speed
        m00 = m.e00;
        m01 = m.e10;
        m02 = m.e20;
        m10 = m.e01;
        m11 = m.e11;
        m12 = m.e21;
        m20 = m.e02;
        m21 = m.e12;
        m22 = m.e22;

        // Remove the scale from the matrix
        lx = 1 / Math.sqrt(m00 * m00 + m01 * m01 + m02 * m02);
        ly = 1 / Math.sqrt(m10 * m10 + m11 * m11 + m12 * m12);
        lz = 1 / Math.sqrt(m20 * m20 + m21 * m21 + m22 * m22);

        m00 *= lx;
        m01 *= lx;
        m02 *= lx;
        m10 *= ly;
        m11 *= ly;
        m12 *= ly;
        m20 *= lz;
        m21 *= lz;
        m22 *= lz;

        // http://www.cs.ucr.edu/~vbz/resources/quatut.pdf

        tr = m00 + m11 + m22;
        if (tr >= 0) {
            s = Math.sqrt(tr + 1);
            this.w = s * 0.5;
            s = 0.5 / s;
            this.x = (m12 - m21) * s;
            this.y = (m20 - m02) * s;
            this.z = (m01 - m10) * s;
        } else {
            if (m00 > m11) {
                if (m00 > m22) {
                    // XDiagDomMatrix
                    rs = (m00 - (m11 + m22)) + 1;
                    rs = Math.sqrt(rs);

                    this.x = rs * 0.5;
                    rs = 0.5 / rs;
                    this.w = (m12 - m21) * rs;
                    this.y = (m01 + m10) * rs;
                    this.z = (m02 + m20) * rs;
                } else {
                    // ZDiagDomMatrix
                    rs = (m22 - (m00 + m11)) + 1;
                    rs = Math.sqrt(rs);

                    this.z = rs * 0.5;
                    rs = 0.5 / rs;
                    this.w = (m01 - m10) * rs;
                    this.x = (m20 + m02) * rs;
                    this.y = (m21 + m12) * rs;
                }
            } else if (m11 > m22) {
                // YDiagDomMatrix
                rs = (m11 - (m22 + m00)) + 1;
                rs = Math.sqrt(rs);

                this.y = rs * 0.5;
                rs = 0.5 / rs;
                this.w = (m20 - m02) * rs;
                this.z = (m12 + m21) * rs;
                this.x = (m10 + m01) * rs;
            } else {
                // ZDiagDomMatrix
                rs = (m22 - (m00 + m11)) + 1;
                rs = Math.sqrt(rs);

                this.z = rs * 0.5;
                rs = 0.5 / rs;
                this.w = (m01 - m10) * rs;
                this.x = (m20 + m02) * rs;
                this.y = (m21 + m12) * rs;
            }
        }

        return this;
    },

	angleBetween: function( q ) {
		/*_tmp_quat4_1.invertQuaternion( this );
		_tmp_quat4_1.multiply( q );
		_tmp_vec3_1.set( _tmp_quat4_1.x, _tmp_quat4_1.y, _tmp_quat4_1.z );
		return 2 * Math.atan2( _tmp_vec3_1.length(), Math.abs( _tmp_quat4_1.w ) );*/

		return 2 * Math.acos( this.x * q.x + this.y * q.y + this.z * q.z + this.w * q.w );
	},

	signedAngleBetween: function( q, normal ) {
		if ( Math.abs(x_axis.dot( normal )) < 0.5 ) {
			_tmp_vec3_1.set( 1, 0, 0 );
		} else {
			_tmp_vec3_1.set( 0, 0, 1 );
		}
		this.transformVector3Into( _tmp_vec3_1, _tmp_vec3_2 );
		q.transformVector3Into( _tmp_vec3_1, _tmp_vec3_3 );

		_tmp_vec3_1.crossVectors( _tmp_vec3_2, _tmp_vec3_3 );
		return Math.atan2(
			normal.dot( _tmp_vec3_1 ),
			_tmp_vec3_2.dot( _tmp_vec3_3 )
		);
	}
};

Goblin.Quaternion.IDENTITY = new Goblin.Quaternion();
Goblin.Vector3 = function( x, y, z ) {
	this.x = x || 0;
	this.y = y || 0;
	this.z = z || 0;
};

Goblin.Vector3.prototype = {
	set: function( x, y, z ) {
		this.x = x;
		this.y = y;
		this.z = z;
	},

	copy: function( v ) {
		this.x = v.x;
		this.y = v.y;
		this.z = v.z;
	},

	add: function( v ) {
		this.x += v.x;
		this.y += v.y;
		this.z += v.z;
	},

	addVectors: function( a, b ) {
		this.x = a.x + b.x;
		this.y = a.y + b.y;
		this.z = a.z + b.z;
	},

	subtract: function( v ) {
		this.x -= v.x;
		this.y -= v.y;
		this.z -= v.z;
	},

	subtractVectors: function( a, b ) {
		this.x = a.x - b.x;
		this.y = a.y - b.y;
		this.z = a.z - b.z;
	},

	multiply: function( v ) {
		this.x *= v.x;
		this.y *= v.y;
		this.z *= v.z;
	},

	multiplyVectors: function( a, b ) {
		this.x = a.x * b.x;
		this.y = a.y * b.y;
		this.z = a.z * b.z;
	},

	scale: function( scalar ) {
		this.x *= scalar;
		this.y *= scalar;
		this.z *= scalar;
	},

	scaleVector: function( v, scalar ) {
		this.x = v.x * scalar;
		this.y = v.y * scalar;
		this.z = v.z * scalar;
	},

	lengthSquared: function() {
		return this.dot( this );
	},

	length: function() {
		return Math.sqrt( this.lengthSquared() );
	},

	normalize: function() {
		var length = this.length();
		if ( length === 0 ) {
			this.x = this.y = this.z = 0;
		} else {
			this.scale( 1 / length );
		}
	},

	normalizeVector: function( v ) {
		this.copy( v );
		this.normalize();
	},

	dot: function( v ) {
		return this.x * v.x + this.y * v.y + this.z * v.z;
	},

	cross: function( v ) {
		var x = this.x, y = this.y, z = this.z;

		this.x = y * v.z - z * v.y;
		this.y = z * v.x - x * v.z;
		this.z = x * v.y - y * v.x;
	},

	crossVectors: function( a, b ) {
		this.x = a.y * b.z - a.z * b.y;
		this.y = a.z * b.x - a.x * b.z;
		this.z = a.x * b.y - a.y * b.x;
	},

	distanceTo: function( v ) {
		var x = v.x - this.x,
			y = v.y - this.y,
			z = v.z - this.z;
		return Math.sqrt( x*x + y*y + z*z );
	},

	findOrthogonal: function( o1, o2 ) {
		var a, k;
		if ( Math.abs( this.z ) > 0.7071067811865476 ) {
			// choose p in y-z plane
			a = -this.y * this.y + this.z * this.z;
			k = 1 / Math.sqrt( a );
			o1.set( 0, -this.z * k, this.y * k );
			// set q = n x p
			o2.set( a * k, -this.x * o1.z, this.x * o1.y );
		}
		else {
			// choose p in x-y plane
			a = this.x * this.x + this.y * this.y;
			k = 1 / Math.sqrt( a );
			o1.set( -this.y * k, this.x * k, 0 );
			// set q = n x p
			o2.set( -this.z * o1.y, this.z * o1.x, a * k );
		}
	}
};
Goblin.EPSILON = 0.00001;

var _tmp_vec3_1 = new Goblin.Vector3(),
	_tmp_vec3_2 = new Goblin.Vector3(),
	_tmp_vec3_3 = new Goblin.Vector3(),

	x_axis = new Goblin.Vector3( 1, 0, 0 ),
	y_axis = new Goblin.Vector3( 0, 1, 0 ),
	z_axis = new Goblin.Vector3( 0, 0, 1 ),

	_tmp_quat4_1 = new Goblin.Quaternion(),
	_tmp_quat4_2 = new Goblin.Quaternion(),

	_tmp_mat3_1 = new Goblin.Matrix3(),
	_tmp_mat3_2 = new Goblin.Matrix3(),

    _tmp_mat4_1 = new Goblin.Matrix4();
Goblin.EventEmitter = function(){};

Goblin.EventEmitter.prototype = {
	addListener: function( event, listener ) {
		if ( this.listeners[event] == null ) {
			this.listeners[event] = [];
		}

		if ( this.listeners[event].indexOf( listener ) === -1 ) {
			this.listeners[event].push( listener );
		}
	},

	removeListener: function( event, listener ) {
		if ( this.listeners[event] == null ) {
			this.listeners[event] = [];
		}

		var index = this.listeners[event].indexOf( listener );
		if ( index !== -1 ) {
			this.listeners[event].splice( index, 1 );
		}
	},

	removeAllListeners: function() {
		var listeners = Object.keys( this.listeners );
		for ( var i = 0; i < listeners.length; i++ ) {
			this.listeners[listeners[i]].length = 0;
		}
	},

	emit: function( event ) {
		var event_arguments = Array.prototype.slice.call( arguments, 1 ),
			ret_value;

		if ( this.listeners[event] instanceof Array ) {
			var listeners = this.listeners[event].slice();
			for ( var i = 0; i < listeners.length; i++ ) {
				ret_value = listeners[i].apply( this, event_arguments );
				if ( ret_value === false ) {
					return false;
				}
			}
		}
	}
};

Goblin.EventEmitter.apply = function( klass ) {
	klass.prototype.addListener = Goblin.EventEmitter.prototype.addListener;
	klass.prototype.removeListener = Goblin.EventEmitter.prototype.removeListener;
	klass.prototype.removeAllListeners = Goblin.EventEmitter.prototype.removeAllListeners;
	klass.prototype.emit = Goblin.EventEmitter.prototype.emit;
};
/**
 * Represents a rigid body
 *
 * @class RigidBody
 * @constructor
 * @param shape
 * @param mass {Number}
 */
Goblin.RigidBody = (function() {
	var body_count = 0;

	return function( shape, mass ) {
		/**
		 * goblin ID of the body
		 *
		 * @property id
		 * @type {Number}
		 */
		this.id = body_count++;

		/**
		 * shape definition for this rigid body
		 *
		 * @property shape
		 */
		this.shape = shape;

        /**
         * axis-aligned bounding box enclosing this body
         *
         * @property aabb
         * @type {AABB}
         */
        this.aabb = new Goblin.AABB();

		/**
		 * the rigid body's mass
		 *
		 * @property mass
		 * @type {Number}
		 * @default Infinity
		 */
		this._mass = mass || Infinity;
		this._mass_inverted = 1 / mass;

		/**
		 * the flag indicating the body is static
		 *
		 * @private
		 * @type {Boolean}
		 * @default false
		 */
		this._is_static = false;

		/**
		 * the flag indicating the body is kinematic
		 *
		 * @property
		 * @type {Boolean}
		 * @default false
		 */
		this._is_kinematic = false;

		/**
		 * the flag indicating the body is affected by gravity
		 *
		 * @property
		 * @type {Boolean}
		 * @default false
		 */
		this.use_gravity = true;

		/**
		 * the rigid body's current position
		 *
		 * @property position
		 * @type {vec3}
		 * @default [ 0, 0, 0 ]
		 */
		this.position = new Goblin.Vector3();

		/**
		 * rotation of the rigid body
		 *
		 * @type {quat4}
		 */
		this.rotation = new Goblin.Quaternion( 0, 0, 0, 1 );

		/**
		 * the rigid body's current linear velocity
		 *
		 * @property linear_velocity
		 * @type {vec3}
		 * @default [ 0, 0, 0 ]
		 */
		this.linear_velocity = new Goblin.Vector3();

		/**
		 * the rigid body's current angular velocity
		 *
		 * @property angular_velocity
		 * @type {vec3}
		 * @default [ 0, 0, 0 ]
		 */
		this.angular_velocity = new Goblin.Vector3();

		/**
		 * transformation matrix transforming points from object space to world space
		 *
		 * @property transform
		 * @type {mat4}
		 */
		this.transform = new Goblin.Matrix4();
		this.transform.identity();

		/**
		 * transformation matrix transforming points from world space to object space
		 *
		 * @property transform_inverse
		 * @type {mat4}
		 */
		this.transform_inverse = new Goblin.Matrix4();
		this.transform_inverse.identity();

		this._computeInertiaTensor();

		this.inverseInertiaTensor = new Goblin.Matrix3();
		this.inertiaTensor.invertInto( this.inverseInertiaTensor );

		this.inertiaTensorWorldFrame = new Goblin.Matrix3();

		this.inverseInertiaTensorWorldFrame = new Goblin.Matrix3();

		/**
		 * the rigid body's current acceleration
		 *
		 * @property acceleration
		 * @type {vec3}
		 * @default [ 0, 0, 0 ]
		 */
		this.acceleration = new Goblin.Vector3();

		/**
		 * amount of restitution this object has
		 *
		 * @property restitution
		 * @type {Number}
		 * @default 0.1
		 */
		this.restitution = 0.0;

		/**
		 * amount of friction this object has
		 *
		 * @property friction
		 * @type {Number}
		 * @default 0.5
		 */
		this.friction = 0.6;

		/**
		 * the rigid body's custom gravity
		 *
		 * @property gravity
		 * @type {vec3}
		 * @default null
		 * @private
		 */
		this.gravity = null;

		/**
		 * the rigid body's custom linear acceleration
		 *
		 * @property acceleration
		 * @type {vec3}
		 * @default null
		 * @private
		 */
		this.linear_acceleration = new Goblin.Vector3();

		/**
		 * the rigid body's custom angular acceleration
		 *
		 * @property acceleration
		 * @type {vec3}
		 * @default null
		 * @private
		 */
		this.angular_acceleration = new Goblin.Vector3();

		/**
		 * proportion of linear velocity lost per second ( 0.0 - 1.0 )
		 *
		 * @property linear_damping
		 * @type {Number}
		 */
		this.linear_damping = 0;

		/**
		 * proportion of angular velocity lost per second ( 0.0 - 1.0 )
		 *
		 * @property angular_damping
		 * @type {Number}
		 */
		this.angular_damping = 0;

		/**
		 * multiplier of linear force applied to this body
		 *
		 * @property linear_factor
		 * @type {Goblin.Vector3}
		 */
		this.linear_factor = new Goblin.Vector3( 1, 1, 1 );

		/**
		 * multiplier of angular force applied to this body
		 *
		 * @property angular_factor
		 * @type {Goblin.Vector3}
		 */
		this.angular_factor = new Goblin.Vector3( 1, 1, 1 );

		/**
		 * Position of center of mass for this body
		 *
		 * @property center_of_mass
		 * @type {Goblin.Vector3}
		 */
		this.center_of_mass = new Goblin.Vector3( 0, 0, 0 );

		/**
		 * the world to which the rigid body has been added,
		 * this is set when the rigid body is added to a world
		 *
		 * @property world
		 * @type {Goblin.World}
		 * @default null
		 */
		this.world = null;

		/**
		 * the layer the object belongs to.
		 *
		 * @property layer
		 * @type {any}
		 * @default null
		 * @private
		 */
		this._layer = null;

		/**
		 * all resultant force accumulated by the rigid body
		 * this force is applied in the next occurring integration
		 *
		 * @property accumulated_force
		 * @type {vec3}
		 * @default [ 0, 0, 0 ]
		 * @private
		 */
		this.accumulated_force = new Goblin.Vector3();

		/**
		 * All resultant torque accumulated by the rigid body
		 * this torque is applied in the next occurring integration
		 *
		 * @property accumulated_force
		 * @type {vec3}
		 * @default [ 0, 0, 0 ]
		 * @private
		 */
		this.accumulated_torque = new Goblin.Vector3();

		/**
		 * World transform of the body (which might differ from center-of-mass transform)
		 */
		this._world_transform = new Goblin.Matrix4();

		// Used by the constraint solver to determine what impulse needs to be added to the body
		this.push_velocity = new Goblin.Vector3();
		this.turn_velocity = new Goblin.Vector3();
		this.solver_impulse = new Float64Array( 6 );

		this.listeners = {};
	};
})();
Goblin.EventEmitter.apply( Goblin.RigidBody );

Object.defineProperty(
	Goblin.RigidBody.prototype,
	'mass',
	{
		get: function() {
			return this._mass;
		},
		set: function( n ) {
			this._mass = n;
			this._mass_inverted = 1 / n;
			this.updateShapeDerivedValues();
		}
	}
);

/**
 * Gets or sets body's kinematic flag hinting the solver the body doesn't obey
 * physics forces, but can be moved externally.
 *
 * @property is_kinematic
 */
Object.defineProperty(
	Goblin.RigidBody.prototype,
	'is_kinematic',
	{
		get: function() {
			return this._is_kinematic;
		},
		set: function( value ) {
			if ( value !== this._is_kinematic ) {
				if ( this.world ) {
					this.world.updateObjectKinematicFlag( this, value );
				}

				this._is_kinematic = value;
			}

			this.updateShapeDerivedValues();
		}
	}
);

/**
 * Gets or sets body's layer, which allows for fine-tuning collisions.
 *
 * @property layer
 */
Object.defineProperty(
	Goblin.RigidBody.prototype,
	'layer',
	{
		get: function() {
			return this._layer;
		},
		set: function( value ) {
			if ( value !== this._layer ) {
				if ( this.world ) {
					this.world.updateObjectLayer( this, value );
				}

				this._layer = value;
			}
		}
	}
);

/**
 * Gets or sets body's static flag indicating it should be considered
 * "rarely" moved and can be excluded from static-static collision pairs.
 *
 * @property is_static
 */
Object.defineProperty(
	Goblin.RigidBody.prototype,
	'is_static',
	{
		get: function() {
			return this._is_static;
		},
		set: function( value ) {
			if ( value !== this._is_static ) {
				if ( this.world ) {
					this.world.updateObjectStaticFlag( this, value );
				}

				this._is_static = value;
			}
		}
	}
);

Goblin.RigidBody.prototype.markDynamic = function () {
	this.world.broadphase.markDynamic( this );
};

/**
 * Updates body's position and rotation from arguments supplied.
 *
 * @method setTransform
 * @param position {Goblin.Vector3} position variable to set
 * @param rotation {Goblin.Quaternion} rotation variable to set
 */
Goblin.RigidBody.prototype.setTransform = function ( position, rotation ) {
	// thanks god it's rigid - rotation is the same across any point
	this.rotation.copy( rotation );

	// but, center of mass can be offset - we need to account for that
	this.rotation.transformVector3Into( this.center_of_mass, _tmp_vec3_1 );
	this.position.copy( position );
	this.position.add( _tmp_vec3_1 );
};

/**
 * Extracts body's position and rotation into arguments supplied.
 *
 * @method getTransform
 * @param position {Goblin.Vector3} position variable to update
 * @param rotation {Goblin.Quaternion} rotation variable to update
 */
Goblin.RigidBody.prototype.getTransform = function ( position, rotation ) {
	this.updateDerived();

	// thanks god it's rigid - rotation is the same across any point
	rotation.copy( this.rotation );

	// but, center of mass can be offset - we need to account for that
	this.rotation.transformVector3Into( this.center_of_mass, _tmp_vec3_1 );
	position.copy( this.position );
	position.sub( _tmp_vec3_1 );
};

/**
 * Updates bodies' derived values to reflect changes in shape (i.e. new children in compound shape).
 *
 * @method updateShapeDerivedValues
 */
Goblin.RigidBody.prototype.updateShapeDerivedValues = function () {
	if ( !this.shape.center_of_mass ) {
		this._computeInertiaTensor();
		return;
	}

	// re-calc center of mass
	this.shape.updateCenterOfMass();

	// Update AABB
	this.shape.updateAABB();
	this.aabb.transform( this.shape.aabb, this.transform );

	this._computeInertiaTensor();

	// compute the vector of CoM offset
	_tmp_vec3_1.copy( this.shape.center_of_mass );
	_tmp_vec3_1.subtract( this.center_of_mass );

	// rotate the vector with body's rotation
	this.rotation.transformVector3Into( _tmp_vec3_1, _tmp_vec3_2 );

	// shift the position by the vector of CoM movement
	this.position.add( _tmp_vec3_2 );

	// update CoM
	this.center_of_mass.copy( this.shape.center_of_mass );
};

/**
 * Updates body's tensor of inertia.
 *
 * @private
 * @method _computeInertiaTensor
 */
Goblin.RigidBody.prototype._computeInertiaTensor = function () {
	this.inertiaTensor = this.shape.getInertiaTensor( this._is_kinematic ? Infinity : this._mass );
};

/**
 * Given `direction`, find the point in this body which is the most extreme in that direction.
 * This support point is calculated in world coordinates and stored in the second parameter `support_point`
 *
 * @method findSupportPoint
 * @param direction {vec3} direction to use in finding the support point
 * @param support_point {vec3} vec3 variable which will contain the supporting point after calling this method
 */
Goblin.RigidBody.prototype.findSupportPoint = (function(){
	var local_direction = new Goblin.Vector3();

	return function( direction, support_point ) {
		// Convert direction into local frame for the shape
		this.transform_inverse.rotateVector3Into( direction, local_direction );

		this.shape.findSupportPoint( local_direction, support_point );

		// Convert from the shape's local coordinates to world coordinates
		this.transform.transformVector3( support_point );
	};
})();

/**
 * Checks if a ray segment intersects with the object
 *
 * @method rayIntersect
 * @param ray_start {vec3} start point of the segment
 * @param ray_end {vec3} end point of the segment
 * @param limit {Number} Limit the amount of intersections by this number
 * @param intersection_list {Array} array to append intersection to
 */
Goblin.RigidBody.prototype.rayIntersect = (function(){
	var local_start = new Goblin.Vector3(),
		local_end = new Goblin.Vector3();

	return function( ray_start, ray_end, limit, intersection_list ) {
		// transform start & end into local coordinates
		this.transform_inverse.transformVector3Into( ray_start, local_start );
		this.transform_inverse.transformVector3Into( ray_end, local_end );

		// Intersect with shape
		var intersections = this.shape.rayIntersect( local_start, local_end, limit - intersection_list.length );

		if ( intersections !== null && !Array.isArray( intersections ) ) {
			intersections = [ intersections ];
		}

		for ( var i = 0; i < intersections.length; i++ ) {
			var intersection = intersections[ i ];

			intersection.object = this;

			this.transform.transformVector3( intersection.point );
			this.transform.rotateVector3( intersection.normal );

			intersection_list.push( intersection );
		}
	};
})();

/**
 * Updates the rigid body's position, velocity, and acceleration
 *
 * @method integrate
 * @param timestep {Number} time, in seconds, to use in integration
 */
Goblin.RigidBody.prototype.integrate = function( timestep ) {
	if ( this._mass === Infinity ) {
		return;
	}

	// Add accumulated linear force
	_tmp_vec3_1.scaleVector( this.accumulated_force, this._mass_inverted );
	_tmp_vec3_1.multiply( this.linear_factor );
	this.linear_velocity.add( _tmp_vec3_1 );

	// Add accumulated angular force
	this.inverseInertiaTensorWorldFrame.transformVector3Into( this.accumulated_torque, _tmp_vec3_1 );
	_tmp_vec3_1.multiply( this.angular_factor );
	this.angular_velocity.add( _tmp_vec3_1 );

	// Apply damping
	this.linear_velocity.scale( Math.max(0, 1.0 - this.linear_damping * timestep ) );
	this.angular_velocity.scale( Math.max(0, 1.0 - this.angular_damping * timestep ) );

	// Update position & rotation
	this.integratePosition( timestep, this.linear_velocity );
	this.integrateRotation( timestep, this.angular_velocity );
	
	// Clear accumulated forces
	this.accumulated_force.x = this.accumulated_force.y = this.accumulated_force.z = 0;
	this.accumulated_torque.x = this.accumulated_torque.y = this.accumulated_torque.z = 0;
	this.solver_impulse[0] = this.solver_impulse[1] = this.solver_impulse[2] = this.solver_impulse[3] = this.solver_impulse[4] = this.solver_impulse[5] = 0;
	this.push_velocity.x = this.push_velocity.y = this.push_velocity.z = 0;
	this.turn_velocity.x = this.turn_velocity.y = this.turn_velocity.z = 0;
};

/**
 * Updates the rigid body's position being given timestamp and linear_velocity.
 *
 * @method integratePosition
 * @param timestep 			{Number} 			time, in seconds, to use in integration
 * @param linear_velocity 	{Goblin.Vector3} 	linear velocity, m/s
 */
Goblin.RigidBody.prototype.integratePosition = function( timestep, linear_velocity ) {
	_tmp_vec3_1.scaleVector( linear_velocity, timestep );
	this.position.add( _tmp_vec3_1 );
};

/**
 * Updates the rigid body's rotation being given timestamp and angular_velocity.
 *
 * @method integratePosition
 * @param timestep 			{Number} 			time, in seconds, to use in integration
 * @param angular_velocity 	{Goblin.Vector3} 	angular velocity (torque vector, rad/s)
 */
Goblin.RigidBody.prototype.integrateRotation = function( timestep, angular_velocity ) {
	// Update rotation
	_tmp_vec3_1.copy( angular_velocity );
	var fAngle = _tmp_vec3_1.length();

	// limit the angular motion per time step
	if (fAngle * timestep > (Math.PI / 4)) {
		fAngle = (Math.PI / 4) / timestep;
	}

	// choose integration based on angular value
	if (fAngle < 0.001) {
		// use Taylor's expansions of sync function
		_tmp_vec3_1.scale( 0.5 * timestep - (timestep * timestep * timestep) * 0.020833333333 * fAngle * fAngle );
	} else {
		// sync(fAngle) = sin(c*fAngle)/t
		_tmp_vec3_1.scale( Math.sin( 0.5 * fAngle * timestep ) / fAngle );
	}

	// compose rotational quaternion
	_tmp_quat4_1.x = _tmp_vec3_1.x;
	_tmp_quat4_1.y = _tmp_vec3_1.y;
	_tmp_quat4_1.z = _tmp_vec3_1.z;
	_tmp_quat4_1.w = Math.cos( fAngle * timestep * 0.5 );
	
	// rotate the body
	_tmp_quat4_1.multiply( this.rotation );
	//_tmp_quat4_1.normalize();

	this.rotation.copy( _tmp_quat4_1 );
};

/**
 * Sets a custom gravity value for this rigid_body
 *
 * @method setGravity
 * @param x {Number} gravity to apply on x axis
 * @param y {Number} gravity to apply on y axis
 * @param z {Number} gravity to apply on z axis
 */
Goblin.RigidBody.prototype.setGravity = function( x, y, z ) {
	if ( this.gravity ) {
		this.gravity.x = x;
		this.gravity.y = y;
		this.gravity.z = z;
	} else {
		this.gravity = new Goblin.Vector3( x, y, z );
	}
};

/**
 * Directly adds linear velocity to the body
 *
 * @method applyImpulse
 * @param impulse {vec3} linear velocity to add to the body
 */
Goblin.RigidBody.prototype.applyImpulse = function( impulse ) {
	_tmp_vec3_1.multiplyVectors( impulse, this.linear_factor );
	this.linear_velocity.add( _tmp_vec3_1 );
};

/**
 * Adds linear acceleration to the body, ignoring its mass.
 *
 * @method addLinearAcceleration
 * @param impulse {vec3} acceleration to add to the body
 */
Goblin.RigidBody.prototype.addLinearAcceleration = function( a ) {
	this.linear_acceleration.add( a );
};

/**
 * Adds linear acceleration to the body, ignoring its mass.
 *
 * @method addLinearAcceleration
 * @param impulse {vec3} acceleration to add to the body
 */
Goblin.RigidBody.prototype.addAngularAcceleration = function( a ) {
	this.angular_acceleration.add( a );
};

/**
 * Adds a linear force to the rigid_body which will be used only for the next integration
 *
 * @method applyForce
 * @param force {vec3} force to apply to the rigid_body
 */
Goblin.RigidBody.prototype.applyForce = function( force ) {
	this.accumulated_force.add( force );
};

/**
 * Adds a angular force to the rigid_body which will be used only for the next integration
 *
 * @method applyForce
 * @param force {vec3} force to apply to the rigid_body
 */
Goblin.RigidBody.prototype.applyTorque = function( torque ) {
	this.accumulated_torque.add( torque );
};

/**
 * Applies the vector `force` at world coordinate `point`
 *
 * @method applyForceAtWorldPoint
 * @param force {vec3} Force to apply
 * @param point {vec3} world coordinates where force originates
 */
Goblin.RigidBody.prototype.applyForceAtWorldPoint = function( force, point ) {
	_tmp_vec3_1.copy( point );
	_tmp_vec3_1.subtract( this.position );
	_tmp_vec3_1.cross( force );

	this.accumulated_force.add( force );
	this.accumulated_torque.add( _tmp_vec3_1 );
};

/**
 * Applies vector `force` to body at position `point` in body's frame
 *
 * @method applyForceAtLocalPoint
 * @param force {vec3} Force to apply
 * @param point {vec3} local frame coordinates where force originates
 */
Goblin.RigidBody.prototype.applyForceAtLocalPoint = function( force, point ) {
	this.transform.transformVector3Into( point, _tmp_vec3_2 );
	this.applyForceAtWorldPoint( force, _tmp_vec3_2 );
};

Goblin.RigidBody.prototype.getVelocityInLocalPoint = function( point, out ) {
	if ( this._mass === Infinity ) {
		out.set( 0, 0, 0 );
	} else {
		out.copy( this.angular_velocity );
		out.cross( point );
		out.add( this.linear_velocity );
	}
};

/**
 * Sets the rigid body's transformation matrix to the current position and rotation
 *
 * @method updateDerived
 */
Goblin.RigidBody.prototype.updateDerived = function() {
	// normalize rotation
	this.rotation.normalize();

	// update this.transform and this.transform_inverse
	this.transform.makeTransform( this.rotation, this.position );
	this.transform.invertInto( this.transform_inverse );

	// Update the world frame inertia tensor and inverse
	if ( this._mass !== Infinity ) {
		_tmp_mat3_1.fromMatrix4( this.transform_inverse );
		_tmp_mat3_1.transposeInto( _tmp_mat3_2 );
		_tmp_mat3_2.multiply( this.inertiaTensor );
		this.inertiaTensorWorldFrame.multiplyFrom( _tmp_mat3_2, _tmp_mat3_1 );

		this.inertiaTensorWorldFrame.invertInto( this.inverseInertiaTensorWorldFrame );
	}

	// Update AABB
	this.aabb.transform( this.shape.aabb, this.transform );
};
/**
 * adds a constant force to associated objects
 *
 * @class ForceGenerator
 * @constructor
 * @param force {vec3} [optional] force the generator applies
*/
Goblin.ForceGenerator = function( force ) {
	/**
	* force which will be applied to affected objects
	*
	* @property force
	* @type {vec3}
	* @default [ 0, 0, 0 ]
	*/
	this.force = force || new Goblin.Vector3();

	/**
	* whether or not the force generator is enabled
	*
	* @property enabled
	* @type {Boolean}
	* @default true
	*/
	this.enabled = true;

	/**
	* array of objects affected by the generator
	*
	* @property affected
	* @type {Array}
	* @default []
	* @private
	*/
	this.affected = [];
};
/**
* applies force to the associated objects
*
* @method applyForce
*/
Goblin.ForceGenerator.prototype.applyForce = function() {
	if ( !this.enabled ) {
		return;
	}

	var i, affected_count;
	for ( i = 0, affected_count = this.affected.length; i < affected_count; i++ ) {
		this.affected[i].applyForce( this.force );
	}
};
/**
* enables the force generator
*
* @method enable
*/
Goblin.ForceGenerator.prototype.enable = function() {
	this.enabled = true;
};
/**
* disables the force generator
*
* @method disable
*/
Goblin.ForceGenerator.prototype.disable = function() {
	this.enabled = false;
};
/**
* adds an object to be affected by the generator
*
* @method affect
* @param object {Mixed} object to be affected, must have `applyForce` method
*/
Goblin.ForceGenerator.prototype.affect = function( object ) {
	var i, affected_count;
	// Make sure this object isn't already affected
	for ( i = 0, affected_count = this.affected.length; i < affected_count; i++ ) {
		if ( this.affected[i] === object ) {
			return;
		}
	}

	this.affected.push( object );
};
/**
* removes an object from being affected by the generator
*
* @method unaffect
* @param object {Mixed} object to be affected, must have `applyForce` method
*/
Goblin.ForceGenerator.prototype.unaffect = function( object ) {
	var i, affected_count;
	for ( i = 0, affected_count = this.affected.length; i < affected_count; i++ ) {
		if ( this.affected[i] === object ) {
			this.affected.splice( i, 1 );
			return;
		}
	}
};
/**
 * Performs a n^2 check of all collision objects to see if any could be in contact
 *
 * @class BasicBroadphase
 * @constructor
 */
Goblin.BasicBroadphase = function() {
	/**
	 * Holds all of the collision objects that the broadphase is responsible for
	 *
	 * @property bodies
	 * @type {Array}
	 */
	this.bodies = [];

	/**
	 * Array of all (current) collision pairs between the broadphases' bodies
	 *
	 * @property collision_pairs
	 * @type {Array}
	 */
	this.collision_pairs = [];
};

/**
 * Gets the bodies that might be affected by physics (and thus need to be
 * integrated).
 *
 * @method addBody
 * @param body {RigidBody} body to add to the broadphase contact checking
 */
Goblin.BasicBroadphase.prototype.getDynamicBodies = function() {
	return this.bodies;
};

/**
 * Adds a body to the broadphase for contact checking
 *
 * @method addBody
 * @param body {RigidBody} body to add to the broadphase contact checking
 */
Goblin.BasicBroadphase.prototype.addBody = function( body ) {
	this.bodies.push( body );
};

/**
 * Removes a body from the broadphase contact checking
 *
 * @method removeBody
 * @param body {RigidBody} body to remove from the broadphase contact checking
 */
Goblin.BasicBroadphase.prototype.removeBody = function( body ) {
	this._removeBodyFrom( body, this.bodies );
};

/**
 * Removes a body from the the given array.
 *
 * @method removeBody
 * @param body {RigidBody} body to remove
 */
Goblin.BasicBroadphase.prototype._removeBodyFrom = function ( body, bodies ) {
	var i, body_count = bodies.length;

	for ( i = 0; i < body_count; i++ ) {
		if ( bodies[ i ] === body ) {
			// we don't care about the order, so just copy first element into
			// body's slot and call shift (which is fastest way to remove the element
			// from an array as per http://jsperf.com/splicing-a-single-value/19)
			bodies[ i ] = bodies[ 0 ];
			bodies.shift();
			break;
		}
	}
};

/**
 * Checks all collision objects to find any which are possibly in contact
 *  resulting contact pairs are held in the object's `collision_pairs` property
 *
 * @method update
 */
Goblin.BasicBroadphase.prototype.update = function() {
	var i, j,
		object_a, object_b,
		bodies_count = this.bodies.length;

	// Clear any old contact pairs
	this.collision_pairs.length = 0;

	// Loop over all collision objects and check for overlapping boundary spheres
	for ( i = 0; i < bodies_count; i++ ) {
		object_a = this.bodies[i];

		for ( j = 0; j < bodies_count; j++ ) {
			if ( i <= j ) {
				// if i < j then we have already performed this check
				// if i === j then the two objects are the same and can't be in contact
				continue;
			}

			object_b = this.bodies[j];

			if( Goblin.CollisionUtils.canBodiesCollide( object_a, object_b ) ) {
				if ( object_a.aabb.intersects( object_b.aabb ) ) {
					this.collision_pairs.push( [ object_b, object_a ] );
				}
			}
		}
	}
};

/**
 * Returns an array of objects the given body may be colliding with
 *
 * @method intersectsWith
 * @param object_a {RigidBody}
 * @return Array<RigidBody>
 */
Goblin.BasicBroadphase.prototype.intersectsWith = function( object_a ) {
	var i, object_b,
		bodies_count = this.bodies.length,
		intersections = [];

	// Loop over all collision objects and check for overlapping boundary spheres
	for ( i = 0; i < bodies_count; i++ ) {
		object_b = this.bodies[i];

		if ( object_a === object_b ) {
			continue;
		}

		if ( object_a.aabb.intersects( object_b.aabb ) ) {
			intersections.push( object_b );
		}
	}

	return intersections;
};

/**
 * Checks if a ray segment intersects with objects in the world
 *
 * @method rayIntersect
 * @property start {vec3} start point of the segment
 * @property end {vec3{ end point of the segment
 * @return {Array<RayIntersection>} an unsorted array of intersections
 */
Goblin.BasicBroadphase.prototype.rayIntersect = function( start, end ) {
	var bodies_count = this.bodies.length,
		i, body,
		intersections = [];
	for ( i = 0; i < bodies_count; i++ ) {
		body = this.bodies[i];
		if ( body.aabb.testRayIntersect( start, end ) ) {
			body.rayIntersect( start, end, intersections );
		}
	}

	return intersections;
};
/**
 * Works exactly like basic broadphase (and inherits from it), but keeps objects
 * in separate pools: static and moving ones. Static objects never collide with
 * each other.
 *
 * @class BasicPooledBroadphase
 * @constructor
 */
Goblin.BasicPooledBroadphase = function() {
    Goblin.BasicBroadphase.call( this );

    /**
     * Holds static collision objects that the broadphase is responsible for
     *
     * @property static_bodies
     * @type {Array}
     */
    this.static_bodies = [];

    /**
     * Holds dynamic collision objects that the broadphase is responsible for
     *
     * @property static_bodies
     * @type {Array}
     */
    this.dynamic_bodies = [];

    /**
     * Holds kinematic collision objects that the broadphase is responsible for
     *
     * @property static_bodies
     * @type {Array}
     */
    this.kinematic_bodies = [];

    /**
     * Holds 32 layers of objects
     *
     * @property _layers
     * @type {Array}
     * @private
     */
    this._layers = new Array(32);

    // set up empty arrays for each layer
    for ( var i = 0; i < 32; i++ ) {
        this._layers[ i ] = [];
    }
};

// Set up inheritance
Goblin.BasicPooledBroadphase.prototype = Object.create( Goblin.BasicBroadphase.prototype );

/**
 * Gets the bodies that might be affected by physics (and thus need to be
 * integrated).
 *
 * @method addBody
 * @param body {RigidBody} body to add to the broadphase contact checking
 */
Goblin.BasicPooledBroadphase.prototype.getDynamicBodies = function() {
    return this.dynamic_bodies;
};

/**
 * Updates body's collision layer
 *
 * @method updateObjectLayer
 * @param rigid_body {Goblin.RigidBody} Rigid body to update
 * @param new_layer  {Number} New layer that is about to be set
 */
Goblin.BasicBroadphase.prototype.updateObjectLayer = function ( rigid_body, new_layer ) {
    if ( rigid_body._layer !== null && this._layers[ rigid_body._layer ] ) {
        this._removeBodyFrom( rigid_body, this._layers[ rigid_body._layer ] );
    }

    if ( new_layer !== null ) {
        this._layers[ new_layer ].push( rigid_body );
    }
};

/**
 * Returns the pool the object belongs to (dynamic, static or kinematic).
 *
 * @method _getBodyPool
 * @param rigid_body {Goblin.RigidBody} Rigid body to get the pool for
 */
Goblin.BasicBroadphase.prototype._getBodyPool = function ( rigid_body ) {
    if ( rigid_body._is_static ) {
        return this.static_bodies;
    } else if ( rigid_body._is_kinematic ) {
        return this.kinematic_bodies;
    } else {
        return this.dynamic_bodies;
    }
};

Goblin.BasicBroadphase.prototype.markDynamic = function ( rigid_body ) {
    this._removeBodyFrom( rigid_body, this._getBodyPool( rigid_body ) );
    this.dynamic_bodies.push( rigid_body );
};

/**
 * Updates body's static flag
 *
 * @method updateObjectStaticFlag
 * @param rigid_body {Goblin.RigidBody} Rigid body to update
 * @param is_static  {Boolean} Whether the object should belong to static phase
 */
Goblin.BasicBroadphase.prototype.updateObjectStaticFlag = function ( rigid_body, is_static ) {
    this._removeBodyFrom( rigid_body, this._getBodyPool( rigid_body ) );
    rigid_body._is_static = is_static;
    this._getBodyPool( rigid_body ).push( rigid_body );
};

/**
 * Updates body's kinematic flag
 *
 * @method updateObjectKinematicFlag
 * @param rigid_body {Goblin.RigidBody} Rigid body to update
 * @param is_static  {Boolean} Whether the object should belong to kinematic phase
 */
Goblin.BasicBroadphase.prototype.updateObjectKinematicFlag = function ( rigid_body, is_kinematic ) {
    this._removeBodyFrom( rigid_body, this._getBodyPool( rigid_body ) );
    rigid_body._is_kinematic = is_kinematic;
    this._getBodyPool( rigid_body ).push( rigid_body );
};

/**
 * Adds a body to the broadphase for contact checking
 *
 * @method addBody
 * @param body {RigidBody} body to add to the broadphase contact checking
 */
Goblin.BasicPooledBroadphase.prototype.addBody = function( body ) {
    // call inherited logic
    Goblin.BasicBroadphase.prototype.addBody.call( this, body );
    
    // add the body to a proper pool
    this._getBodyPool( body ).push( body );

    // if the layer is set, add the body to a proper layer
    if ( body._layer !== null ) {
        this._layers[ body._layer ].push( body );
    }
};

/**
 * Checks if a ray segment intersects with objects in the world
 *
 * @method rayIntersect
 * @param start         {vec3}      Start point of the segment
 * @param end           {vec3}      End point of the segment
 * @param limit         {Number}    Limit the amount of intersections (i.e. 1)
 * @param layerMask     {Number}    The bitmask of layers to check
 * @return {Array<RayIntersection>} an unsorted array of intersections
 */
Goblin.BasicPooledBroadphase.prototype.rayIntersect = (function () {
    // FIXME EN-77 should eliminate the below
    var _start = new Goblin.Vector3();
    var _end = new Goblin.Vector3();

    return function( start, end, limit, layerMask ) {
        // copy vector values over to allow for duck typing
        _start.copy( start );
        _end.copy( end );

        var intersections = [];

        for ( var i = 0; i < this._layers.length; i++ ) {
            var objects = this._layers[ i ];

            if ( layerMask && ( layerMask & (1 << i) ) === 0 ) {
                continue;
            }

            for ( var j = 0; j < objects.length; j++ ) {
                var body = objects[ j ];

                // first test AABB intersection (~ broad phase)
                if ( body.aabb.testRayIntersect( _start, _end ) ) {
                    // if AABB intersects, as the body about inner intersections
                    body.rayIntersect( _start, _end, limit, intersections );
                }

                if ( limit && ( intersections.length >= limit ) ) {
                    return intersections.slice( 0, limit );
                }
            }
        }

        intersections.sort( function ( a, b ) {
            return a.t - b.t;
        } );

        return intersections;
    };
})();

/**
 * Returns an array of objects the given body may be colliding with
 *
 * @method intersectsWith
 * @param {Goblin.RigidBody}    object_a      The object to check hits with
 * @param {Number}              layer_mask    The layer mask to check the objects against, 0 for any.
 * @return Array<RigidBody>
 */
Goblin.BasicBroadphase.prototype.intersectsWith = function( object_a, layer_mask ) {
    var intersections = [];

    for ( var i = 0; i < this._layers.length; i++ ) {
        var objects = this._layers[ i ];

        if ( layer_mask && ( layer_mask & (1 << i) ) === 0 ) {
            continue;
        }

        for ( var j = 0; j < objects.length; j++ ) {
            var object_b = objects[ j ];

            if ( object_a === object_b ) {
                continue;
            }

            if ( object_a.aabb.intersects( object_b.aabb ) ) {
                intersections.push( object_b );
            }
        }
    }

    return intersections;
};

/**
 * Removes a body from the broadphase contact checking
 *
 * @method removeBody
 * @param body {RigidBody} body to remove from the broadphase contact checking
 */
Goblin.BasicPooledBroadphase.prototype.removeBody = function( body ) {
    // call inherited logic
    Goblin.BasicBroadphase.prototype.removeBody.call( this, body );
    // remove body from a speicifc pool
    this._removeBodyFrom( body, this._getBodyPool( body ) );
};

/**
 * Checks all collision objects to find any which are possibly in contact
 *  resulting contact pairs are held in the object's `collision_pairs` property
 *
 * @method update
 */
Goblin.BasicPooledBroadphase.prototype.update = function() {
    // local variables to make linter happy
    var i, j, object_a, object_b;

    // Clear any old contact pairs
    this.collision_pairs.length = 0;

    for ( i = 0; i < this.dynamic_bodies.length; i++ ) {
        object_a = this.dynamic_bodies[ i ];

        // check dynamic-dynamic collisions
        for ( j = i + 1; j < this.dynamic_bodies.length; j++ ) {
            object_b = this.dynamic_bodies[ j ];

            if ( Goblin.CollisionUtils.canBodiesCollide( object_a, object_b ) ) {
                if ( object_a.aabb.intersects( object_b.aabb ) ) {
                    this.collision_pairs.push( [ object_b, object_a ] );
                }
            }
        }

        // check collisions with static bodies
        // FIXME EN-84 to use BVH here
        for ( j = 0; j < this.static_bodies.length; j++ ) {
            object_b = this.static_bodies[ j ];

            if ( Goblin.CollisionUtils.canBodiesCollide( object_a, object_b ) ) {
                if ( object_a.aabb.intersects( object_b.aabb ) ) {
                    this.collision_pairs.push( [ object_b, object_a ] );
                }
            }
        }

        // check collisions with kinematic bodies
        // FIXME EN-84 to use BVH here
        for ( j = 0; j < this.kinematic_bodies.length; j++ ) {
            object_b = this.kinematic_bodies[ j ];

            if ( Goblin.CollisionUtils.canBodiesCollide( object_a, object_b ) ) {
                if ( object_a.aabb.intersects( object_b.aabb ) ) {
                    this.collision_pairs.push( [ object_b, object_a ] );
                }
            }
        }
    }
};

<<<<<<< HEAD
=======
(function(){
	/**
	 * @class SAPMarker
	 * @private
	 * @param {SAPMarker.TYPES} marker_type
	 * @param {RigidBody} body
	 * @param {Number} position
	 * @constructor
	 */
	var SAPMarker = function( marker_type, body, position ) {
		this.type = marker_type;
		this.body = body;
		this.position = position;
		
		this.prev = null;
		this.next = null;
	};

	SAPMarker.TYPES = {
		START: 0,
		END: 1
	};

	var LinkedList = function() {
		this.first = null;
		this.last = null;
	};

	/**
	 * Sweep and Prune broadphase
	 *
	 * @class SAPBroadphase
	 * @constructor
	 */
	Goblin.SAPBroadphase = function() {
		/**
		 * linked list of the start/end markers along the X axis
		 *
		 * @property bodies
		 * @type {SAPMarker<SAPMarker>}
		 */
		this.markers_x = new LinkedList();

		/**
		 * linked list of the start/end markers along the Y axis
		 *
		 * @property bodies
		 * @type {SAPMarker<SAPMarker>}
		 */
		this.markers_y = new LinkedList();

		/**
		 * linked list of the start/end markers along the Z axis
		 *
		 * @property bodies
		 * @type {SAPMarker<SAPMarker>}
		 */
		this.markers_z = new LinkedList();

		/**
		 * maintains count of axis over which two bodies overlap; if count is three, their AABBs touch/penetrate
		 *
		 * @type {Object}
		 */
		this.overlap_counter = {};

		/**
		 * array of all (current) collision pairs between the broadphases' bodies
		 *
		 * @property collision_pairs
		 * @type {Array}
		 */
		this.collision_pairs = [];

		/**
		 * array of bodies which have been added to the broadphase since the last update
		 *
		 * @type {Array<RigidBody>}
		 */
		this.pending_bodies = [];
	};

	Goblin.SAPBroadphase.prototype = {
		incrementOverlaps: function( body_a, body_b ) {
			if( !Goblin.CollisionUtils.canBodiesCollide( body_a, body_b ) ) {
				return;
			}

			var key = body_a.id < body_b.id ? body_a.id + '-' + body_b.id : body_b.id + '-' + body_a.id;

			if ( !this.overlap_counter.hasOwnProperty( key ) ) {
				this.overlap_counter[key] = 0;
			}

			this.overlap_counter[key]++;

			if ( this.overlap_counter[key] === 3 ) {
				// The AABBs are touching, add to potential contacts
				this.collision_pairs.push([ body_a.id < body_b.id ? body_a : body_b, body_a.id < body_b.id ? body_b : body_a ]);
			}
		},

		decrementOverlaps: function( body_a, body_b ) {
			var key = body_a.id < body_b.id ? body_a.id + '-' + body_b.id : body_b.id + '-' + body_a.id;

			if ( !this.overlap_counter.hasOwnProperty( key ) ) {
				this.overlap_counter[key] = 0;
			}

			this.overlap_counter[key]--;

			if ( this.overlap_counter[key] === 0 ) {
				delete this.overlap_counter[key];
			} else if ( this.overlap_counter[key] === 2 ) {
				// These are no longer touching, remove from potential contacts
				this.collision_pairs = this.collision_pairs.filter(function( pair ){
					if ( pair[0] === body_a && pair[1] === body_b ) {
						return false;
					}
					if ( pair[0] === body_b && pair[1] === body_a ) {
						return false;
					}
					return true;
				});
			}
		},

		updateObjectStaticFlag: function ( rigid_body, is_static ) {
		},

		updateObjectKinematicFlag: function ( rigid_body, is_static ) {
		},

		updateObjectLayer: function ( rigid_body, new_layer ) {
		},

		/**
		 * Adds a body to the broadphase for contact checking
		 *
		 * @method addBody
		 * @param body {RigidBody} body to add to the broadphase contact checking
		 */
		addBody: function( body ) {
			this.pending_bodies.push( body );
		},

		removeBody: function( body ) {
			// first, check if the body is pending
			var pending_index = this.pending_bodies.indexOf( body );
			if ( pending_index !== -1 ) {
				this.pending_bodies.splice( pending_index, 1 );
				return;
			}

			// body was already added, find & remove
			var next, prev;
			var marker = this.markers_x.first;
			while ( marker ) {
				if ( marker.body === body ) {
					next = marker.next;
					prev = marker.prev;
					if ( next != null ) {
						next.prev = prev;
						if ( prev != null ) {
							prev.next = next;
						}
					} else {
						this.markers_x.last = prev;
					}
					if ( prev != null ) {
						prev.next = next;
						if ( next != null ) {
							next.prev = prev;
						}
					} else {
						this.markers_x.first = next;
					}
				}
				marker = marker.next;
			}

			marker = this.markers_y.first;
			while ( marker ) {
				if ( marker.body === body ) {
					next = marker.next;
					prev = marker.prev;
					if ( next != null ) {
						next.prev = prev;
						if ( prev != null ) {
							prev.next = next;
						}
					} else {
						this.markers_y.last = prev;
					}
					if ( prev != null ) {
						prev.next = next;
						if ( next != null ) {
							next.prev = prev;
						}
					} else {
						this.markers_y.first = next;
					}
				}
				marker = marker.next;
			}

			marker = this.markers_z.first;
			while ( marker ) {
				if ( marker.body === body ) {
					next = marker.next;
					prev = marker.prev;
					if ( next != null ) {
						next.prev = prev;
						if ( prev != null ) {
							prev.next = next;
						}
					} else {
						this.markers_z.last = prev;
					}
					if ( prev != null ) {
						prev.next = next;
						if ( next != null ) {
							next.prev = prev;
						}
					} else {
						this.markers_z.first = next;
					}
				}
				marker = marker.next;
			}

			// remove any collisions
			this.collision_pairs = this.collision_pairs.filter(function( pair ){
				if ( pair[0] === body || pair[1] === body ) {
					return false;
				}
				return true;
			});
		},

		insertPending: function() {
			var body;
			while ( ( body = this.pending_bodies.pop() ) ) {
				body.updateDerived();
				var start_marker_x = new SAPMarker( SAPMarker.TYPES.START, body, body.aabb.min.x ),
					start_marker_y = new SAPMarker( SAPMarker.TYPES.START, body, body.aabb.min.y ),
					start_marker_z = new SAPMarker( SAPMarker.TYPES.START, body, body.aabb.min.z ),
					end_marker_x = new SAPMarker( SAPMarker.TYPES.END, body, body.aabb.max.x ),
					end_marker_y = new SAPMarker( SAPMarker.TYPES.END, body, body.aabb.max.y ),
					end_marker_z = new SAPMarker( SAPMarker.TYPES.END, body, body.aabb.max.z );

				// Insert these markers, incrementing overlap counter
				this.insert( this.markers_x, start_marker_x );
				this.insert( this.markers_x, end_marker_x );
				this.insert( this.markers_y, start_marker_y );
				this.insert( this.markers_y, end_marker_y );
				this.insert( this.markers_z, start_marker_z );
				this.insert( this.markers_z, end_marker_z );
			}
		},

		insert: function( list, marker ) {
			if ( list.first == null ) {
				list.first = list.last = marker;
			} else {
				// Insert at the end of the list & sort
				marker.prev = list.last;
				list.last.next = marker;
				list.last = marker;
				this.sort( list, marker );
			}
		},

		sort: function( list, marker ) {
			var prev;
			while (
				marker.prev != null &&
				(
					marker.position < marker.prev.position ||
					( marker.position === marker.prev.position && marker.type === SAPMarker.TYPES.START && marker.prev.type === SAPMarker.TYPES.END )
				)
			) {
				prev = marker.prev;

				// check if this swap changes overlap counters
				if ( marker.type !== prev.type ) {
					if ( marker.type === SAPMarker.TYPES.START ) {
						// marker is START, moving into an overlap
						this.incrementOverlaps( marker.body, prev.body );
					} else {
						// marker is END, leaving an overlap
						this.decrementOverlaps( marker.body, prev.body );
					}
				}

				marker.prev = prev.prev;
				prev.next = marker.next;

				marker.next = prev;
				prev.prev = marker;

				if ( marker.prev == null ) {
					list.first = marker;
				} else {
					marker.prev.next = marker;
				}
				if ( prev.next == null ) {
					list.last = prev;
				} else {
					prev.next.prev = prev;
				}
			}
		},

		/**
		 * Updates the broadphase's internal representation and current predicted contacts
		 *
		 * @method update
		 */
		update: function() {
			this.collision_pairs.length = 0;
			
			this.insertPending();

			var marker = this.markers_x.first;
			while ( marker ) {
				if ( marker.type === SAPMarker.TYPES.START ) {
					marker.position = marker.body.aabb.min.x;
				} else {
					marker.position = marker.body.aabb.max.x;
				}
				this.sort( this.markers_x, marker );
				marker = marker.next;
			}

			marker = this.markers_y.first;
			while ( marker ) {
				if ( marker.type === SAPMarker.TYPES.START ) {
					marker.position = marker.body.aabb.min.y;
				} else {
					marker.position = marker.body.aabb.max.y;
				}
				this.sort( this.markers_y, marker );
				marker = marker.next;
			}

			marker = this.markers_z.first;
			while ( marker ) {
				if ( marker.type === SAPMarker.TYPES.START ) {
					marker.position = marker.body.aabb.min.z;
				} else {
					marker.position = marker.body.aabb.max.z;
				}
				this.sort( this.markers_z, marker );
				marker = marker.next;
			}
		},

		/**
		 * Returns an array of objects the given body may be colliding with
		 *
		 * @method intersectsWith
		 * @param body {RigidBody}
		 * @return Array<RigidBody>
		 */
		intersectsWith: function( body ) {
			this.addBody( body );
			this.update();

			var possibilities = this.collision_pairs.filter(function( pair ){
				if ( pair[0] === body || pair[1] === body ) {
					return true;
				}
				return false;
			}).map(function( pair ){
				return pair[0] === body ? pair[1] : pair[0];
			});

			this.removeBody( body );
			return possibilities;
		},

		/**
		 * Checks if a ray segment intersects with objects in the world
		 *
		 * @method rayIntersect
		 * @property start {vec3} start point of the segment
		 * @property end {vec3{ end point of the segment
         * @return {Array<RayIntersection>} an unsorted array of intersections
		 */
		rayIntersect: function( start, end ) {
			// It's assumed that raytracing will be performed through a proxy like Goblin.World,
			// thus that the only time this broadphase cares about updating itself is if an object was added
			if ( this.pending_bodies.length > 0 ) {
				this.update();
			}

			// This implementation only scans the X axis because the overall process gets slower the more axes you add
			// thanks JavaScript

			var active_bodies = {},
				intersections = [],
				id_body_map = {},
				id_intersection_count = {},
				ordered_start, ordered_end,
				marker, has_encountered_start,
				i, body, key, keys;

			// X axis
			marker = this.markers_x.first;
			has_encountered_start = false;
			active_bodies = {};
			ordered_start = start.x < end.x ? start.x : end.x;
			ordered_end = start.x < end.x ? end.x : start.x;
			while ( marker ) {
				if ( marker.type === SAPMarker.TYPES.START ) {
					active_bodies[marker.body.id] = marker.body;
				}

				if ( marker.position >= ordered_start ) {
					if ( has_encountered_start === false ) {
						has_encountered_start = true;
						keys = Object.keys( active_bodies );
						for ( i = 0; i < keys.length; i++ ) {
							key = keys[i];
							body = active_bodies[key];
							if ( body == null ) { // needed because we don't delete but set to null, see below comment
								continue;
							}
							// The next two lines are piss-slow
							id_body_map[body.id] = body;
							id_intersection_count[body.id] = id_intersection_count[body.id] ? id_intersection_count[body.id] + 1 : 1;
						}
					} else if ( marker.type === SAPMarker.TYPES.START ) {
						// The next two lines are piss-slow
						id_body_map[marker.body.id] = marker.body;
						id_intersection_count[marker.body.id] = id_intersection_count[marker.body.id] ? id_intersection_count[marker.body.id] + 1 : 1;
					}
				}

				if ( marker.type === SAPMarker.TYPES.END ) {
					active_bodies[marker.body.id] = null; // this is massively faster than deleting the association
					//delete active_bodies[marker.body.id];
				}

				if ( marker.position > ordered_end ) {
					// no more intersections to find on this axis
					break;
				}

				marker = marker.next;
			}

			keys = Object.keys( id_intersection_count );
			for ( i = 0; i < keys.length; i++ ) {
				var body_id = keys[i];
				if ( id_intersection_count[body_id] === 1 ) {
					if ( id_body_map[body_id].aabb.testRayIntersect( start, end ) ) {
						id_body_map[body_id].rayIntersect( start, end, intersections );
					}
				}
			}

			return intersections;
		}
	};
})();
>>>>>>> 284a67c1
Goblin.BoxSphere = function( object_a, object_b ) {
	var sphere = object_a.shape instanceof Goblin.SphereShape ? object_a : object_b,
		box = object_a.shape instanceof Goblin.SphereShape ? object_b : object_a,
		contact, distance;

	// Transform the center of the sphere into box coordinates
	box.transform_inverse.transformVector3Into( sphere.position, _tmp_vec3_1 );

	// Early out check to see if we can exclude the contact
	if ( Math.abs( _tmp_vec3_1.x ) - sphere.shape.radius > box.shape.half_width ||
		Math.abs( _tmp_vec3_1.y ) - sphere.shape.radius > box.shape.half_height ||
		Math.abs( _tmp_vec3_1.z ) - sphere.shape.radius > box.shape.half_depth )
	{
		return;
	}

	// `_tmp_vec3_1` is the center of the sphere in relation to the box
	// `_tmp_vec3_2` will hold the point on the box closest to the sphere
	_tmp_vec3_2.x = _tmp_vec3_2.y = _tmp_vec3_2.z = 0;

	// Clamp each coordinate to the box.
	distance = _tmp_vec3_1.x;
	if ( distance > box.shape.half_width ) {
		distance = box.shape.half_width;
	} else if (distance < -box.shape.half_width ) {
		distance = -box.shape.half_width;
	}
	_tmp_vec3_2.x = distance;

	distance = _tmp_vec3_1.y;
	if ( distance > box.shape.half_height ) {
		distance = box.shape.half_height;
	} else if (distance < -box.shape.half_height ) {
		distance = -box.shape.half_height;
	}
	_tmp_vec3_2.y = distance;

	distance = _tmp_vec3_1.z;
	if ( distance > box.shape.half_depth ) {
		distance = box.shape.half_depth;
	} else if (distance < -box.shape.half_depth ) {
		distance = -box.shape.half_depth;
	}
	_tmp_vec3_2.z = distance;

	// Check we're in contact
	_tmp_vec3_3.subtractVectors( _tmp_vec3_2, _tmp_vec3_1 );
	distance = _tmp_vec3_3.lengthSquared();
	if ( distance > sphere.shape.radius * sphere.shape.radius ) {
		return;
	}

	// Get a ContactDetails object populate it
	contact = Goblin.ObjectPool.getObject( 'ContactDetails' );
	contact.object_a = sphere;
	contact.object_b = box;

	if ( distance === 0 ) {

		// The center of the sphere is contained within the box
		Goblin.BoxSphere.spherePenetration( box.shape, _tmp_vec3_1, _tmp_vec3_2, contact );

	} else {

		// Center of the sphere is outside of the box

		// Find contact normal and penetration depth
		contact.contact_normal.subtractVectors( _tmp_vec3_2, _tmp_vec3_1 );
		contact.penetration_depth = -contact.contact_normal.length();
		contact.contact_normal.scale( -1 / contact.penetration_depth );

		// Set contact point of `object_b` (the box )
		contact.contact_point_in_b.copy( _tmp_vec3_2 );

	}

	// Update penetration depth to include sphere's radius
	contact.penetration_depth += sphere.shape.radius;

	// Convert contact normal to world coordinates
	box.transform.rotateVector3( contact.contact_normal );

	// Contact point in `object_a` (the sphere) is the normal * radius converted to the sphere's frame
	sphere.transform_inverse.rotateVector3Into( contact.contact_normal, contact.contact_point_in_a );
	contact.contact_point_in_a.scale( sphere.shape.radius );

	// Find contact position
	contact.contact_point.scaleVector( contact.contact_normal, sphere.shape.radius - contact.penetration_depth / 2 );
	contact.contact_point.add( sphere.position );

	return contact;
};

Goblin.BoxSphere.spherePenetration = function( box, sphere_center, box_point, contact ) {
	var min_distance, face_distance;

	if ( sphere_center.x < 0 ) {
		min_distance = box.half_width + sphere_center.x;
		box_point.x = -box.half_width;
		box_point.y = box_point.z = 0;
		contact.penetration_depth = min_distance;
	} else {
		min_distance = box.half_width - sphere_center.x;
		box_point.x = box.half_width;
		box_point.y = box_point.z = 0;
		contact.penetration_depth = min_distance;
	}

	if ( sphere_center.y < 0 ) {
		face_distance = box.half_height + sphere_center.y;
		if ( face_distance < min_distance ) {
			min_distance = face_distance;
			box_point.y = -box.half_height;
			box_point.x = box_point.z = 0;
			contact.penetration_depth = min_distance;
		}
	} else {
		face_distance = box.half_height - sphere_center.y;
		if ( face_distance < min_distance ) {
			min_distance = face_distance;
			box_point.y = box.half_height;
			box_point.x = box_point.z = 0;
			contact.penetration_depth = min_distance;
		}
	}

	if ( sphere_center.z < 0 ) {
		face_distance = box.half_depth + sphere_center.z;
		if ( face_distance < min_distance ) {
			box_point.z = -box.half_depth;
			box_point.x = box_point.y = 0;
			contact.penetration_depth = min_distance;
		}
	} else {
		face_distance = box.half_depth - sphere_center.z;
		if ( face_distance < min_distance ) {
			box_point.z = box.half_depth;
			box_point.x = box_point.y = 0;
			contact.penetration_depth = min_distance;
		}
	}

	// Set contact point of `object_b` (the box)
	contact.contact_point_in_b.copy( _tmp_vec3_2 );
	contact.contact_normal.scaleVector( contact.contact_point_in_b, -1 );
	contact.contact_normal.normalize();
};
/**
 * Provides the classes and algorithms for running GJK+EPA based collision detection
 *
 * @class GjkEpa
 * @static
 */
Goblin.GjkEpa = {
	margins: 0.01,
	result: null,

    max_iterations: 20,
    epa_condition: 0.001,

    /**
     * Holds a point on the edge of a Minkowski difference along with that point's witnesses and the direction used to find the point
     *
     * @class SupportPoint
     * @param witness_a {vec3} Point in first object used to find the supporting point
     * @param witness_b {vec3} Point in the second object ued to find th supporting point
     * @param point {vec3} The support point on the edge of the Minkowski difference
     * @constructor
     */
    SupportPoint: function( witness_a, witness_b, point ) {
        this.witness_a = witness_a;
        this.witness_b = witness_b;
        this.point = point;
    },

    /**
     * Finds the extant point on the edge of the Minkowski difference for `object_a` - `object_b` in `direction`
     *
     * @method findSupportPoint
     * @param object_a {Goblin.RigidBody} First object in the search
     * @param object_b {Goblin.RigidBody} Second object in the search
     * @param direction {vec3} Direction to find the extant point in
     * @param gjk_point {Goblin.GjkEpa.SupportPoint} `SupportPoint` class to store the resulting point & witnesses in
     */
    findSupportPoint: (function(){
        var temp = new Goblin.Vector3();
        return function( object_a, object_b, direction, support_point ) {
            // Find witnesses from the objects
            object_a.findSupportPoint( direction, support_point.witness_a );
            temp.scaleVector( direction, -1 );
            object_b.findSupportPoint( temp, support_point.witness_b );

            // Find the CSO support point
            support_point.point.subtractVectors( support_point.witness_a, support_point.witness_b );
        };
    })(),

	testCollision: function( object_a, object_b ) {
		var simplex = Goblin.GjkEpa.GJK( object_a, object_b );
		if ( Goblin.GjkEpa.result != null ) {
			return Goblin.GjkEpa.result;
		} else if ( simplex != null ) {
			return Goblin.GjkEpa.EPA( simplex );
		}
	},

    /**
     * Perform GJK algorithm against two objects. Returns a ContactDetails object if there is a collision, else null
     *
     * @method GJK
     * @param object_a {Goblin.RigidBody}
     * @param object_b {Goblin.RigidBody}
     * @return {Goblin.ContactDetails|Boolean} Returns `null` if no collision, else a `ContactDetails` object
     */
	GJK: (function(){
        return function( object_a, object_b ) {
            var simplex = new Goblin.GjkEpa.Simplex( object_a, object_b ),
                last_point;

			Goblin.GjkEpa.result = null;

            while ( ( last_point = simplex.addPoint() ) ){}

            // If last_point is false then there is no collision
            if ( last_point === false ) {
				Goblin.GjkEpa.freeSimplex( simplex );
                return null;
            }

            return simplex;
        };
    })(),

	freeSimplex: function( simplex ) {
		// Free the support points used by this simplex
		for ( var i = 0, points_length = simplex.points.length; i < points_length; i++ ) {
			Goblin.ObjectPool.freeObject( 'GJK2SupportPoint', simplex.points[i] );
		}
	},

	freePolyhedron: function( polyhedron ) {
		// Free the support points used by the polyhedron (includes the points from the simplex used to create the polyhedron
		var pool = Goblin.ObjectPool.pools['GJK2SupportPoint'];

		for ( var i = 0, faces_length = polyhedron.faces.length; i < faces_length; i++ ) {
			// The indexOf checking is required because vertices are shared between faces
			if ( pool.indexOf( polyhedron.faces[i].a ) === -1 ) {
				Goblin.ObjectPool.freeObject( 'GJK2SupportPoint', polyhedron.faces[i].a );
			}
			if ( pool.indexOf( polyhedron.faces[i].b ) === -1 ) {
				Goblin.ObjectPool.freeObject( 'GJK2SupportPoint', polyhedron.faces[i].b );
			}
			if ( pool.indexOf( polyhedron.faces[i].c ) === -1 ) {
				Goblin.ObjectPool.freeObject( 'GJK2SupportPoint', polyhedron.faces[i].c );
			}
		}
	},

    /**
     * Performs the Expanding Polytope Algorithm a GJK simplex
     *
     * @method EPA
     * @param simplex {Goblin.GjkEpa.Simplex} Simplex generated by the GJK algorithm
     * @return {Goblin.ContactDetails}
     */
    EPA: (function(){
		var barycentric = new Goblin.Vector3(),
			confirm = {
				a: new Goblin.Vector3(),
				b: new Goblin.Vector3(),
				c: new Goblin.Vector3()
			};
		return function( simplex ) {
            // Time to convert the simplex to real faces
            // @TODO this should be a priority queue where the position in the queue is ordered by distance from face to origin
			var polyhedron = new Goblin.GjkEpa.Polyhedron( simplex );

			var i = 0;

            // Expand the polyhedron until it doesn't expand any more
			while ( ++i ) {
				polyhedron.findFaceClosestToOrigin();

				// Find a new support point in the direction of the closest point
				if ( polyhedron.closest_face_distance < Goblin.EPSILON ) {
					_tmp_vec3_1.copy( polyhedron.faces[polyhedron.closest_face].normal );
				} else {
					_tmp_vec3_1.copy( polyhedron.closest_point );
				}

				var support_point = Goblin.ObjectPool.getObject( 'GJK2SupportPoint' );
				Goblin.GjkEpa.findSupportPoint( simplex.object_a, simplex.object_b, _tmp_vec3_1, support_point );

				// Check for terminating condition
                _tmp_vec3_1.subtractVectors( support_point.point, polyhedron.closest_point );
                var gap = _tmp_vec3_1.lengthSquared();

				if ( i === Goblin.GjkEpa.max_iterations || ( gap < Goblin.GjkEpa.epa_condition && polyhedron.closest_face_distance > Goblin.EPSILON ) ) {

					// Get a ContactDetails object and fill out its details
					var contact = Goblin.ObjectPool.getObject( 'ContactDetails' );
					contact.object_a = simplex.object_a;
					contact.object_b = simplex.object_b;

					contact.contact_normal.normalizeVector( polyhedron.closest_point );
					if ( contact.contact_normal.lengthSquared() === 0 ) {
						contact.contact_normal.subtractVectors( contact.object_b.position, contact.object_a.position );
					}
					contact.contact_normal.normalize();

					Goblin.GeometryMethods.findBarycentricCoordinates( polyhedron.closest_point, polyhedron.faces[polyhedron.closest_face].a.point, polyhedron.faces[polyhedron.closest_face].b.point, polyhedron.faces[polyhedron.closest_face].c.point, barycentric );

					if ( isNaN( barycentric.x ) ) {
                        // @TODO: Avoid this degenerate case
						//console.log( 'Point not in triangle' );
						//debugger;
						Goblin.GjkEpa.freePolyhedron( polyhedron );
						return null;
					}

					// Contact coordinates of object a
					confirm.a.scaleVector( polyhedron.faces[polyhedron.closest_face].a.witness_a, barycentric.x );
					confirm.b.scaleVector( polyhedron.faces[polyhedron.closest_face].b.witness_a, barycentric.y );
					confirm.c.scaleVector( polyhedron.faces[polyhedron.closest_face].c.witness_a, barycentric.z );
					contact.contact_point_in_a.addVectors( confirm.a, confirm.b );
					contact.contact_point_in_a.add( confirm.c );

					// Contact coordinates of object b
					confirm.a.scaleVector( polyhedron.faces[polyhedron.closest_face].a.witness_b, barycentric.x );
					confirm.b.scaleVector( polyhedron.faces[polyhedron.closest_face].b.witness_b, barycentric.y );
					confirm.c.scaleVector( polyhedron.faces[polyhedron.closest_face].c.witness_b, barycentric.z );
					contact.contact_point_in_b.addVectors( confirm.a, confirm.b );
					contact.contact_point_in_b.add( confirm.c );

					// Find actual contact point
					contact.contact_point.addVectors( contact.contact_point_in_a, contact.contact_point_in_b );
					contact.contact_point.scale( 0.5  );

					// Set objects' local points
					contact.object_a.transform_inverse.transformVector3( contact.contact_point_in_a );
					contact.object_b.transform_inverse.transformVector3( contact.contact_point_in_b );

					// Calculate penetration depth
					contact.penetration_depth = polyhedron.closest_point.length() + Goblin.GjkEpa.margins;

					Goblin.GjkEpa.freePolyhedron( polyhedron );

					return contact;
				}

                polyhedron.addVertex( support_point );
			}

			Goblin.GjkEpa.freePolyhedron( polyhedron );
            return null;
        };
    })(),

    Face: function( polyhedron, a, b, c ) {
		this.active = true;
		//this.polyhedron = polyhedron;
        this.a = a;
        this.b = b;
        this.c = c;
        this.normal = new Goblin.Vector3();
		this.neighbors = [];

        _tmp_vec3_1.subtractVectors( b.point, a.point );
        _tmp_vec3_2.subtractVectors( c.point, a.point );
        this.normal.crossVectors( _tmp_vec3_1, _tmp_vec3_2 );
        this.normal.normalize();
    }
};

Goblin.GjkEpa.Polyhedron = function( simplex ) {
	this.closest_face = null;
	this.closest_face_distance = null;
	this.closest_point = new Goblin.Vector3();

	this.faces = [
		//BCD, ACB, CAD, DAB
		new Goblin.GjkEpa.Face( this, simplex.points[2], simplex.points[1], simplex.points[0] ),
		new Goblin.GjkEpa.Face( this, simplex.points[3], simplex.points[1], simplex.points[2] ),
		new Goblin.GjkEpa.Face( this, simplex.points[1], simplex.points[3], simplex.points[0] ),
		new Goblin.GjkEpa.Face( this, simplex.points[0], simplex.points[3], simplex.points[2] )
	];

	this.faces[0].neighbors.push( this.faces[1], this.faces[2], this.faces[3] );
	this.faces[1].neighbors.push( this.faces[2], this.faces[0], this.faces[3] );
	this.faces[2].neighbors.push( this.faces[1], this.faces[3], this.faces[0] );
	this.faces[3].neighbors.push( this.faces[2], this.faces[1], this.faces[0] );
};
Goblin.GjkEpa.Polyhedron.prototype = {
    addVertex: function( vertex )
    {
        var edges = [], faces = [], i, j, a, b, last_b;
        this.faces[this.closest_face].silhouette( vertex, edges );

        // Re-order the edges if needed
        for ( i = 0; i < edges.length - 5; i += 5 ) {
            a = edges[i+3];
            b = edges[i+4];

            // Ensure this edge really should be the next one
            if ( i !== 0 && last_b !== a ) {
                // It shouldn't
                for ( j = i + 5; j < edges.length; j += 5 ) {
                    if ( edges[j+3] === last_b ) {
                        // Found it
                        var tmp = edges.slice( i, i + 5 );
                        edges[i] = edges[j];
                        edges[i+1] = edges[j+1];
                        edges[i+2] = edges[j+2];
                        edges[i+3] = edges[j+3];
                        edges[i+4] = edges[j+4];
                        edges[j] = tmp[0];
                        edges[j+1] = tmp[1];
                        edges[j+2] = tmp[2];
                        edges[j+3] = tmp[3];
                        edges[j+4] = tmp[4];

                        a = edges[i+3];
                        b = edges[i+4];
                        break;
                    }
                }
            }
            last_b = b;
        }

        for ( i = 0; i < edges.length; i += 5 ) {
            var neighbor = edges[i];
            a = edges[i+3];
            b = edges[i+4];

            var face = new Goblin.GjkEpa.Face( this, b, vertex, a );
            face.neighbors[2] = edges[i];
            faces.push( face );

            neighbor.neighbors[neighbor.neighbors.indexOf( edges[i+2] )] = face;
        }

        for ( i = 0; i < faces.length; i++ ) {
            faces[i].neighbors[0] = faces[ i + 1 === faces.length ? 0 : i + 1 ];
            faces[i].neighbors[1] = faces[ i - 1 < 0 ? faces.length - 1 : i - 1 ];
        }

		Array.prototype.push.apply( this.faces, faces );

        return edges;
    },

	findFaceClosestToOrigin: (function(){
		var origin = new Goblin.Vector3(),
			point = new Goblin.Vector3();

		return function() {
			this.closest_face_distance = Infinity;

			var distance, i;

			for ( i = 0; i < this.faces.length; i++ ) {
				if ( this.faces[i].active === false ) {
					continue;
				}

				Goblin.GeometryMethods.findClosestPointInTriangle( origin, this.faces[i].a.point, this.faces[i].b.point, this.faces[i].c.point, point );
				distance = point.lengthSquared();
				if ( distance < this.closest_face_distance ) {
					this.closest_face_distance = distance;
					this.closest_face = i;
					this.closest_point.copy( point );
				}
			}
		};
	})()
};

Goblin.GjkEpa.Face.prototype = {
	/**
	 * Determines if a vertex is in front of or behind the face
	 *
	 * @method classifyVertex
	 * @param vertex {vec3} Vertex to classify
	 * @return {Number} If greater than 0 then `vertex' is in front of the face
	 */
	classifyVertex: function( vertex ) {
		var w = this.normal.dot( this.a.point );
		return this.normal.dot( vertex.point ) - w;
	},

	silhouette: function( point, edges, source ) {
        if ( this.active === false ) {
            return;
        }

        if ( this.classifyVertex( point ) > 0 ) {
			// This face is visible from `point`. Deactivate this face and alert the neighbors
			this.active = false;

			this.neighbors[0].silhouette( point, edges, this );
			this.neighbors[1].silhouette( point, edges, this );
            this.neighbors[2].silhouette( point, edges, this );
		} else if ( source ) {
			// This face is a neighbor to a now-silhouetted face, determine which neighbor and replace it
			var neighbor_idx = this.neighbors.indexOf( source ),
                a, b;
            if ( neighbor_idx === 0 ) {
                a = this.a;
                b = this.b;
            } else if ( neighbor_idx === 1 ) {
                a = this.b;
                b = this.c;
            } else {
                a = this.c;
                b = this.a;
            }
			edges.push( this, neighbor_idx, source, b, a );
		}
	}
};

(function(){
    var origin = new Goblin.Vector3(),
		ao = new Goblin.Vector3(),
        ab = new Goblin.Vector3(),
        ac = new Goblin.Vector3(),
        ad = new Goblin.Vector3();

	var barycentric = new Goblin.Vector3(),
		confirm = {
			a: new Goblin.Vector3(),
			b: new Goblin.Vector3(),
			c: new Goblin.Vector3()
		};

    Goblin.GjkEpa.Simplex = function( object_a, object_b ) {
        this.object_a = object_a;
        this.object_b = object_b;
        this.points = [];
        this.iterations = 0;
        this.next_direction = new Goblin.Vector3();
        this.updateDirection();
    };
    Goblin.GjkEpa.Simplex.prototype = {
        addPoint: function() {
            if ( ++this.iterations === Goblin.GjkEpa.max_iterations ) {
                return false;
            }

            var support_point = Goblin.ObjectPool.getObject( 'GJK2SupportPoint' );
            Goblin.GjkEpa.findSupportPoint( this.object_a, this.object_b, this.next_direction, support_point );
            this.points.push( support_point );

			if ( support_point.point.dot( this.next_direction ) < 0 && this.points.length > 1 ) {
				// Check the margins first
				// @TODO this can be expanded to support 1-simplex (2 points)
				if ( this.points.length >= 3 ) {
					Goblin.GeometryMethods.findClosestPointInTriangle(
						origin,
						this.points[0].point,
						this.points[1].point,
						this.points[2].point,
						_tmp_vec3_1
					);
					var distanceSquared = _tmp_vec3_1.lengthSquared();

					if ( distanceSquared <= Goblin.GjkEpa.margins * Goblin.GjkEpa.margins ) {
						// Get a ContactDetails object and fill out its details
						var contact = Goblin.ObjectPool.getObject( 'ContactDetails' );
						contact.object_a = this.object_a;
						contact.object_b = this.object_b;

						contact.contact_normal.normalizeVector( _tmp_vec3_1 );
						if ( contact.contact_normal.lengthSquared() === 0 ) {
							contact.contact_normal.subtractVectors( contact.object_b.position, contact.object_a.position );
						}
						contact.contact_normal.normalize();
						contact.contact_normal.scale( -1 );

						contact.penetration_depth = Goblin.GjkEpa.margins - Math.sqrt( distanceSquared );

						Goblin.GeometryMethods.findBarycentricCoordinates( _tmp_vec3_1, this.points[0].point, this.points[1].point, this.points[2].point, barycentric );

						if ( isNaN( barycentric.x ) ) {
							//debugger;
							return false;
						}

						// Contact coordinates of object a
						confirm.a.scaleVector( this.points[0].witness_a, barycentric.x );
						confirm.b.scaleVector( this.points[1].witness_a, barycentric.y );
						confirm.c.scaleVector( this.points[2].witness_a, barycentric.z );
						contact.contact_point_in_a.addVectors( confirm.a, confirm.b );
						contact.contact_point_in_a.add( confirm.c );

						// Contact coordinates of object b
						contact.contact_point_in_b.scaleVector( contact.contact_normal, -contact.penetration_depth );
						contact.contact_point_in_b.add( contact.contact_point_in_a );

						// Find actual contact point
						contact.contact_point.addVectors( contact.contact_point_in_a, contact.contact_point_in_b );
						contact.contact_point.scale( 0.5  );

						// Set objects' local points
						contact.object_a.transform_inverse.transformVector3( contact.contact_point_in_a );
						contact.object_b.transform_inverse.transformVector3( contact.contact_point_in_b );

						contact.restitution = ( this.object_a.restitution + this.object_b.restitution ) / 2;
						contact.friction = ( this.object_a.friction + this.object_b.friction ) / 2;

						//Goblin.GjkEpa.freePolyhedron( polyhedron );

						Goblin.GjkEpa.result = contact;
						return null;
					}
				}

				// if the last added point was not past the origin in the direction
				// then the Minkowski difference cannot contain the origin because
				// point added is past the edge of the Minkowski difference
				return false;
			}

            if ( this.updateDirection() === true ) {
                // Found a collision
                return null;
            }

            return support_point;
        },

        findDirectionFromLine: function() {
            ao.scaleVector( this.points[1].point, -1 );
            ab.subtractVectors( this.points[0].point, this.points[1].point );

            if ( ab.dot( ao ) < 0 ) {
                // Origin is on the opposite side of A from B
                this.next_direction.copy( ao );
				Goblin.ObjectPool.freeObject( 'GJK2SupportPoint', this.points[1] );
                this.points.length = 1; // Remove second point
			} else {
                // Origin lies between A and B, move on to a 2-simplex
                this.next_direction.crossVectors( ab, ao );
                this.next_direction.cross( ab );

                // In the case that `ab` and `ao` are parallel vectors, direction becomes a 0-vector
                if (
                    this.next_direction.x === 0 &&
                    this.next_direction.y === 0 &&
                    this.next_direction.z === 0
                ) {
                    ab.normalize();
                    this.next_direction.x = 1 - Math.abs( ab.x );
                    this.next_direction.y = 1 - Math.abs( ab.y );
                    this.next_direction.z = 1 - Math.abs( ab.z );
                }
            }
        },

        findDirectionFromTriangle: function() {
            // Triangle
            var a = this.points[2],
                b = this.points[1],
                c = this.points[0];

            ao.scaleVector( a.point, -1 ); // ao
            ab.subtractVectors( b.point, a.point ); // ab
            ac.subtractVectors( c.point, a.point ); // ac

            // Determine the triangle's normal
            _tmp_vec3_1.crossVectors( ab, ac );

            // Edge cross products
            _tmp_vec3_2.crossVectors( ab, _tmp_vec3_1 );
            _tmp_vec3_3.crossVectors( _tmp_vec3_1, ac );

            if ( _tmp_vec3_3.dot( ao ) >= 0 ) {
                // Origin lies on side of ac opposite the triangle
                if ( ac.dot( ao ) >= 0 ) {
                    // Origin outside of the ac line, so we form a new
                    // 1-simplex (line) with points A and C, leaving B behind
                    this.points.length = 0;
                    this.points.push( c, a );
					Goblin.ObjectPool.freeObject( 'GJK2SupportPoint', b );

                    // New search direction is from ac towards the origin
                    this.next_direction.crossVectors( ac, ao );
                    this.next_direction.cross( ac );
                } else {
                    // *
                    if ( ab.dot( ao ) >= 0 ) {
                        // Origin outside of the ab line, so we form a new
                        // 1-simplex (line) with points A and B, leaving C behind
                        this.points.length = 0;
                        this.points.push( b, a );
						Goblin.ObjectPool.freeObject( 'GJK2SupportPoint', c );

                        // New search direction is from ac towards the origin
                        this.next_direction.crossVectors( ab, ao );
                        this.next_direction.cross( ab );
                    } else {
                        // only A gives us a good reference point, start over with a 0-simplex
                        this.points.length = 0;
                        this.points.push( a );
						Goblin.ObjectPool.freeObject( 'GJK2SupportPoint', b );
						Goblin.ObjectPool.freeObject( 'GJK2SupportPoint', c );
                    }
                    // *
                }

            } else {

                // Origin lies on the triangle side of ac
                if ( _tmp_vec3_2.dot( ao ) >= 0 ) {
                    // Origin lies on side of ab opposite the triangle

                    // *
                    if ( ab.dot( ao ) >= 0 ) {
                        // Origin outside of the ab line, so we form a new
                        // 1-simplex (line) with points A and B, leaving C behind
                        this.points.length = 0;
                        this.points.push( b, a );
						Goblin.ObjectPool.freeObject( 'GJK2SupportPoint', c );

                        // New search direction is from ac towards the origin
                        this.next_direction.crossVectors( ab, ao );
                        this.next_direction.cross( ab );
                    } else {
                        // only A gives us a good reference point, start over with a 0-simplex
                        this.points.length = 0;
                        this.points.push( a );
						Goblin.ObjectPool.freeObject( 'GJK2SupportPoint', b );
						Goblin.ObjectPool.freeObject( 'GJK2SupportPoint', c );
                    }
                    // *

                } else {

                    // Origin lies somewhere in the triangle or above/below it
                    if ( _tmp_vec3_1.dot( ao ) >= 0 ) {
                        // Origin is on the front side of the triangle
                        this.next_direction.copy( _tmp_vec3_1 );
						this.points.length = 0;
						this.points.push( a, b, c );
                    } else {
                        // Origin is on the back side of the triangle
                        this.next_direction.copy( _tmp_vec3_1 );
                        this.next_direction.scale( -1 );
                    }

                }

            }
        },

        getFaceNormal: function( a, b, c, destination ) {
            ab.subtractVectors( b.point, a.point );
            ac.subtractVectors( c.point, a.point );
            destination.crossVectors( ab, ac );
            destination.normalize();
        },

        faceNormalDotOrigin: function( a, b, c ) {
            // Find face normal
            this.getFaceNormal( a, b, c, _tmp_vec3_1 );

            // Find direction of origin from center of face
            _tmp_vec3_2.addVectors( a.point, b.point );
            _tmp_vec3_2.add( c.point );
			_tmp_vec3_2.scale( -3 );
			_tmp_vec3_2.normalize();

            return _tmp_vec3_1.dot( _tmp_vec3_2 );
        },

        findDirectionFromTetrahedron: function() {
            var a = this.points[3],
                b = this.points[2],
                c = this.points[1],
                d = this.points[0];

			// Check each of the four sides to see which one is facing the origin.
			// Then keep the three points for that triangle and use its normal as the search direction
			// The four faces are BCD, ACB, CAD, DAB
			var closest_face = null,
				closest_dot = Goblin.EPSILON,
				face_dot;

			// @TODO we end up calculating the "winning" face normal twice, don't do that

			face_dot = this.faceNormalDotOrigin( b, c, d );
			if ( face_dot > closest_dot ) {
				closest_face = 1;
				closest_dot = face_dot;
			}

			face_dot = this.faceNormalDotOrigin( a, c, b );
			if ( face_dot > closest_dot ) {
				closest_face = 2;
				closest_dot = face_dot;
			}

			face_dot = this.faceNormalDotOrigin( c, a, d );
			if ( face_dot > closest_dot ) {
				closest_face = 3;
				closest_dot = face_dot;
			}

			face_dot = this.faceNormalDotOrigin( d, a, b );
			if ( face_dot > closest_dot ) {
				closest_face = 4;
				closest_dot = face_dot;
			}

			if ( closest_face === null ) {
				// We have a collision, ready for EPA
				return true;
			} else if ( closest_face === 1 ) {
				// BCD
				this.points.length = 0;
				this.points.push( b, c, d );
				this.getFaceNormal( b, c, d, _tmp_vec3_1 );
				this.next_direction.copy( _tmp_vec3_1 );
			} else if ( closest_face === 2 ) {
				// ACB
				this.points.length = 0;
				this.points.push( a, c, b );
				this.getFaceNormal( a, c, b, _tmp_vec3_1 );
				this.next_direction.copy( _tmp_vec3_1 );
			} else if ( closest_face === 3 ) {
				// CAD
				this.points.length = 0;
				this.points.push( c, a, d );
				this.getFaceNormal( c, a, d, _tmp_vec3_1 );
				this.next_direction.copy( _tmp_vec3_1 );
			} else if ( closest_face === 4 ) {
				// DAB
				this.points.length = 0;
				this.points.push( d, a, b );
				this.getFaceNormal( d, a, b, _tmp_vec3_1 );
				this.next_direction.copy( _tmp_vec3_1 );
			}
        },

        containsOrigin: function() {
			var a = this.points[3],
                b = this.points[2],
                c = this.points[1],
                d = this.points[0];

            // Check DCA
            ab.subtractVectors( d.point, a.point );
            ad.subtractVectors( c.point, a.point );
            _tmp_vec3_1.crossVectors( ab, ad );
            if ( _tmp_vec3_1.dot( a.point ) > 0 ) {
                return false;
            }

            // Check CBA
            ab.subtractVectors( c.point, a.point );
            ad.subtractVectors( b.point, a.point );
            _tmp_vec3_1.crossVectors( ab, ad );
            if ( _tmp_vec3_1.dot( a.point ) > 0 ) {
                return false;
            }

            // Check ADB
            ab.subtractVectors( b.point, a.point );
            ad.subtractVectors( d.point, a.point );
            _tmp_vec3_1.crossVectors( ab, ad );
            if ( _tmp_vec3_1.dot( a.point ) > 0 ) {
                return false;
            }

            // Check DCB
            ab.subtractVectors( d.point, c.point );
            ad.subtractVectors( b.point, c.point );
            _tmp_vec3_1.crossVectors( ab, ad );
            if ( _tmp_vec3_1.dot( d.point ) > 0 ) {
                return false;
            }

            return true;
        },

        updateDirection: function() {
            if ( this.points.length === 0 ) {

                this.next_direction.subtractVectors( this.object_b.position, this.object_a.position );

            } else if ( this.points.length === 1 ) {

                this.next_direction.scale( -1 );

            } else if ( this.points.length === 2 ) {

                this.findDirectionFromLine();

            } else if ( this.points.length === 3 ) {

                this.findDirectionFromTriangle();

            } else {

                return this.findDirectionFromTetrahedron();

            }
        }
    };
})();

Goblin.SphereSphere = function( object_a, object_b ) {
	// Cache positions of the spheres
	var position_a = object_a.position,
		position_b = object_b.position;

	// Get the vector between the two objects
	_tmp_vec3_1.subtractVectors( position_b, position_a );
	var distance = _tmp_vec3_1.length();

	// If the distance between the objects is greater than their combined radii
	// then they are not touching, continue processing the other possible contacts
	if ( distance > object_a.shape.radius + object_b.shape.radius ) {
		return;
	}

	// Get a ContactDetails object and fill out it's information
	var contact = Goblin.ObjectPool.getObject( 'ContactDetails' );
	contact.object_a = object_a;
	contact.object_b = object_b;

	// Because we already have the distance (vector magnitude), don't normalize
	// instead we will calculate this value manually
	contact.contact_normal.scaleVector( _tmp_vec3_1, 1 / distance );

	// Calculate contact position
	_tmp_vec3_1.scale( -0.5  );
	contact.contact_point.addVectors( _tmp_vec3_1, position_a );

	// Calculate penetration depth
	contact.penetration_depth = object_a.shape.radius + object_b.shape.radius - distance;

	// Contact points in both objects - in world coordinates at first
	contact.contact_point_in_a.scaleVector( contact.contact_normal, contact.object_a.shape.radius );
	contact.contact_point_in_a.add( contact.object_a.position );
	contact.contact_point_in_b.scaleVector( contact.contact_normal, -contact.object_b.shape.radius );
	contact.contact_point_in_b.add( contact.object_b.position );

	// Find actual contact point
	contact.contact_point.addVectors( contact.contact_point_in_a, contact.contact_point_in_b );
	contact.contact_point.scale( 0.5 );

	// Convert contact_point_in_a and contact_point_in_b to those objects' local frames
	contact.object_a.transform_inverse.transformVector3( contact.contact_point_in_a );
	contact.object_b.transform_inverse.transformVector3( contact.contact_point_in_b );

	return contact;
};
/**
 * Performs an intersection test between two triangles
 *
 * @method TriangleTriangle
 * @param tri_a {TriangleShape}
 * @param tri_b {TriangleShape}
 */
Goblin.TriangleTriangle = function( tri_a, tri_b ) {
	var dv1_0 = tri_b.classifyVertex( tri_a.a ),
		dv1_1 = tri_b.classifyVertex( tri_a.b ),
		dv1_2 = tri_b.classifyVertex( tri_a.c );

	if (
		(dv1_0 > 0 && dv1_1 > 0 && dv1_2 > 0 ) ||
		(dv1_0 < 0 && dv1_1 < 0 && dv1_2 < 0 )
	)
	{
		// All vertices of tri_a are on the same side of tri_b, no intersection possible
		return null;
	}

	var dv2_0 = tri_a.classifyVertex( tri_b.a ),
		dv2_1 = tri_a.classifyVertex( tri_b.b ),
		dv2_2 = tri_a.classifyVertex( tri_b.c );
	if (
		( dv2_0 > 0 && dv2_1 > 0 && dv2_2 > 0 ) ||
		( dv2_0 < 0 && dv2_1 < 0 && dv2_2 < 0 )
		)
	{
		// All vertices of tri_b are on the same side of tri_a, no intersection possible
		return null;
	}

	var d = new Goblin.Vector3();
	d.crossVectors( tri_a.normal, tri_b.normal );
	d.normalize();

	var pv1_0 = d.dot( tri_a.a ),
		pv1_1 = d.dot( tri_a.b ),
		pv1_2 = d.dot( tri_a.c ),
		pv2_0 = d.dot( tri_b.a ),
		pv2_1 = d.dot( tri_b.b ),
		pv2_2 = d.dot( tri_b.c );

	var aa = tri_a.a,
		ab = tri_a.b,
		ac = tri_a.c,
		ba = tri_b.a,
		bb = tri_b.b,
		bc = tri_b.c;

	var tmp;
	if ( Math.sign( dv1_0 ) === Math.sign( dv1_1 ) ) {
		tmp = dv1_0;
		dv1_0 = dv1_2;
		dv1_2 = tmp;

		tmp = pv1_0;
		pv1_0 = pv1_2;
		pv1_2 = tmp;

		tmp = aa;
		aa = ac;
		ac = tmp;
	} else if ( Math.sign( dv1_0 ) === Math.sign( dv1_2 ) ) {
		tmp = dv1_0;
		dv1_0 = dv1_1;
		dv1_1 = tmp;

		tmp = pv1_0;
		pv1_0 = pv1_1;
		pv1_1 = tmp;

		tmp = aa;
		aa = ab;
		ab = tmp;
	}

	if ( Math.sign( dv2_0 ) === Math.sign( dv2_1 ) ) {
		tmp = dv2_0;
		dv2_0 = dv2_2;
		dv2_2 = tmp;

		tmp = pv2_0;
		pv2_0 = pv2_2;
		pv2_2 = tmp;

		tmp = ba;
		ba = bc;
		bc = tmp;
	} else if ( Math.sign( dv2_0 ) === Math.sign( dv2_2 ) ) {
		tmp = dv2_0;
		dv2_0 = dv2_1;
		dv2_1 = tmp;

		tmp = pv2_0;
		pv2_0 = pv2_1;
		pv2_1 = tmp;

		tmp = ba;
		ba = bb;
		bb = tmp;
	}

	var a_t1 = pv1_0 + ( pv1_1 - pv1_0 ) * ( dv1_0 / ( dv1_0 - dv1_1 ) ),
		a_t2 = pv1_0 + ( pv1_2 - pv1_0 ) * ( dv1_0 / ( dv1_0 - dv1_2 ) ),
		b_t1 = pv2_0 + ( pv2_1 - pv2_0 ) * ( dv2_0 / ( dv2_0 - dv2_1 ) ),
		b_t2 = pv2_0 + ( pv2_2 - pv2_0 ) * ( dv2_0 / ( dv2_0 - dv2_2 ) );

	if ( a_t1 > a_t2 ) {
		tmp = a_t1;
		a_t1 = a_t2;
		a_t2 = tmp;

		tmp = pv1_1;
		pv1_1 = pv1_2;
		pv1_2 = tmp;

		tmp = ab;
		ab = ac;
		ac = tmp;
	}
	if ( b_t1 > b_t2 ) {
		tmp = b_t1;
		b_t1 = b_t2;
		b_t2 = tmp;

		tmp = pv2_1;
		pv2_1 = pv2_2;
		pv2_2 = tmp;

		tmp = bb;
		bb = bc;
		bc = tmp;
	}

	if (
		( a_t1 >= b_t1 && a_t1 <= b_t2 ) ||
		( a_t2 >= b_t1 && a_t2 <= b_t2 ) ||
		( b_t1 >= a_t1 && b_t1 <= a_t2 ) ||
		( b_t2 >= a_t1 && b_t2 <= a_t2 )
	) {
		//console.log( 'contact' );

		var contact = Goblin.ObjectPool.getObject( 'ContactDetails' );

		contact.object_a = tri_a;
		contact.object_b = tri_b;

        //debugger;

        var best_a_a = new Goblin.Vector3(),
            best_a_b = new Goblin.Vector3(),
            best_a_n = new Goblin.Vector3(),
            best_b_a = new Goblin.Vector3(),
            best_b_b = new Goblin.Vector3(),
            best_b_n = new Goblin.Vector3(),
            has_a = false,
            has_b = false;

        if ( tri_b.classifyVertex( aa ) <= 0 ) {
            // aa is penetrating tri_b
            has_a = true;
            Goblin.GeometryMethods.findClosestPointInTriangle( aa, ba, bb, bc, best_a_b );
            best_a_a.copy( aa );
            best_a_n.copy( tri_b.normal );
            best_a_n.scale( -1 );
        } else {
            if ( a_t1 >= b_t1 && a_t1 <= b_t2 ) {
                // ab is penetrating tri_b
                has_a = true;
                Goblin.GeometryMethods.findClosestPointInTriangle( ab, ba, bb, bc, best_a_b );
                best_a_a.copy( ab );
                best_a_n.copy( tri_b.normal );
                best_a_n.scale( -1 );
            } else if ( a_t2 >= b_t1 && a_t2 <= b_t2 ) {
                // ac is penetration tri_b
                has_a = true;
                Goblin.GeometryMethods.findClosestPointInTriangle( ac, ba, bb, bc, best_a_b );
                best_a_a.copy( ac );
                best_a_n.copy( tri_b.normal );
                best_a_n.scale( -1 );
            }
        }

        if ( tri_a.classifyVertex( ba ) <= 0 ) {
            // ba is penetrating tri_a
            has_b = true;
            Goblin.GeometryMethods.findClosestPointInTriangle( ba, aa, ab, ac, best_b_a );
            best_b_b.copy( ba );
            best_b_n.copy( tri_a.normal );
        } else {
            if ( b_t1 >= a_t1 && b_t1 <= a_t2 ) {
                // bb is penetrating tri_a
                has_b = true;
                Goblin.GeometryMethods.findClosestPointInTriangle( bb, aa, ab, ac, best_b_a );
                best_b_b.copy( bb );
                best_b_n.copy( tri_a.normal );
            } else if ( b_t2 >= a_t1 && b_t2 <= a_t2 ) {
                // bc is penetration tri_a
                has_b = true;
                Goblin.GeometryMethods.findClosestPointInTriangle( bc, aa, ab, ac, best_b_a );
                best_b_b.copy( bc );
                best_b_n.copy( tri_a.normal );
            }
        }

        _tmp_vec3_1.subtractVectors( best_a_a, best_a_b );
        _tmp_vec3_2.subtractVectors( best_b_a, best_b_b );
        if ( !has_b || ( has_a && _tmp_vec3_1.lengthSquared() < _tmp_vec3_2.lengthSquared() ) ) {
            contact.contact_point_in_a.copy( best_a_a );
            contact.contact_point_in_b.copy( best_a_b );
            contact.contact_normal.copy( best_a_n );
        } else {
            contact.contact_point_in_a.copy( best_b_a );
            contact.contact_point_in_b.copy( best_b_b );
            contact.contact_normal.copy( best_b_n );
        }
        _tmp_vec3_1.subtractVectors( contact.contact_point_in_a, contact.contact_point_in_b );
        contact.penetration_depth = _tmp_vec3_1.length();
        //console.log( 'depth', contact.penetration_depth );
        //console.log( contact.contact_normal );
		//if (contact.penetration_depth > 1) debugger;



		contact.contact_point.addVectors( contact.contact_point_in_a, contact.contact_point_in_b );
		contact.contact_point.scale( 0.5 );

		/*m = new THREE.Mesh( new THREE.SphereGeometry( 0.05 ), new THREE.MeshBasicMaterial({ color: 0xFF0000 }) );
		m.position.copy( contact.contact_point_in_a );
		exampleUtils.scene.add( m );

        m = new THREE.Mesh( new THREE.SphereGeometry( 0.05 ), new THREE.MeshBasicMaterial({ color: 0x0000FF }) );
        m.position.copy( contact.contact_point_in_b );
        exampleUtils.scene.add( m );

        m = new THREE.Mesh( new THREE.SphereGeometry( 0.05 ), new THREE.MeshBasicMaterial({ color: 0x00FF00 }) );
        m.position.copy( contact.contact_point );
        exampleUtils.scene.add( m );*/

		return contact;
	}

	/*var m;
	_tmp_vec3_1.scaleVector( d, a_t1 / d.length() );
	m = new THREE.Mesh( new THREE.SphereGeometry( 0.05 ), new THREE.MeshBasicMaterial({ color: 0xDDAAAA }) );
	m.position.copy( _tmp_vec3_1 );
	exampleUtils.scene.add( m );

	_tmp_vec3_1.scaleVector( d, a_t2 / d.length() );
	m = new THREE.Mesh( new THREE.SphereGeometry( 0.05 ), new THREE.MeshBasicMaterial({ color: 0xDDAAAA }) );
	m.position.copy( _tmp_vec3_1 );
	exampleUtils.scene.add( m );

	_tmp_vec3_1.scaleVector( d, b_t1 / d.length() );
	m = new THREE.Mesh( new THREE.SphereGeometry( 0.05 ), new THREE.MeshBasicMaterial({ color: 0xAAAADD }) );
	m.position.copy( _tmp_vec3_1 );
	exampleUtils.scene.add( m );

	_tmp_vec3_1.scaleVector( d, b_t2 / d.length() );
	m = new THREE.Mesh( new THREE.SphereGeometry( 0.05 ), new THREE.MeshBasicMaterial({ color: 0xAAAADD }) );
	m.position.copy( _tmp_vec3_1 );
	exampleUtils.scene.add( m );*/

	return null;
};

Goblin.Constraint = (function() {
	var constraint_count = 0;

	return function() {
		this.id = constraint_count++;

		this.active = true;

		this.object_a = null;

		this.object_b = null;

		this.limit = new Goblin.ConstraintLimit();

		this.motor = new Goblin.ConstraintMotor();

		this.rows = [];

		this.factor = 1;

		this.last_impulse = new Goblin.Vector3();

		this.breaking_threshold = 0;

		this.listeners = {};
	};
})();
Goblin.EventEmitter.apply( Goblin.Constraint );

Goblin.Constraint.prototype.deactivate = function() {
	this.active = false;
	this.emit( 'deactivate' );
};

Goblin.Constraint.prototype.update = function(){};

Goblin.Constraint.prototype.object_a_is_dynamic = function() {
	return this.object_a !== null && !this.object_a._is_kinematic && this.object_a._mass !== Infinity;
};

Goblin.Constraint.prototype.object_b_is_dynamic = function() {
	return this.object_b !== null && !this.object_b._is_kinematic && this.object_b._mass !== Infinity;
};
Goblin.ConstraintLimit = function( limit_lower, limit_upper ) {
	this.erp = 0.3;
	this.constraint_row = null;

	this.set( limit_lower, limit_upper );
};

Goblin.ConstraintLimit.prototype.set = function( limit_lower, limit_upper ) {
	this.limit_lower = limit_lower;
	this.limit_upper = limit_upper;

	this.enabled = this.limit_lower != null || this.limit_upper != null;
};

Goblin.ConstraintLimit.prototype.createConstraintRow = function() {
	this.constraint_row = Goblin.ConstraintRow.createConstraintRow();
};
Goblin.ConstraintMotor = function( torque, max_speed ) {
	this.constraint_row = null;
	this.set( torque, max_speed);
};

Goblin.ConstraintMotor.prototype.set = function( torque, max_speed ) {
	this.enabled = torque != null && max_speed != null;
	this.torque = torque;
	this.max_speed = max_speed;
};

Goblin.ConstraintMotor.prototype.createConstraintRow = function() {
	this.constraint_row = Goblin.ConstraintRow.createConstraintRow();
};
Goblin.ConstraintRow = function() {
	this.jacobian = new Float64Array( 12 );
	this.B = new Float64Array( 12 ); // `B` is the jacobian multiplied by the objects' inverted mass & inertia tensors
	this.D = 0; // Length of the jacobian

	this.lower_limit = -Infinity;
	this.upper_limit = Infinity;

	this.bias = 0;
	this.multiplier = 0;
	this.multiplier_cached = 0;
	this.cfm = 0;
	this.eta = 0;
	this.eta_row = new Float64Array( 12 );
};

Goblin.ConstraintRow.createConstraintRow = function() {
	var row =  Goblin.ObjectPool.getObject( 'ConstraintRow' );
	row.lower_limit = -Infinity;
	row.upper_limit = Infinity;
	row.bias = 0;

	row.jacobian[0] = row.jacobian[1] = row.jacobian[2] =
	row.jacobian[3] = row.jacobian[4] = row.jacobian[5] =
	row.jacobian[6] = row.jacobian[7] = row.jacobian[8] =
	row.jacobian[9] = row.jacobian[10] = row.jacobian[11] = 0;

	return row;
};

/**
 * Resets row's jacobian to 0 effectively disabling the constrain for corresponding
 * bodies.
 *
 * @param {boolean} nullify_a Whether to nullify first object's jacobian
 * @param {boolean} nullify_b Whether to nullify second object's jacobian
 */
Goblin.ConstraintRow.prototype.nullify = function( nullify_a, nullify_b ) {
	var i = 0;

	for ( i = 0; nullify_a && ( i < 6 ); i++ ) {
		this.jacobian[ i ] = 0;
	}

	for ( i = 6; nullify_b && ( i < 12 ); i++ ) {
		this.jacobian[ i ] = 0;
	}
};

/**
 * Resets row to "blank state" (zero jacobian, no limits and zero bias).
 */
Goblin.ConstraintRow.prototype.reset = function() {
	this.nullify( true, true );
	this.lower_limit = -Infinity;
	this.upper_limit = Infinity;
	this.bias = 0;
};


Goblin.ConstraintRow.prototype.computeB = function( constraint ) {
	var invmass;

	if ( constraint.object_a_is_dynamic() ) {
		invmass = constraint.object_a._mass_inverted;

		this.B[0] = invmass * this.jacobian[0] * constraint.object_a.linear_factor.x;
		this.B[1] = invmass * this.jacobian[1] * constraint.object_a.linear_factor.y;
		this.B[2] = invmass * this.jacobian[2] * constraint.object_a.linear_factor.z;

		_tmp_vec3_1.x = this.jacobian[3];
		_tmp_vec3_1.y = this.jacobian[4];
		_tmp_vec3_1.z = this.jacobian[5];
		constraint.object_a.inverseInertiaTensorWorldFrame.transformVector3( _tmp_vec3_1 );
		this.B[3] = _tmp_vec3_1.x * constraint.object_a.angular_factor.x;
		this.B[4] = _tmp_vec3_1.y * constraint.object_a.angular_factor.y;
		this.B[5] = _tmp_vec3_1.z * constraint.object_a.angular_factor.z;
	} else {
		this.B[0] = this.B[1] = this.B[2] = 0;
		this.B[3] = this.B[4] = this.B[5] = 0;
	}

	if ( constraint.object_b_is_dynamic() ) {
		invmass = constraint.object_b._mass_inverted;
		this.B[6] = invmass * this.jacobian[6] * constraint.object_b.linear_factor.x;
		this.B[7] = invmass * this.jacobian[7] * constraint.object_b.linear_factor.y;
		this.B[8] = invmass * this.jacobian[8] * constraint.object_b.linear_factor.z;

		_tmp_vec3_1.x = this.jacobian[9];
		_tmp_vec3_1.y = this.jacobian[10];
		_tmp_vec3_1.z = this.jacobian[11];
		constraint.object_b.inverseInertiaTensorWorldFrame.transformVector3( _tmp_vec3_1 );
		this.B[9] = _tmp_vec3_1.x * constraint.object_b.angular_factor.x;
		this.B[10] = _tmp_vec3_1.y * constraint.object_b.angular_factor.y;
		this.B[11] = _tmp_vec3_1.z * constraint.object_b.angular_factor.z;
	} else {
		this.B[6] = this.B[7] = this.B[8] = 0;
		this.B[9] = this.B[10] = this.B[11] = 0;
	}
};

Goblin.ConstraintRow.prototype.computeD = function() {
	this.D = (
		this.jacobian[0] * this.B[0] +
		this.jacobian[1] * this.B[1] +
		this.jacobian[2] * this.B[2] +
		this.jacobian[3] * this.B[3] +
		this.jacobian[4] * this.B[4] +
		this.jacobian[5] * this.B[5] +
		this.jacobian[6] * this.B[6] +
		this.jacobian[7] * this.B[7] +
		this.jacobian[8] * this.B[8] +
		this.jacobian[9] * this.B[9] +
		this.jacobian[10] * this.B[10] +
		this.jacobian[11] * this.B[11]
	);
};

Goblin.ConstraintRow.prototype.computeEta = function( constraint, time_delta ) {
	var invmass,
		inverse_time_delta = 1 / time_delta;

	if ( !constraint.object_a_is_dynamic() ) {
		this.eta_row[0] = this.eta_row[1] = this.eta_row[2] = this.eta_row[3] = this.eta_row[4] = this.eta_row[5] = 0;
	} else {
		invmass = constraint.object_a._mass_inverted;

		this.eta_row[0] = constraint.object_a.linear_factor.x * ( constraint.object_a.linear_velocity.x + ( invmass * constraint.object_a.accumulated_force.x ) ) * inverse_time_delta;
		this.eta_row[1] = constraint.object_a.linear_factor.y * ( constraint.object_a.linear_velocity.y + ( invmass * constraint.object_a.accumulated_force.y ) ) * inverse_time_delta;
		this.eta_row[2] = constraint.object_a.linear_factor.z * ( constraint.object_a.linear_velocity.z + ( invmass * constraint.object_a.accumulated_force.z ) ) * inverse_time_delta;

		_tmp_vec3_1.copy( constraint.object_a.accumulated_torque );
		constraint.object_a.inverseInertiaTensorWorldFrame.transformVector3( _tmp_vec3_1 );
		this.eta_row[3] = constraint.object_a.angular_factor.x * ( constraint.object_a.angular_velocity.x + _tmp_vec3_1.x ) * inverse_time_delta;
		this.eta_row[4] = constraint.object_a.angular_factor.y * ( constraint.object_a.angular_velocity.y + _tmp_vec3_1.y ) * inverse_time_delta;
		this.eta_row[5] = constraint.object_a.angular_factor.z * ( constraint.object_a.angular_velocity.z + _tmp_vec3_1.z ) * inverse_time_delta;
	}

	if ( !constraint.object_b_is_dynamic() ) {
		this.eta_row[6] = this.eta_row[7] = this.eta_row[8] = this.eta_row[9] = this.eta_row[10] = this.eta_row[11] = 0;
	} else {
		invmass = constraint.object_b._mass_inverted;

		this.eta_row[6] = constraint.object_b.linear_factor.x * ( constraint.object_b.linear_velocity.x + ( invmass * constraint.object_b.accumulated_force.x ) ) * inverse_time_delta;
		this.eta_row[7] = constraint.object_b.linear_factor.y * ( constraint.object_b.linear_velocity.y + ( invmass * constraint.object_b.accumulated_force.y ) ) * inverse_time_delta;
		this.eta_row[8] = constraint.object_b.linear_factor.z * ( constraint.object_b.linear_velocity.z + ( invmass * constraint.object_b.accumulated_force.z ) ) * inverse_time_delta;

		_tmp_vec3_1.copy( constraint.object_b.accumulated_torque );
		constraint.object_b.inverseInertiaTensorWorldFrame.transformVector3( _tmp_vec3_1 );
		this.eta_row[9] =  constraint.object_b.angular_factor.x * ( constraint.object_b.angular_velocity.x + _tmp_vec3_1.x ) * inverse_time_delta;
		this.eta_row[10] = constraint.object_b.angular_factor.y * ( constraint.object_b.angular_velocity.y + _tmp_vec3_1.y ) * inverse_time_delta;
		this.eta_row[11] = constraint.object_b.angular_factor.z * ( constraint.object_b.angular_velocity.z + _tmp_vec3_1.z ) * inverse_time_delta;
	}

	var jdotv = this.jacobian[0] * this.eta_row[0] +
		this.jacobian[1] * this.eta_row[1] +
		this.jacobian[2] * this.eta_row[2] +
		this.jacobian[3] * this.eta_row[3] +
		this.jacobian[4] * this.eta_row[4] +
		this.jacobian[5] * this.eta_row[5] +
		this.jacobian[6] * this.eta_row[6] +
		this.jacobian[7] * this.eta_row[7] +
		this.jacobian[8] * this.eta_row[8] +
		this.jacobian[9] * this.eta_row[9] +
		this.jacobian[10] * this.eta_row[10] +
		this.jacobian[11] * this.eta_row[11];

	this.eta = ( this.bias * inverse_time_delta ) - jdotv;

	var total_mass = ( constraint.object_a_is_dynamic() ? constraint.object_a._mass : 0 ) +
					 ( constraint.object_b_is_dynamic() ? constraint.object_b._mass : 0 );

	this.eta = this.eta / ( 1.0 + this.cfm * total_mass );
};
Goblin.ContactConstraint = function() {
	Goblin.Constraint.call( this );

	this.contact = null;
};
Goblin.ContactConstraint.prototype = Object.create( Goblin.Constraint.prototype );

Goblin.ContactConstraint.prototype.buildFromContact = function( contact ) {
	this.object_a = contact.object_a;
	this.object_b = contact.object_b;
	this.contact = contact;

	var self = this;
	var onDestroy = function() {
		this.removeListener( 'destroy', onDestroy );
		self.deactivate();
	};
	this.contact.addListener( 'destroy', onDestroy );

	var row = this.rows[0] || Goblin.ObjectPool.getObject( 'ConstraintRow' );
	row.lower_limit = 0;
	row.upper_limit = Infinity;
	this.rows[0] = row;

	this.update();
};

Goblin.ContactConstraint.prototype.update = function() {
	var row = this.rows[0];

	if ( !this.object_a_is_dynamic() ) {
		row.jacobian[0] = row.jacobian[1] = row.jacobian[2] = 0;
		row.jacobian[3] = row.jacobian[4] = row.jacobian[5] = 0;
	} else {
		row.jacobian[0] = -this.contact.contact_normal.x;
		row.jacobian[1] = -this.contact.contact_normal.y;
		row.jacobian[2] = -this.contact.contact_normal.z;

		_tmp_vec3_1.subtractVectors( this.contact.contact_point, this.contact.object_a.position );
		_tmp_vec3_1.cross( this.contact.contact_normal );
		row.jacobian[3] = -_tmp_vec3_1.x;
		row.jacobian[4] = -_tmp_vec3_1.y;
		row.jacobian[5] = -_tmp_vec3_1.z;
	}

	if ( !this.object_b_is_dynamic() ) {
		row.jacobian[6] = row.jacobian[7] = row.jacobian[8] = 0;
		row.jacobian[9] = row.jacobian[10] = row.jacobian[11] = 0;
	} else {
		row.jacobian[6] = this.contact.contact_normal.x;
		row.jacobian[7] = this.contact.contact_normal.y;
		row.jacobian[8] = this.contact.contact_normal.z;

		_tmp_vec3_1.subtractVectors( this.contact.contact_point, this.contact.object_b.position );
		_tmp_vec3_1.cross( this.contact.contact_normal );
		row.jacobian[9] = _tmp_vec3_1.x;
		row.jacobian[10] = _tmp_vec3_1.y;
		row.jacobian[11] = _tmp_vec3_1.z;
	}

	// Pre-calc error
	row.bias = 0;

	// Apply restitution
	var velocity_along_normal = 0;
	if ( this.object_a_is_dynamic() ) {
		this.object_a.getVelocityInLocalPoint( this.contact.contact_point_in_a, _tmp_vec3_1 );
		velocity_along_normal += _tmp_vec3_1.dot( this.contact.contact_normal );
	}
	if ( this.object_b_is_dynamic() ) {
		this.object_b.getVelocityInLocalPoint( this.contact.contact_point_in_b, _tmp_vec3_1 );
		velocity_along_normal -= _tmp_vec3_1.dot( this.contact.contact_normal );
	}

	// Add restitution to bias
	row.bias += velocity_along_normal * this.contact.restitution;
};
Goblin.FrictionConstraint = function() {
	Goblin.Constraint.call( this );

	this.contact = null;
};
Goblin.FrictionConstraint.prototype = Object.create( Goblin.Constraint.prototype );

Goblin.FrictionConstraint.prototype.buildFromContact = function( contact ) {
	this.rows[0] = this.rows[0] || Goblin.ObjectPool.getObject( 'ConstraintRow' );
	this.rows[1] = this.rows[1] || Goblin.ObjectPool.getObject( 'ConstraintRow' );

	this.object_a = contact.object_a;
	this.object_b = contact.object_b;
	this.contact = contact;

	var self = this;
	var onDestroy = function() {
		this.removeListener( 'destroy', onDestroy );
		self.deactivate();
	};
	this.contact.addListener( 'destroy', onDestroy );

	this.update();
};

Goblin.FrictionConstraint.prototype.update = (function(){
	var rel_a = new Goblin.Vector3(),
		rel_b = new Goblin.Vector3(),
		u1 = new Goblin.Vector3(),
		u2 = new Goblin.Vector3();

	return function updateFrictionConstraint() {
		var row_1 = this.rows[0],
			row_2 = this.rows[1];

		// Find the contact point relative to object_a and object_b
		rel_a.subtractVectors( this.contact.contact_point, this.object_a.position );
		rel_b.subtractVectors( this.contact.contact_point, this.object_b.position );

		this.contact.contact_normal.findOrthogonal( u1, u2 );

		if ( !this.object_a_is_dynamic() ) {
			row_1.jacobian[0] = row_1.jacobian[1] = row_1.jacobian[2] = 0;
			row_1.jacobian[3] = row_1.jacobian[4] = row_1.jacobian[5] = 0;
			row_2.jacobian[0] = row_2.jacobian[1] = row_2.jacobian[2] = 0;
			row_2.jacobian[3] = row_2.jacobian[4] = row_2.jacobian[5] = 0;
		} else {
			row_1.jacobian[0] = -u1.x;
			row_1.jacobian[1] = -u1.y;
			row_1.jacobian[2] = -u1.z;

			_tmp_vec3_1.crossVectors( rel_a, u1 );
			row_1.jacobian[3] = -_tmp_vec3_1.x;
			row_1.jacobian[4] = -_tmp_vec3_1.y;
			row_1.jacobian[5] = -_tmp_vec3_1.z;

			row_2.jacobian[0] = -u2.x;
			row_2.jacobian[1] = -u2.y;
			row_2.jacobian[2] = -u2.z;

			_tmp_vec3_1.crossVectors( rel_a, u2 );
			row_2.jacobian[3] = -_tmp_vec3_1.x;
			row_2.jacobian[4] = -_tmp_vec3_1.y;
			row_2.jacobian[5] = -_tmp_vec3_1.z;
		}

		if ( !this.object_b_is_dynamic() ) {
			row_1.jacobian[6] = row_1.jacobian[7] = row_1.jacobian[8] = 0;
			row_1.jacobian[9] = row_1.jacobian[10] = row_1.jacobian[11] = 0;
			row_2.jacobian[6] = row_2.jacobian[7] = row_2.jacobian[8] = 0;
			row_2.jacobian[9] = row_2.jacobian[10] = row_2.jacobian[11] = 0;
		} else {
			row_1.jacobian[6] = u1.x;
			row_1.jacobian[7] = u1.y;
			row_1.jacobian[8] = u1.z;

			_tmp_vec3_1.crossVectors( rel_b, u1 );
			row_1.jacobian[9] = _tmp_vec3_1.x;
			row_1.jacobian[10] = _tmp_vec3_1.y;
			row_1.jacobian[11] = _tmp_vec3_1.z;

			row_2.jacobian[6] = u2.x;
			row_2.jacobian[7] = u2.y;
			row_2.jacobian[8] = u2.z;

			_tmp_vec3_1.crossVectors( rel_b, u2 );
			row_2.jacobian[9] = _tmp_vec3_1.x;
			row_2.jacobian[10] = _tmp_vec3_1.y;
			row_2.jacobian[11] = _tmp_vec3_1.z;
		}

		var limit = this.contact.friction;
		if ( this.object_a_is_dynamic() ) {
			limit *= this.object_a._mass;
		}
		if ( this.object_b_is_dynamic() ) {
			limit *= this.object_b._mass;
		}
		if ( limit < 0 ) {
			limit = 0;
		}
		row_1.lower_limit = row_2.lower_limit = -limit;
		row_1.upper_limit = row_2.upper_limit = limit;

		row_1.bias = row_2.bias = 0;

		this.rows[0] = row_1;
		this.rows[1] = row_2;
	};
})();
/**
* adds a drag force to associated objects
*
* @class DragForce
* @extends ForceGenerator
* @constructor
*/
Goblin.DragForce = function( drag_coefficient, squared_drag_coefficient ) {
	/**
	* drag coefficient
	*
	* @property drag_coefficient
	* @type {Number}
	* @default 0
	*/
	this.drag_coefficient = drag_coefficient || 0;

	/**
	* drag coefficient
	*
	* @property drag_coefficient
	* @type {Number}
	* @default 0
	*/
	this.squared_drag_coefficient = squared_drag_coefficient || 0;

	/**
	* whether or not the force generator is enabled
	*
	* @property enabled
	* @type {Boolean}
	* @default true
	*/
	this.enabled = true;

	/**
	* array of objects affected by the generator
	*
	* @property affected
	* @type {Array}
	* @default []
	* @private
	*/
	this.affected = [];
};
Goblin.DragForce.prototype.enable = Goblin.ForceGenerator.prototype.enable;
Goblin.DragForce.prototype.disable = Goblin.ForceGenerator.prototype.disable;
Goblin.DragForce.prototype.affect = Goblin.ForceGenerator.prototype.affect;
Goblin.DragForce.prototype.unaffect = Goblin.ForceGenerator.prototype.unaffect;
/**
* applies force to the associated objects
*
* @method applyForce
*/
Goblin.DragForce.prototype.applyForce = function() {
	if ( !this.enabled ) {
		return;
	}

	var i, affected_count, object, drag,
		force = _tmp_vec3_1;

	for ( i = 0, affected_count = this.affected.length; i < affected_count; i++ ) {
		object = this.affected[i];

		force.copy( object.linear_velocity );

		// Calculate the total drag coefficient.
		drag = force.length();
		drag = ( this.drag_coefficient * drag ) + ( this.squared_drag_coefficient * drag * drag );

		// Calculate the final force and apply it.
		force.normalize();
		force.scale( -drag );
		object.applyForce( force  );
	}
};
Goblin.RayIntersection = function() {
	this.object = null;
    this.shape = null;
	this.point = new Goblin.Vector3();
	this.t = null;
    this.normal = new Goblin.Vector3();
};
/**
 * @class BoxShape
 * @param half_width {Number} half width of the cube ( X axis )
 * @param half_height {Number} half height of the cube ( Y axis )
 * @param half_depth {Number} half depth of the cube ( Z axis )
 * @constructor
 */
Goblin.BoxShape = function( half_width, half_height, half_depth, material ) {
	/**
	 * Half width of the cube ( X axis )
	 *
	 * @property half_width
	 * @type {Number}
	 */
	this.half_width = half_width;

	/**
	 * Half height of the cube ( Y axis )
	 *
	 * @property half_height
	 * @type {Number}
	 */
	this.half_height = half_height;

	/**
	 * Half width of the cube ( Z axis )
	 *
	 * @property half_height
	 * @type {Number}
	 */
	this.half_depth = half_depth;

    this.aabb = new Goblin.AABB();
    this.calculateLocalAABB( this.aabb );

	this.material = material || null;
};

/**
 * Calculates this shape's local AABB and stores it in the passed AABB object
 *
 * @method calculateLocalAABB
 * @param aabb {AABB}
 */
Goblin.BoxShape.prototype.calculateLocalAABB = function( aabb ) {
    aabb.min.x = -this.half_width;
    aabb.min.y = -this.half_height;
    aabb.min.z = -this.half_depth;

    aabb.max.x = this.half_width;
    aabb.max.y = this.half_height;
    aabb.max.z = this.half_depth;
};

Goblin.BoxShape.prototype.getInertiaTensor = function( mass ) {
	var height_squared = this.half_height * this.half_height * 4,
		width_squared = this.half_width * this.half_width * 4,
		depth_squared = this.half_depth * this.half_depth * 4,
		element = 0.0833 * mass;
	return new Goblin.Matrix3(
		element * ( height_squared + depth_squared ), 0, 0,
		0, element * ( width_squared + depth_squared ), 0,
		0, 0, element * ( height_squared + width_squared )
	);
};

/**
 * Given `direction`, find the point in this body which is the most extreme in that direction.
 * This support point is calculated in world coordinates and stored in the second parameter `support_point`
 *
 * @method findSupportPoint
 * @param direction {vec3} direction to use in finding the support point
 * @param support_point {vec3} vec3 variable which will contain the supporting point after calling this method
 */
Goblin.BoxShape.prototype.findSupportPoint = function( direction, support_point ) {
	/*
	support_point = [
		sign( direction.x ) * half_width,
		sign( direction.y ) * half_height,
		sign( direction.z ) * half_depth
	]
	*/

    support_point.x = Math.sign( direction.x ) * this.half_width;
    support_point.y = Math.sign( direction.y ) * this.half_height;
    support_point.z = Math.sign( direction.z ) * this.half_depth;
};

/**
 * Checks if a ray segment intersects with the shape
 *
 * @method rayIntersect
 * @property start {vec3} start point of the segment
 * @property end {vec3} end point of the segment
 * @return {RayIntersection|null} if the segment intersects, a RayIntersection is returned, else `null`
 */
Goblin.BoxShape.prototype.rayIntersect = (function(){
	var direction = new Goblin.Vector3(),
		tmin, tmax,
		axis, ood, t1, t2, extent;

	return function( start, end ) {
		tmin = 0;

		direction.subtractVectors( end, start );
		tmax = direction.length();
		direction.scale( 1 / tmax ); // normalize direction

		for ( var i = 0; i < 3; i++ ) {
			axis = i === 0 ? 'x' : ( i === 1 ? 'y' : 'z' );
			extent = ( i === 0 ? this.half_width : (  i === 1 ? this.half_height : this.half_depth ) );

			if ( Math.abs( direction[axis] ) < Goblin.EPSILON ) {
				// Ray is parallel to axis
				if ( start[axis] < -extent || start[axis] > extent ) {
					return null;
				}
			}

            ood = 1 / direction[axis];
            t1 = ( -extent - start[axis] ) * ood;
            t2 = ( extent - start[axis] ) * ood;
            if ( t1 > t2  ) {
                ood = t1; // ood is a convenient temp variable as it's not used again
                t1 = t2;
                t2 = ood;
            }

            // Find intersection intervals
            tmin = Math.max( tmin, t1 );
            tmax = Math.min( tmax, t2 );

            if ( tmin > tmax ) {
                return null;
            }
		}

		var intersection = Goblin.ObjectPool.getObject( 'RayIntersection' );
		intersection.object = this;
		intersection.t = tmin;
		intersection.point.scaleVector( direction, tmin );
		intersection.point.add( start );

		// Find face normal
        var max = Infinity;
		for ( i = 0; i < 3; i++ ) {
			axis = i === 0 ? 'x' : ( i === 1 ? 'y' : 'z' );
			extent = ( i === 0 ? this.half_width : (  i === 1 ? this.half_height : this.half_depth ) );
			if ( extent - Math.abs( intersection.point[axis] ) < max ) {
				intersection.normal.x = intersection.normal.y = intersection.normal.z = 0;
				intersection.normal[axis] = intersection.point[axis] < 0 ? -1 : 1;
				max = extent - Math.abs( intersection.point[axis] );
			}
		}

		return intersection;
	};
})();
/**
 * @class CapsuleShape
 * @param radius {Number} capsule radius
 * @param half_height {Number} half height of the capsule
 * @constructor
 */
Goblin.CapsuleShape = function( radius, half_height, material ) {
	/**
	 * radius of the capsule
	 *
	 * @property radius
	 * @type {Number}
	 */
	this.radius = radius;

	/**
	 * half height of the capsule
	 *
	 * @property half_height
	 * @type {Number}
	 */
	this.half_height = Math.abs(half_height);

	this.aabb = new Goblin.AABB();
	this.calculateLocalAABB( this.aabb );

	this.material = material || null;
};

/**
 * Calculates this shape's local AABB and stores it in the passed AABB object
 *
 * @method calculateLocalAABB
 * @param aabb {AABB}
 */
Goblin.CapsuleShape.prototype.calculateLocalAABB = function( aabb ) {
	aabb.min.x = aabb.min.z = -this.radius;
	aabb.min.y = -this.half_height - this.radius;

	aabb.max.x = aabb.max.z = this.radius;
	aabb.max.y = this.half_height + this.radius;
};

Goblin.CapsuleShape.prototype.getInertiaTensor = function( mass ) {
	if ( -Goblin.EPSILON <= this.half_height && this.half_height <= Goblin.EPSILON ) {
		if ( -Goblin.EPSILON <= this.radius && this.radius <= Goblin.EPSILON ) {
			return new Goblin.Matrix3();
		}
		var element = 0.4 * mass * this.radius * this.radius;
		return new Goblin.Matrix3(
			element, 0, 0,
			0, element, 0,
			0, 0, element
		);
	}

	var k = 1.5 * this.half_height / this.radius;
	var ms = mass / ( 1 + k );
	var mc = mass / ( 1 + 1 / k );
	var r2 = this.radius * this.radius;
	var is = 0.4 * ms * r2;
	var ic = 0.0833 * mc * ( 3 * r2 + 4 * this.half_height * this.half_height );
	var i = is + ic + ms * ( 3 * this.radius + 4 * this.half_height ) * this.half_height / 4;

	return new Goblin.Matrix3(
		i, 0, 0,
		0, is + 0.5 * mc * r2, 0,
		0, 0, i
	);
};

/**
 * Given `direction`, find the point in this body which is the most extreme in that direction.
 * This support point is calculated in local coordinates and stored in the second parameter `support_point`
 *
 * @method findSupportPoint
 * @param direction {vec3} direction to use in finding the support point
 * @param support_point {vec3} vec3 variable which will contain the supporting point after calling this method
 */
Goblin.CapsuleShape.prototype.findSupportPoint = (function(){
	var temp = new Goblin.Vector3();
	return function( direction, support_point ) {
		temp.normalizeVector( direction );
		support_point.scaleVector( temp, this.radius );
		support_point.y += Math.sign( direction.y ) * this.half_height;
	};
})();

/**
 * Checks if a ray segment intersects with the shape
 *
 * @method rayIntersect
 * @property start {vec3} start point of the segment
 * @property end {vec3} end point of the segment
 * @return {RayIntersection|null} if the segment intersects, a RayIntersection is returned, else `null`
 */
Goblin.CapsuleShape.prototype.rayIntersect = (function(){
	var direction = new Goblin.Vector3(),
		length,
		k, a, c,
		py,
		discr, discr_sqrt,
		y1, y2, y4,
		t1, t2, t3, t4,
		intersection;

	function getIntersectionFromPoint( x, y, z, scale ) {
		var intersection = Goblin.ObjectPool.getObject( 'RayIntersection' );
		intersection.object = this;
		intersection.point.set( x, y, z );
		intersection.t = scale;
		return intersection;
	}

	function getIntersectionFromDirection( start, scale ) {
		var intersection = Goblin.ObjectPool.getObject( 'RayIntersection' );
		intersection.object = this;
		intersection.point.scaleVector( direction, scale );
		intersection.point.add( start );
		intersection.t = scale;
		return intersection;
	}

	return function( start, end ) {

		direction.subtractVectors( end, start );
		length = direction.length();
		direction.scale( 1 / length  ); // normalize direction

		a = direction.x * direction.x + direction.z * direction.z;
		c = start.x * start.x + start.z * start.z - this.radius * this.radius;

		if ( a <= Goblin.EPSILON ) { // segment runs parallel to capsule y axis
			if ( -Goblin.EPSILON <= c && c <= Goblin.EPSILON ) { // segment is on the side surface
				if ( start.y > this.half_height ) { // segment starts above top
					if ( end.y > this.half_height ) { // segment ends above top, it's fully outside
						return null;
					}
					intersection = getIntersectionFromPoint( start.x, this.half_height, start.z, start.y - this.half_height );
				} else if ( start.y < -this.half_height ) { // segment starts below bottom
					if ( end.y < -this.half_height ) { // segment ends below bottom, it's fully outside
						return null;
					}
					intersection = getIntersectionFromPoint( start.x, -this.half_height, start.z, -start.y - this.half_height );
				} else if ( end.y >= this.half_height ) { // segment starts between top and bottom and ends above top
					intersection = getIntersectionFromPoint( start.x, this.half_height, start.z, this.half_height - start.y );
				} else if ( end.y <= -this.half_height ) { // segment starts between top and bottom and ends below bottom
					intersection = getIntersectionFromPoint( start.x, -this.half_height, start.z, start.y + this.half_height );
				} else { // segment is fully included into capsule side surface
					return null; // segment is fully inside
				}
			} else if ( c > 0 ) { // segment runs parallel to the capsule and fully outside
				return null;
			} else {
				py = this.half_height + Math.sqrt( -c ); // intersection point y absolute value

				if ( start.y > py ) { // segment starts above top
					if ( end.y > py ) { // segment ends above top, it's fully outside
						return null;
					}
					intersection = getIntersectionFromPoint( start.x, py, start.z, start.y - py );
				} else if ( start.y < -py ) { // segment starts below bottom
					if ( end.y < -py ) { // segment ends below bottom, it's fully outside
						return null;
					}
					intersection = getIntersectionFromPoint( start.x, -py, start.z, -py - start.y );
				} else { // segment starts between top and bottom
					if ( end.y >= py ) { // segment ends above top
						intersection = getIntersectionFromPoint( start.x, py, start.z, py - start.y );
					} else if ( end.y <= -py ) { // segment ends below bottom
						intersection = getIntersectionFromPoint( start.x, -py, start.z, start.y + py );
					} else { // segment ends between top and bottom, it's fully inside
						return null;
					}
				}
			}
		} else { // segment is not parallel to capsule y axis
			k = start.x * direction.x + start.z * direction.z;
			discr = k * k - a * c;

			if ( -Goblin.EPSILON <= discr && discr <= Goblin.EPSILON ) { // there is only one line and cylinder intersection
				t1 = -k / a;
				y1 = start.y + t1 * direction.y;
				if ( -this.half_height <= y1 && y1 <= this.half_height ) { // segment intersects capsule in a single point
					intersection = getIntersectionFromDirection( start, t1 );
				} else { // no intersections with the capsule
					return null;
				}
			}
			else if ( discr < 0 ) { // no intersections with cylinder containing capsule
				return null;
			}

			discr_sqrt = Math.sqrt( discr );
			t2 = ( -k + discr_sqrt ) / a; // t2 is farther away from start point than t1
			if ( t2 < 0 ) { // segment is pointing away from the capsule, no intersections
				return null;
			}
			t1 = ( -k - discr_sqrt ) / a;

			y1 = start.y + t1 * direction.y;
			if ( y1 > this.half_height ) { // line intersects cylinder above capsule top
				a += direction.y * direction.y;
				c += start.y * start.y + this.half_height * ( this.half_height - 2 * start.y );
				k += direction.y * ( start.y - this.half_height );
				discr = k * k - a * c;

				if ( discr <= 0 ) { // line doesn't intersect top sphere
					return null;
				}

				discr_sqrt = Math.sqrt( discr );
				t3 = ( -k - discr_sqrt ) / a; // line and top sphere intersection closest to start point

				if ( t3 >= 0 ) {
					intersection = getIntersectionFromDirection( start, t3 );
				} else { // segment is pointing away from the line and top sphere first intersection
					t4 = ( -k + discr_sqrt ) / a; // line and top sphere second intersection point
					y4 = start.y + t4 * direction.y;
					if ( y4 > this.half_height ) { // line and top sphere intersection happens on capsule surface
						intersection = getIntersectionFromDirection( start, t4 );
					} else { // line intersects bottom hemisphere of the top sphere
						y2 = start.y + t2 * direction.y; // line and cylinder second intersection point
						if ( y2 < -this.half_height ) { // line intersects cylinder below capsule bottom

							c += 4 * this.half_height * start.y;
							k += 2 * direction.y * this.half_height;
							discr = k * k - a * c;

							if ( discr < 0 ) { // line doesn't intersect bottom sphere, that should never happen
								return null;
							}

							discr_sqrt = Math.sqrt( discr );
							t4 = ( -k + discr_sqrt ) / a;

							if ( t4 < 0 ) { // segment is pointing away from bottom sphere, no intersections
								return null;
							}

							intersection = getIntersectionFromDirection( start, t4 );
						} else { // line intersects cylinder inside of the capsule
							intersection = getIntersectionFromDirection( start, t2 );
						}
					}
				}
			} else if ( y1 < -this.half_height ) { // line intersects cylinder below capsule bottom
				a += direction.y * direction.y;
				c += start.y * start.y + this.half_height * ( this.half_height + 2 * start.y );
				k += direction.y * ( start.y + this.half_height );
				discr = k * k - a * c;

				if ( discr < 0 ) { // line doesn't intersect bottom sphere
					return null;
				}

				discr_sqrt = Math.sqrt( discr );
				t3 = ( -k - discr_sqrt ) / a; // line and bottom sphere intersection closest to start point

				if ( t3 >= 0 ) {
					intersection = getIntersectionFromDirection( start, t3 );
				} else { // segment is pointing away from the line and bottom sphere first intersection
					t4 = ( -k + discr_sqrt ) / a; // line and bottom sphere second intersection point
					y4 = start.y + t4 * direction.y;
					if ( y4 < -this.half_height ) { // line and bottom sphere intersection happens on capsule surface
						intersection = getIntersectionFromDirection( start, t4 );
					} else { // line intersects top hemisphere of the bottom sphere
						y2 = start.y + t2 * direction.y; // line and cylinder second intersection point
						if ( y2 > this.half_height ) { // line intersects cylinder above capsule top

							c -= 4 * this.half_height * start.y;
							k -= 2 * direction.y * this.half_height;
							discr = k * k - a * c;

							if ( discr <= 0 ) { // line doesn't intersect top sphere, that should never happen
								return null;
							}

							discr_sqrt = Math.sqrt( discr );
							t4 = ( -k + discr_sqrt ) / a;

							if ( t4 < 0 ) { // segment is pointing away from top sphere, no intersections
								return null;
							}

							intersection = getIntersectionFromDirection( start, t4 );
						} else { // line intersects cylinder inside of the capsule
							intersection = getIntersectionFromDirection( start, t2 );
						}
					}
				}

			} else if ( t1 >= 0 ) { // line intersects capsule between top and bottom (first intersection point)
				intersection = getIntersectionFromDirection( start, t1 );
			} else { // segment is pointing away from line and capsule first intersection point
				y2 = start.y + t2 * direction.y; // line and capsule second intersection point
				if ( y2 > this.half_height ) { // line intersects cylinder above capsule top

					a += direction.y * direction.y;
					c += start.y * start.y + this.half_height * ( this.half_height - 2 * start.y );
					k += direction.y * ( start.y - this.half_height );
					discr = k * k - a * c;

					if ( discr < 0 ) { // line doesn't intersect top sphere, that should never happen
						return null;
					}

					discr_sqrt = Math.sqrt( discr );
					t4 = ( -k + discr_sqrt ) / a; // line and top sphere intersection point, the most distant from the start point

					if ( t4 < 0 ) { // segment is pointing away from the top sphere
						return null;
					}

					intersection = getIntersectionFromDirection( start, t4 );
				} else if ( y2 < -this.half_height ) { // line intersects cylinder below capsule bottom

					a += direction.y * direction.y;
					c += start.y * start.y + this.half_height * ( this.half_height + 2 * start.y );
					k += direction.y * ( start.y + this.half_height );
					discr = k * k - a * c;

					if ( discr < 0 ) { // line doesn't intersect bottom sphere, that should never happen
						return null;
					}

					discr_sqrt = Math.sqrt( discr );
					t4 = ( -k + discr_sqrt ) / a; // line and bottom intersection point, the most distant from the start point

					if ( t4 < 0 ) { // segment is pointing away from the bottom sphere
						return null;
					}

					intersection = getIntersectionFromDirection( start, t4 );
				} else { // line intersects capsule side surface
					intersection = getIntersectionFromDirection( start, t2 );
				}
			}
		}

		intersection.normal.x = intersection.point.x;
		intersection.normal.z = intersection.point.z;
		if ( intersection.point.y < -this.half_height ) {
			intersection.normal.y = intersection.point.y + this.half_height;
		} else if ( intersection.point.y > this.half_height ) {
			intersection.normal.y = intersection.point.y - this.half_height;
		} else {
			intersection.normal.y = 0;
		}
		intersection.normal.scale( 1 / this.radius );

		return intersection;
	};
})();
/**
 * @class CompoundShape
 * @constructor
 */
Goblin.CompoundShape = function() {
	this.child_shapes = [];

	this.aabb = new Goblin.AABB();

	// holds shape's center
	this.center_of_mass = new Goblin.Vector3();
	this.center_of_mass_override = null;

	this.updateAABB();
};

/**
 * Adds the child shape at `position` and `rotation` relative to the compound shape
 *
 * @method addChildShape
 * @param shape
 * @param position
 * @param rotation
 */
Goblin.CompoundShape.prototype.addChildShape = function( shape, position, rotation ) {
	this.child_shapes.push( new Goblin.CompoundShapeChild( shape, position, rotation ) );
	this.updateCenterOfMass();
	this.updateAABB();
};

/**
 * Removes child shape from shapes collection and updates all values.
 *
 * @method removeChildShape
 * @param shape
 */
Goblin.CompoundShape.prototype.removeChildShape = function( shape ) {
	for ( var i = 0; i < this.child_shapes.length; i++ ) {
		if ( this.child_shapes[ i ].shape === shape ) {
			this.child_shapes[ i ] = this.child_shapes[ 0 ];
			this.child_shapes.shift();
			
			break;
		}
	}

	this.updateCenterOfMass();
	this.updateAABB();
};

/**
 * Updates shape's AABB to account for changes in nested shapes.
 *
 * @method updateAABB
 */
Goblin.CompoundShape.prototype.updateAABB = function() {
	this.calculateLocalAABB( this.aabb );
};

/**
 * Recomputes shape's center of mass.
 *
 * @method updateCenterOfMass
 */
Goblin.CompoundShape.prototype.updateCenterOfMass = function () {
	var i;

	if ( this.center_of_mass_override ) {
		this.center_of_mass.copy( this.center_of_mass_override );
	} else {
		this.center_of_mass.set( 0, 0, 0 );

		for( i = 0; i < this.child_shapes.length; i++ ) {
			this.center_of_mass.add( this.child_shapes[ i ].local_position );
		}

		// watch out for NaN because of 0/0
		if ( this.child_shapes.length > 0 ) {
			this.center_of_mass.scale( 1.0 / this.child_shapes.length );
		}
	}

	for( i = 0; i < this.child_shapes.length; i++ ) {
		this.child_shapes[ i ].center_of_mass.copy( this.center_of_mass );
		this.child_shapes[ i ].updateDerived();
	}
};

/**
 * Calculates this shape's local AABB and stores it in the passed AABB object
 *
 * @method calculateLocalAABB
 * @param aabb {AABB}
 */
Goblin.CompoundShape.prototype.calculateLocalAABB = function( aabb ) {
	if ( this.child_shapes.length === 0 ) {
		aabb.min.x = aabb.min.y = aabb.min.z = aabb.max.x = aabb.max.y = aabb.max.z = 0;
		return;
	}

	aabb.min.x = aabb.min.y = aabb.min.z = Infinity;
	aabb.max.x = aabb.max.y = aabb.max.z = -Infinity;

	var i, shape;

	for ( i = 0; i < this.child_shapes.length; i++ ) {
		shape = this.child_shapes[i];

		aabb.min.x = Math.min( aabb.min.x, shape.aabb.min.x );
		aabb.min.y = Math.min( aabb.min.y, shape.aabb.min.y );
		aabb.min.z = Math.min( aabb.min.z, shape.aabb.min.z );

		aabb.max.x = Math.max( aabb.max.x, shape.aabb.max.x );
		aabb.max.y = Math.max( aabb.max.y, shape.aabb.max.y );
		aabb.max.z = Math.max( aabb.max.z, shape.aabb.max.z );
	}
};

Goblin.CompoundShape.prototype.computeSteiner = function ( vector, mass, tensor ) {
	tensor.e00 = mass * -( vector.y * vector.y + vector.z * vector.z );
	tensor.e10 = mass * vector.x * vector.y;
	tensor.e20 = mass * vector.x * vector.z;

	tensor.e01 = mass * vector.x * vector.y;
	tensor.e11 = mass * -( vector.x * vector.x + vector.z * vector.z );
	tensor.e21 = mass * vector.y * vector.z;

	tensor.e02 = mass * vector.x * vector.z;
	tensor.e12 = mass * vector.y * vector.z;
	tensor.e22 = mass * -( vector.x * vector.x + vector.y * vector.y );
};

Goblin.CompoundShape.prototype.getInertiaTensor = function( _mass ) {
	var tensor = new Goblin.Matrix3(),
		j = new Goblin.Matrix3(),
		i,
		child,
		child_tensor;

	if ( this.child_shapes.length === 0 || _mass === Infinity ) {
		// let's fall back to spherical shape in this case to avoid
		// nullifying inverse tensors
		tensor.e00 = tensor.e11 = tensor.e22 = _mass;
		return tensor;
	}

	var mass = _mass / this.child_shapes.length;

	// our origin is current center
	_tmp_vec3_1.copy( this.center_of_mass );

	for ( i = 0; i < this.child_shapes.length; i++ ) {
		child = this.child_shapes[i];

		_tmp_vec3_1.subtract( child.local_position );
		this.computeSteiner( _tmp_vec3_1, mass, j );

		_tmp_mat3_1.fromMatrix4( child.transform );
		child_tensor = child.shape.getInertiaTensor( mass );
		_tmp_mat3_1.transposeInto( _tmp_mat3_2 );
		_tmp_mat3_1.multiply( child_tensor );
		_tmp_mat3_1.multiply( _tmp_mat3_2 );

		tensor.e00 += _tmp_mat3_1.e00 - j.e00;
		tensor.e10 += _tmp_mat3_1.e10 - j.e10;
		tensor.e20 += _tmp_mat3_1.e20 - j.e20;
		tensor.e01 += _tmp_mat3_1.e01 - j.e01;
		tensor.e11 += _tmp_mat3_1.e11 - j.e11;
		tensor.e21 += _tmp_mat3_1.e21 - j.e21;
		tensor.e02 += _tmp_mat3_1.e02 - j.e02;
		tensor.e12 += _tmp_mat3_1.e12 - j.e12;
		tensor.e22 += _tmp_mat3_1.e22 - j.e22;

		_tmp_vec3_1.copy( child.local_position );
	}

	// move tensor "into" center of mass
	// because we don't "rotate" the shape around itself,
	// we only need to do a parallel transfer to get a proper inertia tensor
	// for the whole shape
	_tmp_vec3_1.subtract( this.center_of_mass );
	this.computeSteiner( _tmp_vec3_1, mass, j );

	tensor.e00 += -j.e00;
	tensor.e10 += -j.e10;
	tensor.e20 += -j.e20;
	tensor.e01 += -j.e01;
	tensor.e11 += -j.e11;
	tensor.e21 += -j.e21;
	tensor.e02 += -j.e02;
	tensor.e12 += -j.e12;
	tensor.e22 += -j.e22;

	return tensor;
};

/**
 * Checks if a ray segment intersects with the shape
 *
 * @method rayIntersect
 * @param 	ray_start 	{vec3} 		Start point of the segment
 * @param 	ray_end 	{vec3} 		End point of the segment
 * @param 	limit      	{Number}    Limit the amount of intersections (i.e. 1)
 * @return {RayIntersection|null} if the segment intersects, a RayIntersection is returned, else `null`
 */
Goblin.CompoundShape.prototype.rayIntersect = function( ray_start, ray_end, limit ) {
	var intersections = [],
		local_start = new Goblin.Vector3(),
		local_end = new Goblin.Vector3(),
		intersection,
		i, child;

	for ( i = 0; i < this.child_shapes.length; i++ ) {
		child = this.child_shapes[i];

		child.transform_inverse.transformVector3Into( ray_start, local_start );
		child.transform_inverse.transformVector3Into( ray_end, local_end );

		intersection = child.shape.rayIntersect( local_start, local_end );

		if ( intersection != null ) {
			intersection.shape = child.shape;

			child.transform.transformVector3( intersection.point );
			intersections.push( intersection );
		}

		if ( intersections.length >= limit ) {
			break;
		}
	}

	return intersections;
};
/**
 * @class CompoundShapeChild
 * @constructor
 */
Goblin.CompoundShapeChild = function( shape, local_position, rotation ) {
	this.shape = shape;

	this.local_position = new Goblin.Vector3( local_position.x, local_position.y, local_position.z );
    this.center_of_mass = new Goblin.Vector3();
    this.position = new Goblin.Vector3();
	this.rotation = new Goblin.Quaternion( rotation.x, rotation.y, rotation.z, rotation.w );

	this.transform = new Goblin.Matrix4();
	this.transform_inverse = new Goblin.Matrix4();
	
	this.aabb = new Goblin.AABB();

    this.updateDerived();
};

Goblin.CompoundShapeChild.prototype.updateDerived = function () {
    this.position.copy( this.local_position );
    this.position.subtract( this.center_of_mass );

    this.transform.makeTransform( this.rotation, this.position );
    this.transform.invertInto( this.transform_inverse );
    this.aabb.transform( this.shape.aabb, this.transform );
};
/**
 * @class ConvexShape
 * @param vertices {Array<vec3>} array of vertices composing the convex hull
 * @constructor
 */
Goblin.ConvexShape = function( vertices ) {
	/**
	 * vertices composing the convex hull
	 *
	 * @property vertices
	 * @type {Array<vec3>}
	 */
	this.vertices = [];

	/**
	 * faces composing the convex hull
	 * @type {Array}
	 */
	this.faces = [];

	/**
	 * the convex hull's volume
	 * @property volume
	 * @type {number}
	 */
	this.volume = 0;

	/**
	 * coordinates of the hull's COM
	 * @property center_of_mass
	 * @type {vec3}
	 */
	this.center_of_mass = new Goblin.Vector3();

	/**
	 * used in computing the convex hull's center of mass & volume
	 * @property _intergral
	 * @type {Float32Array}
	 * @private
	 */
	this._integral = new Float32Array( 10 );

	this.process( vertices );

	this.aabb = new Goblin.AABB();
	this.calculateLocalAABB( this.aabb );
};

Goblin.ConvexShape.prototype.process = function( vertices ) {
	// Find two points furthest apart on X axis
	var candidates = vertices.slice(),
		min_point = null,
		max_point = null;

	for ( var i = 0; i < candidates.length; i++ ) {
		var vertex = candidates[i];

		if ( min_point == null || min_point.x > vertex.x ) {
			min_point = vertex;
		}
		if ( max_point == null || max_point.x > vertex.x ) {
			max_point = vertex;
		}
	}
	if ( min_point === max_point ) {
		max_point = vertices[0] === min_point ? vertices[1] : vertices[0];
	}

	// Initial 1-simplex
	var point_a = min_point,
		point_b = max_point;
	candidates.splice( candidates.indexOf( point_a ), 1 );
	candidates.splice( candidates.indexOf( point_b ), 1 );

	// Find the point most distant from the line to construct the 2-simplex
	var distance = -Infinity,
		furthest_idx = null,
		candidate, candidate_distance;

	for ( i = 0; i < candidates.length; i++ ) {
		candidate = candidates[i];
		candidate_distance = Goblin.GeometryMethods.findSquaredDistanceFromSegment( candidate, point_a, point_b );
		if ( candidate_distance > distance ) {
			distance = candidate_distance;
			furthest_idx = i;
		}
	}
	var point_c = candidates[furthest_idx];
	candidates.splice( furthest_idx, 1 );

	// Fourth point of the 3-simplex is the one furthest away from the 2-simplex
	_tmp_vec3_1.subtractVectors( point_b, point_a );
	_tmp_vec3_2.subtractVectors( point_c, point_a );
	_tmp_vec3_1.cross( _tmp_vec3_2 ); // _tmp_vec3_1 is the normal of the 2-simplex

	distance = -Infinity;
	furthest_idx = null;

	for ( i = 0; i < candidates.length; i++ ) {
		candidate = candidates[i];
		candidate_distance = Math.abs( _tmp_vec3_1.dot( candidate ) );
		if ( candidate_distance > distance ) {
			distance = candidate_distance;
			furthest_idx = i;
		}
	}
	var point_d = candidates[furthest_idx];
	candidates.splice( furthest_idx, 1 );

	// If `point_d` is on the front side of `abc` then flip to `cba`
	if ( _tmp_vec3_1.dot( point_d ) > 0 ) {
		var tmp_point = point_a;
		point_a = point_c;
		point_c = tmp_point;
	}

	// We have our starting tetrahedron, rejoice
	// Now turn that into a polyhedron
	var polyhedron = new Goblin.GjkEpa.Polyhedron({ points:[
		{ point: point_c }, { point: point_b }, { point: point_a }, { point: point_d }
	]});

	// Add the rest of the points
	for ( i = 0; i < candidates.length; i++ ) {
		// We are going to lie and tell the polyhedron that its closest face is any of the faces which can see the candidate
		polyhedron.closest_face = null;
		for ( var j = 0; j < polyhedron.faces.length; j++ ) {
			if ( polyhedron.faces[j].active === true && polyhedron.faces[j].classifyVertex( { point: candidates[i] } ) > 0 ) {
				polyhedron.closest_face = j;
				break;
			}
		}
		if ( polyhedron.closest_face == null ) {
			// This vertex is already contained by the existing hull, ignore
			continue;
		}
		polyhedron.addVertex( { point: candidates[i] } );
	}

	this.faces = polyhedron.faces.filter(function( face ){
		return face.active;
	});

	// find all the vertices & edges which make up the convex hull
	var convexshape = this;
	
	this.faces.forEach(function( face ){
		// If we haven't already seen these vertices then include them
		var a = face.a.point,
			b = face.b.point,
			c = face.c.point,
			ai = convexshape.vertices.indexOf( a ),
			bi = convexshape.vertices.indexOf( b ),
			ci = convexshape.vertices.indexOf( c );

		// Include vertices if they are new
		if ( ai === -1 ) {
			convexshape.vertices.push( a );
		}
		if ( bi === -1 ) {
			convexshape.vertices.push( b );
		}
		if ( ci === -1 ) {
			convexshape.vertices.push( c );
		}
	});

	this.computeVolume( this.faces );
};

/**
 * Calculates this shape's local AABB and stores it in the passed AABB object
 *
 * @method calculateLocalAABB
 * @param aabb {AABB}
 */
Goblin.ConvexShape.prototype.calculateLocalAABB = function( aabb ) {
	aabb.min.x = aabb.min.y = aabb.min.z = 0;
	aabb.max.x = aabb.max.y = aabb.max.z = 0;

	for ( var i = 0; i < this.vertices.length; i++ ) {
		aabb.min.x = Math.min( aabb.min.x, this.vertices[i].x );
		aabb.min.y = Math.min( aabb.min.y, this.vertices[i].y );
		aabb.min.z = Math.min( aabb.min.z, this.vertices[i].z );

		aabb.max.x = Math.max( aabb.max.x, this.vertices[i].x );
		aabb.max.y = Math.max( aabb.max.y, this.vertices[i].y );
		aabb.max.z = Math.max( aabb.max.z, this.vertices[i].z );
	}
};

Goblin.ConvexShape.prototype.computeVolume = (function(){
	var origin = { point: new Goblin.Vector3() },
		output = new Float32Array( 6 ),
		macro = function( a, b, c ) {
			var temp0 = a + b,
				temp1 = a * a,
				temp2 = temp1 + b * temp0;

			output[0] = temp0 + c;
			output[1] = temp2 + c * output[0];
			output[2] = a * temp1 + b * temp2 + c * output[1];
			output[3] = output[1] + a * ( output[0] + a );
			output[4] = output[1] + b * ( output[0] + b );
			output[5] = output[1] + c * ( output[0] + c );
		};

	return function( faces ) {
		for ( var i = 0; i < faces.length; i++ ) {
			var face = faces[i],
				v0 = face.a.point,
				v1 = face.b.point,
				v2 = face.c.point;

			var a1 = v1.x - v0.x,
				b1 = v1.y - v0.y,
				c1 = v1.z - v0.z,
				a2 = v2.x - v0.x,
				b2 = v2.y - v0.y,
				c2 = v2.z - v0.z,
				d0 = b1 * c2 - b2 * c1,
				d1 = a2 * c1 - a1 * c2,
				d2 = a1 * b2 - a2 * b1;

			macro( v0.x, v1.x, v2.x );
			var f1x = output[0],
				f2x = output[1],
				f3x = output[2],
				g0x = output[3],
				g1x = output[4],
				g2x = output[5];

			macro( v0.y, v1.y, v2.y );
			var f1y = output[0],
				f2y = output[1],
				f3y = output[2],
				g0y = output[3],
				g1y = output[4],
				g2y = output[5];

			macro( v0.z, v1.z, v2.z );
			var f1z = output[0],
				f2z = output[1],
				f3z = output[2],
				g0z = output[3],
				g1z = output[4],
				g2z = output[5];

			var contributor = face.classifyVertex( origin ) > 0 ? -1 : 1;

			this._integral[0] += contributor * d0 * f1x;
			this._integral[1] += contributor * d0 * f2x;
			this._integral[2] += contributor * d1 * f2y;
			this._integral[3] += contributor * d2 * f2z;
			this._integral[4] += contributor * d0 * f3x;
			this._integral[5] += contributor * d1 * f3y;
			this._integral[6] += contributor * d2 * f3z;
			this._integral[7] += contributor * d0 * ( v0.y * g0x + v1.y * g1x + v2.y * g2x );
			this._integral[8] += contributor * d1 * ( v0.z * g0y + v1.z * g1y + v2.z * g2y );
			this._integral[9] += contributor * d2 * ( v0.x * g0z + v1.x * g1z + v2.x * g2z );
		}

		this._integral[0] *= 1 / 6;
		this._integral[1] *= 1 / 24;
		this._integral[2] *= 1 / 24;
		this._integral[3] *= 1 / 24;
		this._integral[4] *= 1 / 60;
		this._integral[5] *= 1 / 60;
		this._integral[6] *= 1 / 60;
		this._integral[7] *= 1 / 120;
		this._integral[8] *= 1 / 120;
		this._integral[9] *= 1 / 120;

		this.volume = this._integral[0];

		this.center_of_mass.x = this._integral[1] / this.volume;
		this.center_of_mass.y = this._integral[2] / this.volume;
		this.center_of_mass.z = this._integral[3] / this.volume;
	};
})();

Goblin.ConvexShape.prototype.getInertiaTensor = (function(){
	return function( mass ) {
		var	inertia_tensor = new Goblin.Matrix3();
		mass /= this.volume;

		inertia_tensor.e00 = ( this._integral[5] + this._integral[6] ) * mass;
		inertia_tensor.e11 = ( this._integral[4] + this._integral[6] ) * mass;
		inertia_tensor.e22 = ( this._integral[4] + this._integral[5] ) * mass;
		inertia_tensor.e10 = inertia_tensor.e01 = -this._integral[7] * mass; //xy
		inertia_tensor.e21 = inertia_tensor.e12 = -this._integral[8] * mass; //yz
		inertia_tensor.e20 = inertia_tensor.e02 = -this._integral[9] * mass; //xz

		inertia_tensor.e00 -= mass * ( this.center_of_mass.y * this.center_of_mass.y + this.center_of_mass.z * this.center_of_mass.z );
		inertia_tensor.e11 -= mass * ( this.center_of_mass.x * this.center_of_mass.x + this.center_of_mass.z * this.center_of_mass.z );
		inertia_tensor.e22 -= mass * ( this.center_of_mass.x * this.center_of_mass.x + this.center_of_mass.y * this.center_of_mass.y );

		inertia_tensor.e10 += mass * this.center_of_mass.x * this.center_of_mass.y;
		inertia_tensor.e01 += mass * this.center_of_mass.x * this.center_of_mass.y;

		inertia_tensor.e21 += mass * this.center_of_mass.y * this.center_of_mass.z;
		inertia_tensor.e12 += mass * this.center_of_mass.y * this.center_of_mass.z;

		inertia_tensor.e20 += mass * this.center_of_mass.x * this.center_of_mass.z;
		inertia_tensor.e02 += mass * this.center_of_mass.x * this.center_of_mass.z;

		return inertia_tensor;
	};
})();

/**
 * Given `direction`, find the point in this body which is the most extreme in that direction.
 * This support point is calculated in world coordinates and stored in the second parameter `support_point`
 *
 * @method findSupportPoint
 * @param direction {vec3} direction to use in finding the support point
 * @param support_point {vec3} vec3 variable which will contain the supporting point after calling this method
 */
Goblin.ConvexShape.prototype.findSupportPoint = function( direction, support_point ) {
	var best,
		best_dot = -Infinity,
		dot;

	for ( var i = 0; i < this.vertices.length; i++ ) {
		dot = this.vertices[i].dot( direction );
		if ( dot > best_dot ) {
			best_dot = dot;
			best = i;
		}
	}

	support_point.copy( this.vertices[best] );
};

/**
 * Checks if a ray segment intersects with the shape
 *
 * @method rayIntersect
 * @property start {vec3} start point of the segment
 * @property end {vec3{ end point of the segment
 * @return {RayIntersection|null} if the segment intersects, a RayIntersection is returned, else `null`
 */
Goblin.ConvexShape.prototype.rayIntersect = (function(){
	var direction = new Goblin.Vector3(),
		ab = new Goblin.Vector3(),
		ac = new Goblin.Vector3(),
		q = new Goblin.Vector3(),
		s = new Goblin.Vector3(),
		r = new Goblin.Vector3(),
		b = new Goblin.Vector3(),
		u = new Goblin.Vector3(),
		tmin, tmax;

	return function( start, end ) {
		tmin = 0;

		direction.subtractVectors( end, start );
		tmax = direction.length();
		direction.scale( 1 / tmax ); // normalize direction

		for ( var i = 0; i < this.faces.length; i++  ) {
			var face = this.faces[i];

			ab.subtractVectors( face.b.point, face.a.point );
			ac.subtractVectors( face.c.point, face.a.point );
			q.crossVectors( direction, ac );
			var a = ab.dot( q );

			if ( a < Goblin.EPSILON ) {
				// Ray does not point at face
				continue;
			}

			var f = 1 / a;
			s.subtractVectors( start, face.a.point );

			var u = f * s.dot( q );
			if ( u < 0 ) {
				// Ray does not intersect face
				continue;
			}

			r.crossVectors( s, ab );
			var v = f * direction.dot( r );
			if ( v < 0 || u + v > 1 ) {
				// Ray does not intersect face
				continue;
			}

			var t = f * ac.dot( r );
			if ( t < tmin || t > tmax ) {
				// ray segment does not intersect face
				continue;
			}

			// Segment intersects the face, find from `t`
			var intersection = Goblin.ObjectPool.getObject( 'RayIntersection' );
			intersection.object = this;
			intersection.t = t;
			intersection.point.scaleVector( direction, t );
			intersection.point.add( start );
			intersection.normal.copy( face.normal );

			// A convex object can have only one intersection with a line, we're done
			return intersection;
		}

		// No intersection found
		return null;
	};
})();
/**
 * @class MeshShape
 * @param vertices {Array<Vector3>} vertices comprising the mesh
 * @param faces {Array<Number>} array of indices indicating which vertices compose a face; faces[0..2] represent the first face, faces[3..5] are the second, etc
 * @constructor
 */
Goblin.MeshShape = function( vertices, faces, material ) {
	this.vertices = vertices;

	this.triangles = [];
	for ( var i = 0; i < faces.length; i += 3 ) {
		this.triangles.push( new Goblin.TriangleShape( vertices[faces[i]], vertices[faces[i+1]], vertices[faces[i+2]] ) );
	}

	/**
	 * the convex mesh's volume
	 * @property volume
	 * @type {number}
	 */
	this.volume = 0;

	/**
	 * coordinates of the mesh's COM
	 * @property center_of_mass
	 * @type {vec3}
	 */
	this.center_of_mass = new Goblin.Vector3();

	/**
	 * used in computing the mesh's center of mass & volume
	 * @property _intergral
	 * @type {Float32Array}
	 * @private
	 */
	this._integral = new Float32Array( 10 );

	this.hierarchy = new Goblin.BVH( this.triangles ).tree;

	var polygon_faces = this.triangles.map(
		function( triangle ) {
			return new Goblin.GjkEpa.Face(
				null,
				{ point: triangle.a },
				{ point: triangle.b },
				{ point: triangle.c }
			);
		}
	);

	Goblin.ConvexShape.prototype.computeVolume.call( this, polygon_faces );

	this.aabb = new Goblin.AABB();
	this.calculateLocalAABB( this.aabb );

	this.material = material || null;
};

/**
 * Returns a shallow clone of the mesh shape.
 *
 * @method clone
 */
Goblin.MeshShape.prototype.clone = function() {
	var clone = Object.create( Goblin.MeshShape.prototype );

	clone.vertices = this.vertices;
	clone.triangles = this.triangles;
	clone.volume = this.volume;
	clone.center_of_mass = this.center_of_mass;
	clone._integral = this._integral;
	clone.hierarchy = this.hierarchy;
	clone.aabb = this.aabb;
	clone.material = this.material;

	return clone;
};

/**
 * Calculates this shape's local AABB and stores it in the passed AABB object
 *
 * @method calculateLocalAABB
 * @param aabb {AABB}
 */
Goblin.MeshShape.prototype.calculateLocalAABB = function( aabb ) {
	aabb.min.x = aabb.min.y = aabb.min.z = 0;
	aabb.max.x = aabb.max.y = aabb.max.z = 0;

	for ( var i = 0; i < this.vertices.length; i++ ) {
		aabb.min.x = Math.min( aabb.min.x, this.vertices[i].x );
		aabb.min.y = Math.min( aabb.min.y, this.vertices[i].y );
		aabb.min.z = Math.min( aabb.min.z, this.vertices[i].z );

		aabb.max.x = Math.max( aabb.max.x, this.vertices[i].x );
		aabb.max.y = Math.max( aabb.max.y, this.vertices[i].y );
		aabb.max.z = Math.max( aabb.max.z, this.vertices[i].z );
	}
};

Goblin.MeshShape.prototype.getInertiaTensor = function( mass ) {
	return Goblin.ConvexShape.prototype.getInertiaTensor.call( this, mass );
};

/**
 * noop
 *
 * @method findSupportPoint
 * @param direction {vec3} direction to use in finding the support point
 * @param support_point {vec3} vec3 variable which will contain the supporting point after calling this method
 */
Goblin.MeshShape.prototype.findSupportPoint = function( direction, support_point ) {
	return; // MeshShape isn't convex so it cannot be used directly in GJK
};

/**
 * Checks if a ray segment intersects with the shape
 *
 * @method rayIntersect
 * @property start {vec3} start point of the segment
 * @property end {vec3} end point of the segment
 * @return {RayIntersection|null} if the segment intersects, a RayIntersection is returned, else `null`
 */
Goblin.MeshShape.prototype.rayIntersect = (function(){
	var intersections = [],
		tSort = function( a, b ) {
			if ( a.t < b.t ) {
				return -1;
			} else if ( a.t > b.t ) {
				return 1;
			} else {
				return 0;
			}
		};

	return function( start, end ) {
		// empty meshes cannot be intersected
		if ( !this.hierarchy ) {
			return null;
		}

		// Traverse the BVH and return the closest point of contact, if any
		var nodes = [ this.hierarchy ],
			node;
		intersections.length = 0;

		var count = 0;
		while ( nodes.length > 0 ) {
			count++;
			node = nodes.shift();

			if ( node.aabb.testRayIntersect( start, end ) ) {
				// Ray intersects this node's AABB
				if ( node.isLeaf() ) {
					var intersection = node.object.rayIntersect( start, end );
					if ( intersection != null ) {
						intersections.push( intersection );
					}
				} else {
					nodes.push( node.left, node.right );
				}
			}
		}

		intersections.sort( tSort );
		return intersections[0] || null;
	};
})();
/**
 * @class PlaneShape
 * @param orientation {Number} index of axis which is the plane's normal ( 0 = X, 1 = Y, 2 = Z )
 * @param half_width {Number} half width of the plane
 * @param half_length {Number} half height of the plane
 * @constructor
 */
Goblin.PlaneShape = function( orientation, half_width, half_length ) {
	/**
	 * index of axis which is the plane's normal ( 0 = X, 1 = Y, 2 = Z )
	 * when 0, width is Y and length is Z
	 * when 1, width is X and length is Z
	 * when 2, width is X and length is Y
	 *
	 * @property half_width
	 * @type {Number}
	 */
	this.orientation = orientation;

	/**
	 * half width of the plane
	 *
	 * @property half_height
	 * @type {Number}
	 */
	this.half_width = half_width;

	/**
	 * half length of the plane
	 *
	 * @property half_length
	 * @type {Number}
	 */
	this.half_length = half_length;

    this.aabb = new Goblin.AABB();
    this.calculateLocalAABB( this.aabb );


	if ( this.orientation === 0 ) {
		this._half_width = 0;
		this._half_height = this.half_width;
		this._half_depth = this.half_length;
	} else if ( this.orientation === 1 ) {
		this._half_width = this.half_width;
		this._half_height = 0;
		this._half_depth = this.half_length;
	} else {
		this._half_width = this.half_width;
		this._half_height = this.half_length;
		this._half_depth = 0;
	}
};

/**
 * Calculates this shape's local AABB and stores it in the passed AABB object
 *
 * @method calculateLocalAABB
 * @param aabb {AABB}
 */
Goblin.PlaneShape.prototype.calculateLocalAABB = function( aabb ) {
    if ( this.orientation === 0 ) {
        this._half_width = 0;
        this._half_height = this.half_width;
        this._half_depth = this.half_length;

        aabb.min.x = 0;
        aabb.min.y = -this.half_width;
        aabb.min.z = -this.half_length;

        aabb.max.x = 0;
        aabb.max.y = this.half_width;
        aabb.max.z = this.half_length;
    } else if ( this.orientation === 1 ) {
        this._half_width = this.half_width;
        this._half_height = 0;
        this._half_depth = this.half_length;

        aabb.min.x = -this.half_width;
        aabb.min.y = 0;
        aabb.min.z = -this.half_length;

        aabb.max.x = this.half_width;
        aabb.max.y = 0;
        aabb.max.z = this.half_length;
    } else {
        this._half_width = this.half_width;
        this._half_height = this.half_length;
        this._half_depth = 0;

        aabb.min.x = -this.half_width;
        aabb.min.y = -this.half_length;
        aabb.min.z = 0;

        aabb.max.x = this.half_width;
        aabb.max.y = this.half_length;
        aabb.max.z = 0;
    }
};

Goblin.PlaneShape.prototype.getInertiaTensor = function( mass ) {
	var width_squared = this.half_width * this.half_width * 4,
		length_squared = this.half_length * this.half_length * 4,
		element = 0.0833 * mass,

		x = element * length_squared,
		y = element * ( width_squared + length_squared ),
		z = element * width_squared;

	if ( this.orientation === 0 ) {
		return new Goblin.Matrix3(
			y, 0, 0,
			0, x, 0,
			0, 0, z
		);
	} else if ( this.orientation === 1 ) {
		return new Goblin.Matrix3(
			x, 0, 0,
			0, y, 0,
			0, 0, z
		);
	} else {
		return new Goblin.Matrix3(
			y, 0, 0,
			0, z, 0,
			0, 0, x
		);
	}
};

/**
 * Given `direction`, find the point in this body which is the most extreme in that direction.
 * This support point is calculated in world coordinates and stored in the second parameter `support_point`
 *
 * @method findSupportPoint
 * @param direction {vec3} direction to use in finding the support point
 * @param support_point {vec3} vec3 variable which will contain the supporting point after calling this method
 */
Goblin.PlaneShape.prototype.findSupportPoint = function( direction, support_point ) {
	/*
	 support_point = [
	 sign( direction.x ) * _half_width,
	 sign( direction.y ) * _half_height,
	 sign( direction.z ) * _half_depth
	 ]
	 */

	// Calculate the support point in the local frame
	if ( direction.x < 0 ) {
		support_point.x = -this._half_width;
	} else {
		support_point.x = this._half_width;
	}

	if ( direction.y < 0 ) {
		support_point.y = -this._half_height;
	} else {
		support_point.y = this._half_height;
	}

	if ( direction.z < 0 ) {
		support_point.z = -this._half_depth;
	} else {
		support_point.z = this._half_depth;
	}
};

/**
 * Checks if a ray segment intersects with the shape
 *
 * @method rayIntersect
 * @property start {vec3} start point of the segment
 * @property end {vec3{ end point of the segment
 * @return {RayIntersection|null} if the segment intersects, a RayIntersection is returned, else `null`
 */
Goblin.PlaneShape.prototype.rayIntersect = (function(){
	var normal = new Goblin.Vector3(),
		ab = new Goblin.Vector3(),
		point = new Goblin.Vector3(),
		t;

	return function( start, end ) {
		if ( this.orientation === 0 ) {
			normal.x = 1;
			normal.y = normal.z = 0;
		} else if ( this.orientation === 1 ) {
			normal.y = 1;
			normal.x = normal.z = 0;
		} else {
			normal.z = 1;
			normal.x = normal.y = 0;
		}

		ab.subtractVectors( end, start );
		t = -normal.dot( start ) / normal.dot( ab );

		if ( t < 0 || t > 1 ) {
			return null;
		}

		point.scaleVector( ab, t );
		point.add( start );

		if ( point.x < -this._half_width || point.x > this._half_width ) {
			return null;
		}

		if ( point.y < -this._half_height || point.y > this._half_height ) {
			return null;
		}

		if ( point.z < -this._half_depth || point.z > this._half_depth ) {
			return null;
		}

		var intersection = Goblin.ObjectPool.getObject( 'RayIntersection' );
		intersection.object = this;
		intersection.t = t * ab.length();
		intersection.point.copy( point );
		intersection.normal.copy( normal );

		return intersection;
	};
})();
/**
 * @class SphereShape
 * @param radius {Number} sphere radius
 * @constructor
 */
Goblin.SphereShape = function( radius, material ) {
	this.radius = radius;

	this.aabb = new Goblin.AABB();
	this.calculateLocalAABB( this.aabb );

	this.material = material || null;
};

/**
 * Calculates this shape's local AABB and stores it in the passed AABB object
 *
 * @method calculateLocalAABB
 * @param aabb {AABB}
 */
Goblin.SphereShape.prototype.calculateLocalAABB = function( aabb ) {
	aabb.min.x = aabb.min.y = aabb.min.z = -this.radius;
	aabb.max.x = aabb.max.y = aabb.max.z = this.radius;
};

Goblin.SphereShape.prototype.getInertiaTensor = function( mass ) {
	var element = 0.4 * mass * this.radius * this.radius;
	return new Goblin.Matrix3(
		element, 0, 0,
		0, element, 0,
		0, 0, element
	);
};

/**
 * Given `direction`, find the point in this body which is the most extreme in that direction.
 * This support point is calculated in local coordinates and stored in the second parameter `support_point`
 *
 * @method findSupportPoint
 * @param direction {vec3} direction to use in finding the support point
 * @param support_point {vec3} vec3 variable which will contain the supporting point after calling this method
 */
Goblin.SphereShape.prototype.findSupportPoint = (function(){
	var temp = new Goblin.Vector3();
	return function( direction, support_point ) {
		temp.normalizeVector( direction );
		support_point.scaleVector( temp, this.radius );
	};
})();

/**
 * Checks if a ray segment intersects with the shape
 *
 * @method rayIntersect
 * @property start {vec3} start point of the segment
 * @property end {vec3{ end point of the segment
 * @return {RayIntersection|null} if the segment intersects, a RayIntersection is returned, else `null`
 */
Goblin.SphereShape.prototype.rayIntersect = (function(){
	var direction = new Goblin.Vector3(),
		length;

	return function( start, end ) {
		direction.subtractVectors( end, start );
		length = direction.length();
		direction.scale( 1 / length  ); // normalize direction

		var a = start.dot( direction ),
			b = start.dot( start ) - this.radius * this.radius;

		// if ray starts outside of sphere and points away, exit
		if ( a >= 0 && b >= 0 ) {
			return null;
		}

		var discr = a * a - b;

		// Check for ray miss
		if ( discr < 0 ) {
			return null;
		}

		// ray intersects, find closest intersection point
		var discr_sqrt = Math.sqrt( discr ),
			t = -a - discr_sqrt;
		if ( t < 0 ) {
			t = -a + discr_sqrt;
		}

		// verify the segment intersects
		if ( t > length ) {
			return null;
		}

		var intersection = Goblin.ObjectPool.getObject( 'RayIntersection' );
		intersection.object = this;
		intersection.point.scaleVector( direction, t );
		intersection.t = t;
		intersection.point.add( start );

        intersection.normal.normalizeVector( intersection.point );

		return intersection;
	};
})();
/**
 * @class TriangleShape
 * @param vertex_a {Vector3} first vertex
 * @param vertex_b {Vector3} second vertex
 * @param vertex_c {Vector3} third vertex
 * @constructor
 */
Goblin.TriangleShape = function( vertex_a, vertex_b, vertex_c ) {
	/**
	 * first vertex of the triangle
	 *
	 * @property a
	 * @type {Vector3}
	 */
	this.a = vertex_a;

	/**
	 * second vertex of the triangle
	 *
	 * @property b
	 * @type {Vector3}
	 */
	this.b = vertex_b;

	/**
	 * third vertex of the triangle
	 *
	 * @property c
	 * @type {Vector3}
	 */
	this.c = vertex_c;

	/**
	 * normal vector of the triangle
	 *
	 * @property normal
	 * @type {Goblin.Vector3}
	 */
	this.normal = new Goblin.Vector3();
	_tmp_vec3_1.subtractVectors( this.b, this.a );
	_tmp_vec3_2.subtractVectors( this.c, this.a );
	this.normal.crossVectors( _tmp_vec3_1, _tmp_vec3_2 );

	/**
	 * area of the triangle
	 *
	 * @property volume
	 * @type {Number}
	 */
	this.volume = this.normal.length() / 2;

	this.normal.normalize();

	this.aabb = new Goblin.AABB();
	this.calculateLocalAABB( this.aabb );
};

/**
 * Calculates this shape's local AABB and stores it in the passed AABB object
 *
 * @method calculateLocalAABB
 * @param aabb {AABB}
 */
Goblin.TriangleShape.prototype.calculateLocalAABB = function( aabb ) {
	aabb.min.x = Math.min( this.a.x, this.b.x, this.c.x );
	aabb.min.y = Math.min( this.a.y, this.b.y, this.c.y );
	aabb.min.z = Math.min( this.a.z, this.b.z, this.c.z );

	aabb.max.x = Math.max( this.a.x, this.b.x, this.c.x );
	aabb.max.y = Math.max( this.a.y, this.b.y, this.c.y );
	aabb.max.z = Math.max( this.a.z, this.b.z, this.c.z );
};

Goblin.TriangleShape.prototype.getInertiaTensor = function( mass ) {
	// @TODO http://www.efunda.com/math/areas/triangle.cfm
	return new Goblin.Matrix3(
		0, 0, 0,
		0, 0, 0,
		0, 0, 0
	);
};

Goblin.TriangleShape.prototype.classifyVertex = function( vertex ) {
	var w = this.normal.dot( this.a );
	return this.normal.dot( vertex ) - w;
};

/**
 * Given `direction`, find the point in this body which is the most extreme in that direction.
 * This support point is calculated in world coordinates and stored in the second parameter `support_point`
 *
 * @method findSupportPoint
 * @param direction {vec3} direction to use in finding the support point
 * @param support_point {vec3} vec3 variable which will contain the supporting point after calling this method
 */
Goblin.TriangleShape.prototype.findSupportPoint = function( direction, support_point ) {
	var dot, best_dot = -Infinity;

	dot = direction.dot( this.a );
	if ( dot > best_dot ) {
		support_point.copy( this.a );
		best_dot = dot;
	}

	dot = direction.dot( this.b );
	if ( dot > best_dot ) {
		support_point.copy( this.b );
		best_dot = dot;
	}

	dot = direction.dot( this.c );
	if ( dot > best_dot ) {
		support_point.copy( this.c );
	}
};

/**
 * Checks if a ray segment intersects with the shape
 *
 * @method rayIntersect
 * @property start {vec3} start point of the segment
 * @property end {vec3{ end point of the segment
 * @return {RayIntersection|null} if the segment intersects, a RayIntersection is returned, else `null`
 */
Goblin.TriangleShape.prototype.rayIntersect = (function(){
	var d1 = new Goblin.Vector3(),
		d2 = new Goblin.Vector3(),
		n = new Goblin.Vector3(),
		segment = new Goblin.Vector3(),
		b = new Goblin.Vector3(),
		u = new Goblin.Vector3();

	return function( start, end ) {
		d1.subtractVectors( this.b, this.a );
		d2.subtractVectors( this.c, this.a );
		n.crossVectors( d1, d2 );

		segment.subtractVectors( end, start );
		var det = -segment.dot( n );

		if ( det <= 0 ) {
			// Ray is parallel to triangle or triangle's normal points away from ray
			return null;
		}

		b.subtractVectors( start, this.a );

		var t = b.dot( n ) / det;
		if ( 0 > t || t > 1 ) {
			// Ray doesn't intersect the triangle's plane
			return null;
		}

		u.crossVectors( b, segment );
		var u1 = d2.dot( u ) / det,
			u2 = -d1.dot( u ) / det;

		if ( u1 + u2 > 1 || u1 < 0 || u2 < 0 ) {
			// segment does not intersect triangle
			return null;
		}

		var intersection = Goblin.ObjectPool.getObject( 'RayIntersection' );
		intersection.object = this;
		intersection.t = t * segment.length();
		intersection.point.scaleVector( segment, t );
		intersection.point.add( start );
		intersection.normal.copy( this.normal );

		return intersection;
	};
})();
Goblin.CollisionUtils = {};

Goblin.CollisionUtils.canBodiesCollide = function( object_a, object_b ) {
    if ( object_a.world === null || object_b.world === null ) {
        return true;
    }

    var matrix = object_a.world.collision_matrix;

    if ( matrix[ object_a.layer ] && matrix[ object_a.layer ][ object_b.layer ] === false ) {
        return false;
    } else {
        return true;
    }
};

/**
 * Calculate the friction of two colliding objects
 *
 * @method combineFrictions
 * @param object_a {object} First object
 * @param object_b {object} Second object
 * @param shape_a {object} First shape
 * @param shape_b {object} Second shape
 */
Goblin.CollisionUtils.combineFrictions = function( object_a, object_b, shape_a, shape_b ) {
    if ( shape_a.material === null && shape_b.material === null ) {
        return ( object_a.friction + object_b.friction ) / 2;
    } else if ( shape_a.material === null ) {
        return this.combineValues( 0, shape_b.material.frictionCombine, object_a.friction || 0, shape_b.material.dynamicFriction );
    } else if ( shape_b.material === null ) {
        return this.combineValues( shape_a.material.frictionCombine, 0, shape_a.material.dynamicFriction, shape_b.friction || 0 );
    }

    return this.combineValues( shape_a.material.frictionCombine, shape_b.material.frictionCombine, shape_a.material.dynamicFriction, shape_b.material.dynamicFriction );
};

/**
 * Calculate the restriction of two colliding objects
 *
 * @method combineRestitutions
 * @param object_a {object} First object
 * @param object_b {object} Second object
 * @param shape_a {object} First shape
 * @param shape_b {object} Second shape
 */
Goblin.CollisionUtils.combineRestitutions = function( object_a, object_b, shape_a, shape_b ) {
    if ( shape_a.material === null && shape_b.material === null ) {
        return ( object_a.restitution + object_b.restitution ) / 2;
    } else if ( shape_a.material === null ) {
        return this.combineValues( 0, shape_b.material.bounceCombine, object_a.restitution || 0, shape_b.material.bounciness );
    } else if ( shape_b.material === null ) {
        return this.combineValues( shape_a.material.bounceCombine, 0, shape_a.material.bounciness, object_b.restitution || 0 );
    }

    return this.combineValues( shape_a.material.bounceCombine, shape_b.material.bounceCombine, shape_a.material.bounciness, shape_b.material.bounciness );
};

/**
 * Combine two friction/restriction values by combination mode.
 * Average = 0,
 * Multiply = 1,
 * Minimum = 2,
 * Maximum = 3
 *
 * @method combineValues
 * @param combine_a {Number} First combination mode
 * @param combine_b {Number} Second combination mode
 * @param value_a {Number} First value
 * @param value_b {Number} Second value
 */
Goblin.CollisionUtils.combineValues = function( combine_a, combine_b, value_a, value_b ) {
    switch ( Math.max( combine_a, combine_b ) ) {
        case 1:
            return value_a * value_b;
        case 2:
            return Math.min( value_a, value_b );
        case 3:
            return Math.max( value_a, value_b );
        default:
            return ( value_a + value_b ) / 2;
    }
};
/**
 * Provides methods useful for working with various types of geometries
 *
 * @class GeometryMethods
 * @static
 */
Goblin.GeometryMethods = {
	/**
	 * determines the location in a triangle closest to a given point
	 *
	 * @method findClosestPointInTriangle
	 * @param {vec3} p point
	 * @param {vec3} a first triangle vertex
	 * @param {vec3} b second triangle vertex
	 * @param {vec3} c third triangle vertex
	 * @param {vec3} out vector where the result will be stored
	 */
	findClosestPointInTriangle: (function() {
		var ab = new Goblin.Vector3(),
			ac = new Goblin.Vector3(),
			_vec = new Goblin.Vector3();

		return function( p, a, b, c, out ) {
			var v;

			// Check if P in vertex region outside A
			ab.subtractVectors( b, a );
			ac.subtractVectors( c, a );
			_vec.subtractVectors( p, a );
			var d1 = ab.dot( _vec ),
				d2 = ac.dot( _vec );
			if ( d1 <= 0 && d2 <= 0 ) {
				out.copy( a );
				return;
			}

			// Check if P in vertex region outside B
			_vec.subtractVectors( p, b );
			var d3 = ab.dot( _vec ),
				d4 = ac.dot( _vec );
			if ( d3 >= 0 && d4 <= d3 ) {
				out.copy( b );
				return;
			}

			// Check if P in edge region of AB
			var vc = d1*d4 - d3*d2;
			if ( vc <= 0 && d1 >= 0 && d3 <= 0 ) {
				v = d1 / ( d1 - d3 );
				out.scaleVector( ab, v );
				out.add( a );
				return;
			}

			// Check if P in vertex region outside C
			_vec.subtractVectors( p, c );
			var d5 = ab.dot( _vec ),
				d6 = ac.dot( _vec );
			if ( d6 >= 0 && d5 <= d6 ) {
				out.copy( c );
				return;
			}

			// Check if P in edge region of AC
			var vb = d5*d2 - d1*d6,
				w;
			if ( vb <= 0 && d2 >= 0 && d6 <= 0 ) {
				w = d2 / ( d2 - d6 );
				out.scaleVector( ac, w );
				out.add( a );
				return;
			}

			// Check if P in edge region of BC
			var va = d3*d6 - d5*d4;
			if ( va <= 0 && d4-d3 >= 0 && d5-d6 >= 0 ) {
				w = (d4 - d3) / ( (d4-d3) + (d5-d6) );
				out.subtractVectors( c, b );
				out.scale( w );
				out.add( b );
				return;
			}

			// P inside face region
			var denom = 1 / ( va + vb + vc );
			v = vb * denom;
			w = vc * denom;


			// At this point `ab` and `ac` can be recycled and lose meaning to their nomenclature

			ab.scale( v );
			ab.add( a );

			ac.scale( w );

			out.addVectors( ab, ac );
		};
	})(),

	/**
	 * Finds the Barycentric coordinates of point `p` in the triangle `a`, `b`, `c`
	 *
	 * @method findBarycentricCoordinates
	 * @param p {vec3} point to calculate coordinates of
	 * @param a {vec3} first point in the triangle
	 * @param b {vec3} second point in the triangle
	 * @param c {vec3} third point in the triangle
	 * @param out {vec3} resulting Barycentric coordinates of point `p`
	 */
	findBarycentricCoordinates: function( p, a, b, c, out ) {

		var v0 = new Goblin.Vector3(),
			v1 = new Goblin.Vector3(),
			v2 = new Goblin.Vector3();

		v0.subtractVectors( b, a );
		v1.subtractVectors( c, a );
		v2.subtractVectors( p, a );

		var d00 = v0.dot( v0 ),
			d01 = v0.dot( v1 ),
			d11 = v1.dot( v1 ),
			d20 = v2.dot( v0 ),
			d21 = v2.dot( v1 ),
			denom = d00 * d11 - d01 * d01;

		out.y = ( d11 * d20 - d01 * d21 ) / denom;
		out.z = ( d00 * d21 - d01 * d20 ) / denom;
		out.x = 1 - out.y - out.z;
	},

	/**
	 * Calculates the distance from point `p` to line `ab`
	 * @param p {vec3} point to calculate distance to
	 * @param a {vec3} first point in line
	 * @param b [vec3] second point in line
	 * @returns {number}
	 */
	findSquaredDistanceFromSegment: (function(){
		var ab = new Goblin.Vector3(),
			ap = new Goblin.Vector3(),
			bp = new Goblin.Vector3();

		return function( p, a, b ) {
			ab.subtractVectors( a, b );
			ap.subtractVectors( a, p );
			bp.subtractVectors( b, p );

			var e = ap.dot( ab );
			if ( e <= 0 ) {
				return ap.dot( ap );
			}

			var f = ab.dot( ab );
			if ( e >= f ) {
				return bp.dot( bp );
			}

			return ap.dot( ap ) - e * e / f;
		};
	})(),

	findClosestPointsOnSegments: (function(){
		var d1 = new Goblin.Vector3(),
			d2 = new Goblin.Vector3(),
			r = new Goblin.Vector3(),
			clamp = function( x, min, max ) {
				return Math.min( Math.max( x, min ), max );
			};

		return function( aa, ab, ba, bb, p1, p2 ) {
			d1.subtractVectors( ab, aa );
			d2.subtractVectors( bb, ba );
			r.subtractVectors( aa, ba );

			var a = d1.dot( d1 ),
				e = d2.dot( d2 ),
				f = d2.dot( r );

			var s, t;

			if ( a <= Goblin.EPSILON && e <= Goblin.EPSILON ) {
				// Both segments are degenerate
				s = t = 0;
				p1.copy( aa );
				p2.copy( ba );
				_tmp_vec3_1.subtractVectors( p1, p2 );
				return _tmp_vec3_1.dot( _tmp_vec3_1 );
			}

			if ( a <= Goblin.EPSILON ) {
				// Only first segment is degenerate
				s = 0;
				t = f / e;
				t = clamp( t, 0, 1 );
			} else {
				var c = d1.dot( r );
				if ( e <= Goblin.EPSILON ) {
					// Second segment is degenerate
					t = 0;
					s = clamp( -c / a, 0, 1 );
				} else {
					// Neither segment is degenerate
					var b = d1.dot( d2 ),
						denom = a * e - b * b;

					if ( denom !== 0 ) {
						// Segments aren't parallel
						s = clamp( ( b * f - c * e ) / denom, 0, 1 );
					} else {
						s = 0;
					}

					// find point on segment2 closest to segment1(s)
					t = ( b * s + f ) / e;

					// validate t, if it needs clamping then clamp and recompute s
					if ( t < 0 ) {
						t = 0;
						s = clamp( -c / a, 0, 1 );
					} else if ( t > 1 ) {
						t = 1;
						s = clamp( ( b - c ) / a, 0, 1 );
					}
				}
			}

			p1.scaleVector( d1, s );
			p1.add( aa );

			p2.scaleVector( d2, t );
			p2.add( ba );

			_tmp_vec3_1.subtractVectors( p1, p2 );
			return _tmp_vec3_1.dot( _tmp_vec3_1 );
		};
	})()
};
(function(){
	Goblin.MinHeap = function( array ) {
		this.heap = array == null ? [] : array.slice();

		if ( this.heap.length > 0 ) {
			this.heapify();
		}
	};
	Goblin.MinHeap.prototype = {
		heapify: function() {
			var start = ~~( ( this.heap.length - 2 ) / 2 );
			while ( start >= 0 ) {
				this.siftUp( start, this.heap.length - 1 );
				start--;
			}
		},
		siftUp: function( start, end ) {
			var root = start;

			while ( root * 2 + 1 <= end ) {
				var child = root * 2 + 1;

				if ( child + 1 <= end && this.heap[child + 1].valueOf() < this.heap[child].valueOf() ) {
					child++;
				}

				if ( this.heap[child].valueOf() < this.heap[root].valueOf() ) {
					var tmp = this.heap[child];
					this.heap[child] = this.heap[root];
					this.heap[root] = tmp;
					root = child;
				} else {
					return;
				}
			}
		},
		push: function( item ) {
			this.heap.push( item );

			var root = this.heap.length - 1;
			while ( root !== 0 ) {
				var parent = ~~( ( root - 1 ) / 2 );

				if ( this.heap[parent].valueOf() > this.heap[root].valueOf() ) {
					var tmp = this.heap[parent];
					this.heap[parent] = this.heap[root];
					this.heap[root] = tmp;
				}

				root = parent;
			}
		},
		peek: function() {
			return this.heap.length > 0 ? this.heap[0] : null;
		},
		pop: function() {
			var entry = this.heap[0];
			this.heap[0] = this.heap[this.heap.length - 1];
			this.heap.length = this.heap.length - 1;
			this.siftUp( 0, this.heap.length - 1 );

			return entry;
		}
	};
})();
Goblin.Utility = {
	getUid: (function() {
		var uid = 0;
		return function() {
			return uid++;
		};
	})()
};
/**
 * Extends a given shape by sweeping a line around it
 *
 * @class LineSweptShape
 * @param start {Vector3} starting point of the line
 * @param end {Vector3} line's end point
 * @param shape any Goblin shape object
 * @constructor
 */
Goblin.LineSweptShape = function( start, end, shape ) {
	/**
	 * starting point of the line
	 *
	 * @property start
	 * @type {Vector3}
	 */
	this.start = start;

	/**
	 * line's end point
	 *
	 * @property end
	 * @type {Vector3}
	 */
	this.end = end;

	/**
	 * shape being swept
	 *
	 * @property shape
	 */
	this.shape = shape;

	/**
	 * unit direction of the line
	 *
	 * @property direction
	 * @type {Vector3}
	 */
	this.direction = new Goblin.Vector3();
	this.direction.subtractVectors( end, start );

	/**
	 * length of the line
	 *
	 * @property length
	 * @type {Number}
	 */
	this.length = this.direction.length();
	this.direction.normalize();

	/**
	 * axis-aligned bounding box of this shape
	 *
	 * @property aabb
	 * @type {AABB}
	 */
	this.aabb = new Goblin.AABB();
	this.calculateLocalAABB( this.aabb );

	this.material = null;
};

/**
 * Calculates this shape's local AABB and stores it in the passed AABB object
 *
 * @method calculateLocalAABB
 * @param aabb {AABB}
 */
Goblin.LineSweptShape.prototype.calculateLocalAABB = function( aabb ) {
	this.shape.calculateLocalAABB( aabb );

	aabb.min.x = Math.min( aabb.min.x + this.start.x, aabb.min.x + this.end.x );
	aabb.min.y = Math.min( aabb.min.y + this.start.y, aabb.min.y + this.end.y );
	aabb.min.z = Math.min( aabb.min.z + this.start.z, aabb.min.z + this.end.z );

	aabb.max.x = Math.max( aabb.max.x + this.start.x, aabb.max.x + this.end.x );
	aabb.max.y = Math.max( aabb.max.y + this.start.y, aabb.max.y + this.end.y );
	aabb.max.z = Math.max( aabb.max.z + this.start.z, aabb.max.z + this.end.z );
};

Goblin.LineSweptShape.prototype.getInertiaTensor = function( mass ) {
	// this is wrong, but currently not used for anything
	return this.shape.getInertiaTensor( mass );
};

/**
 * Given `direction`, find the point in this body which is the most extreme in that direction.
 * This support point is calculated in world coordinates and stored in the second parameter `support_point`
 *
 * @method findSupportPoint
 * @param direction {vec3} direction to use in finding the support point
 * @param support_point {vec3} vec3 variable which will contain the supporting point after calling this method
 */
Goblin.LineSweptShape.prototype.findSupportPoint = function( direction, support_point ) {
	this.shape.findSupportPoint( direction, support_point );

	// Add whichever point of this line lies in `direction`
	var dot = this.direction.dot( direction );

	if ( dot < 0 ) {
		support_point.add( this.start );
	} else {
		support_point.add( this.end );
	}
};

/**
 * Checks if a ray segment intersects with the shape
 *
 * @method rayIntersect
 * @property start {vec3} start point of the segment
 * @property end {vec3} end point of the segment
 * @return {RayIntersection|null} if the segment intersects, a RayIntersection is returned, else `null`
 */
Goblin.LineSweptShape.prototype.rayIntersect = function(){
	return null;
};
/**
 * @class AABB
 * @param [min] {vec3}
 * @param [max] {vec3}
 * @constructor
 */
Goblin.AABB = function( min, max ) {
	/**
	 * @property min
	 * @type {vec3}
	 */
	this.min = min || new Goblin.Vector3();

	/**
	 * @property max
	 * @type {vec3}
	 */
	this.max = max || new Goblin.Vector3();
};

Goblin.AABB.prototype.copy = function( aabb ) {
	this.min.x = aabb.min.x;
	this.min.y = aabb.min.y;
	this.min.z = aabb.min.z;

	this.max.x = aabb.max.x;
	this.max.y = aabb.max.y;
	this.max.z = aabb.max.z;
};

Goblin.AABB.prototype.combineAABBs = function( a, b ) {
	this.min.x = Math.min( a.min.x, b.min.x );
	this.min.y = Math.min( a.min.y, b.min.y );
	this.min.z = Math.min( a.min.z, b.min.z );

	this.max.x = Math.max( a.max.x, b.max.x );
	this.max.y = Math.max( a.max.y, b.max.y );
	this.max.z = Math.max( a.max.z, b.max.z );
};

Goblin.AABB.prototype.transform = (function(){
	var local_center = new Goblin.Vector3(),
        center = new Goblin.Vector3();

    // the algorithm for AABB (min-max variant) is taken from
    // Graphics Gems, 1999 (example at https://github.com/erich666/GraphicsGems/blob/master/gems/TransBox.c)
	return function( local_aabb, matrix ) {
        local_center.set( 0, 0, 0 );
        matrix.transformVector3Into( local_center, center );

        var amin = [ local_aabb.min.x, local_aabb.min.y, local_aabb.min.z ];
        var amax = [ local_aabb.max.x, local_aabb.max.y, local_aabb.max.z ];

        var bmin = [ center.x, center.y, center.z ];
        var bmax = [ center.x, center.y, center.z ];

        var m = [ matrix.e00, matrix.e01, matrix.e02, matrix.e10, matrix.e11, matrix.e12, matrix.e20, matrix.e21, matrix.e22 ];

        for( var i = 0; i < 3; i++ ) {
            for( var j = 0; j < 3; j++ ) {
                var a = m[ i * 3 + j ] * amin[j];
                var b = m[ i * 3 + j ] * amax[j];

                if ( a < b ) { 
                    bmin[i] += a; 
                    bmax[i] += b;
                } else { 
                    bmin[i] += b; 
                    bmax[i] += a;
                }
            }
        }

        this.min.set( bmin[0], bmin[1], bmin[2] );
        this.max.set( bmax[0], bmax[1], bmax[2] );
    };
})();

Goblin.AABB.prototype.intersects = function( aabb ) {
    if (
        this.max.x < aabb.min.x ||
        this.max.y < aabb.min.y ||
        this.max.z < aabb.min.z ||
        this.min.x > aabb.max.x ||
        this.min.y > aabb.max.y ||
        this.min.z > aabb.max.z
    )
    {
        return false;
    }

    return true;
};

/**
 * Checks if a ray segment intersects with this AABB
 *
 * @method testRayIntersect
 * @property start {vec3} start point of the segment
 * @property end {vec3{ end point of the segment
 * @return {boolean}
 */
Goblin.AABB.prototype.testRayIntersect = (function(){
	var direction = new Goblin.Vector3(),
		tmin, tmax,
		ood, t1, t2;

	return function AABB_testRayIntersect( start, end ) {
		tmin = 0;

		direction.subtractVectors( end, start );
		tmax = direction.length();
		direction.scale( 1 / tmax ); // normalize direction

		var extent_min, extent_max;

        // Check X axis
        extent_min = this.min.x;
        extent_max = this.max.x;
        if ( Math.abs( direction.x ) < Goblin.EPSILON ) {
            // Ray is parallel to axis
            if ( start.x < extent_min || start.x > extent_max ) {
                return false;
            }
        } else {
            ood = 1 / direction.x;
            t1 = ( extent_min - start.x ) * ood;
            t2 = ( extent_max - start.x ) * ood;
            if ( t1 > t2 ) {
                ood = t1; // ood is a convenient temp variable as it's not used again
                t1 = t2;
                t2 = ood;
            }

            // Find intersection intervals
            tmin = Math.max( tmin, t1 );
            tmax = Math.min( tmax, t2 );

            if ( tmin > tmax ) {
                return false;
            }
        }

        // Check Y axis
        extent_min = this.min.y;
        extent_max = this.max.y;
        if ( Math.abs( direction.y ) < Goblin.EPSILON ) {
            // Ray is parallel to axis
            if ( start.y < extent_min || start.y > extent_max ) {
                return false;
            }
        } else {
            ood = 1 / direction.y;
            t1 = ( extent_min - start.y ) * ood;
            t2 = ( extent_max - start.y ) * ood;
            if ( t1 > t2 ) {
                ood = t1; // ood is a convenient temp variable as it's not used again
                t1 = t2;
                t2 = ood;
            }

            // Find intersection intervals
            tmin = Math.max( tmin, t1 );
            tmax = Math.min( tmax, t2 );

            if ( tmin > tmax ) {
                return false;
            }
        }

        // Check Z axis
        extent_min = this.min.z;
        extent_max = this.max.z;
        if ( Math.abs( direction.z ) < Goblin.EPSILON ) {
            // Ray is parallel to axis
            if ( start.z < extent_min || start.z > extent_max ) {
                return false;
            }
        } else {
            ood = 1 / direction.z;
            t1 = ( extent_min - start.z ) * ood;
            t2 = ( extent_max - start.z ) * ood;
            if ( t1 > t2 ) {
                ood = t1; // ood is a convenient temp variable as it's not used again
                t1 = t2;
                t2 = ood;
            }

            // Find intersection intervals
            tmin = Math.max( tmin, t1 );
            tmax = Math.min( tmax, t2 );

            if ( tmin > tmax ) {
                return false;
            }
        }

		return true;
	};
})();
(function(){
	function getSurfaceArea( aabb ) {
		var x = aabb.max.x - aabb.min.x,
			y = aabb.max.y - aabb.min.y,
			z = aabb.max.z - aabb.min.z;
		return x * ( y + z ) + y * z;
	}

	/**
	 * Tree node for a BVH
	 *
	 * @class BVHNode
	 * @param [object] {Object} leaf object in the BVH tree
	 * @constructor
	 * @private
	 */
	var BVHNode = function( object ) {
		this.aabb = new Goblin.AABB();
		this.area = 0;

		this.parent = null;
		this.left = null;
		this.right = null;

		this.morton = null;

		this.object = object || null;
	};
	BVHNode.prototype = {
		isLeaf: function() {
			return this.object != null;
		},

		computeBounds: function( global_aabb ) {
			if ( this.isLeaf() ) {
				this.aabb.copy( this.object.aabb );
			} else {
				this.aabb.combineAABBs( this.left.aabb, this.right.aabb );
			}

			this.area = getSurfaceArea( this.aabb );
		},

		valueOf: function() {
			return this.area;
		}
	};

	/**
	 * Bottom-up BVH construction based on "Efficient BVH Construction via Approximate Agglomerative Clustering", Yan Gu 2013
	 *
	 * @Class AAC
	 * @static
	 * @private
	 */
	var AAC = (function(){
		function part1By2( n ) {
			n = ( n ^ ( n << 16 ) ) & 0xff0000ff;
			n = ( n ^ ( n << 8 ) ) & 0x0300f00f;
			n = ( n ^ ( n << 4 ) ) & 0x030c30c3;
			n = ( n ^ ( n << 2 ) ) & 0x09249249;
			return n;
		}
		function morton( x, y, z ) {
			return ( part1By2( z ) << 2 ) + ( part1By2( y ) << 1 ) + part1By2( x );
		}

		var _tmp_aabb = new Goblin.AABB();

		var AAC = function( global_aabb, leaves ) {
			var global_width = global_aabb.max.x - global_aabb.min.x,
				global_height = global_aabb.max.y - global_aabb.min.y,
				global_depth = global_aabb.max.z - global_aabb.min.z,
				max_value = 1 << 9,
				scale_x = max_value / global_width,
				scale_y = max_value / global_height,
				scale_z = max_value / global_depth;

			// Compute the morton code for each leaf
			for ( var i = 0; i < leaves.length; i++ ) {
				var leaf = leaves[i],
					// find center of aabb
					x = ( leaf.aabb.max.x - leaf.aabb.min.x ) / 2 + leaf.aabb.min.x,
					y = ( leaf.aabb.max.y - leaf.aabb.min.y ) / 2 + leaf.aabb.min.y,
					z = ( leaf.aabb.max.z - leaf.aabb.min.z ) / 2 + leaf.aabb.min.z;

				leaf.morton = morton(
					( x + global_aabb.min.x ) * scale_x,
					( y + global_aabb.min.y ) * scale_y,
					( z + global_aabb.min.z ) * scale_z
				);
			}

			// Sort leaves based on morton code
			leaves.sort( AAC.mortonSort );
			var tree = AAC.buildTree( leaves, 29 ); // @TODO smaller starting bit, log4N or log2N or log10N ?
			//var tree = AAC.buildTree( leaves, 20 ); // @TODO smaller starting bit, log4N or log2N or log10N ?
			AAC.combineCluster( tree, 1 );
			return tree;
		};
		AAC.mortonSort = function( a, b ) {
			if ( a.morton < b.morton ) {
				return -1;
			} else if ( a.morton > b.morton ) {
				return 1;
			} else {
				return 0;
			}
		};
		AAC.clusterReductionCount = function( cluster_size ) {
			var c = Math.pow( cluster_size, 0.5 ) / 2,
				a = 0.5;
			return Math.max( c * Math.pow( cluster_size, a ), 1 );
		};
		AAC.buildTree = function( nodes, bit ) {
			var cluster = [];

			if ( nodes.length < AAC.max_bucket_size ) {
				cluster.push.apply( cluster, nodes );
				AAC.combineCluster( cluster, AAC.clusterReductionCount( AAC.max_bucket_size ) );
			} else {
				var left = [],
					right = [];

				if ( bit < 1 ) {
					// no more bits, just cut bucket in half
					left = nodes.slice( 0, nodes.length / 2 );
					right = nodes.slice( nodes.length / 2 );
				} else {
					var bit_value = 1 << bit;
					for ( var i = 0; i < nodes.length; i++ ) {
						var node = nodes[i];
						if ( node.morton & bit_value ) {
							right.push( node );
						} else {
							left.push( node );
						}
					}
				}
				cluster.push.apply( cluster, AAC.buildTree( left, bit - 1 ) );
				cluster.push.apply( cluster, AAC.buildTree( right, bit - 1 ) );
				AAC.combineCluster( cluster, AAC.clusterReductionCount( cluster.length ) );
			}

			return cluster;
		};
		AAC.combineCluster = function( cluster, max_clusters ) {
			if ( cluster.length <= 1 ) {
				return cluster;
			}

			// find the best match for each object
			var merge_queue = new Goblin.MinHeap(),
				merged_node;
			for ( var i = 0; i < cluster.length; i++ ) {
				merged_node = new BVHNode();
				merged_node.left = cluster[i];
				merged_node.right = AAC.findBestMatch( cluster, cluster[i] );
				merged_node.computeBounds();
				merge_queue.push( merged_node );
			}

			var best_cluster;
			while( cluster.length > max_clusters ) {
				best_cluster = merge_queue.pop();
				cluster.splice( cluster.indexOf( best_cluster.left ), 1 );
				cluster.splice( cluster.indexOf( best_cluster.right ), 1 );
				cluster.push( best_cluster );

				// update the merge queue
				// @TODO don't clear the whole heap every time, only need to update any nodes which touched best_cluster.left / best_cluster.right
				merge_queue.heap.length = 0;
				for ( i = 0; i < cluster.length; i++ ) {
					merged_node = new BVHNode();
					merged_node.left = cluster[i];
					merged_node.right = AAC.findBestMatch( cluster, cluster[i] );
					merged_node.computeBounds();
					merge_queue.push( merged_node );
				}
			}
		};
		AAC.findBestMatch = function( cluster, object ) {
			var area,
				best_area = Infinity,
				best_idx = 0;
			for ( var i = 0; i < cluster.length; i++ ) {
				if ( cluster[i] === object ) {
					continue;
				}
				_tmp_aabb.combineAABBs( object.aabb, cluster[i].aabb );
				area = getSurfaceArea( _tmp_aabb );

				if ( area < best_area ) {
					best_area = area;
					best_idx = i;
				}
			}

			return cluster[best_idx];
		};
		AAC.max_bucket_size = 20;
		return AAC;
	})();

	/**
	 * Creates a bounding volume hierarchy around a group of objects which have AABBs
	 *
	 * @class BVH
	 * @param bounded_objects {Array} group of objects to be hierarchized
	 * @constructor
	 */
	Goblin.BVH = function( bounded_objects ) {
		// Create a node for each object
		var leaves = [],
			global_aabb = new Goblin.AABB();

		for ( var i = 0; i < bounded_objects.length; i++ ) {
			global_aabb.combineAABBs( global_aabb, bounded_objects[i].aabb );
			var leaf = new BVHNode( bounded_objects[i] );
			leaf.computeBounds();
			leaves.push( leaf );
		}

		this.tree = AAC( global_aabb, leaves )[0];
	};

	Goblin.BVH.AAC = AAC;
})();
/**
 * Structure which holds information about a contact between two objects
 *
 * @Class ContactDetails
 * @constructor
 */
Goblin.ContactDetails = function() {
	this.uid = Goblin.Utility.getUid();

	/**
	 * first body in the  contact
	 *
	 * @property object_a
	 * @type {Goblin.RigidBody}
	 */
	this.object_a = null;

	/**
	 * second body in the  contact
	 *
	 * @property object_b
	 * @type {Goblin.RigidBody}
	 */
	this.object_b = null;

	/**
	 * first shape in the  contact
	 *
	 * @property shape_a
	 * @type {Goblin.Shape}
	 */
	this.shape_a = null;

	/**
	 * second shape in the  contact
	 *
	 * @property shape_b
	 * @type {Goblin.Shape}
	 */
	this.shape_b = null;

	/**
	 * point of contact in world coordinates
	 *
	 * @property contact_point
	 * @type {vec3}
	 */
	this.contact_point = new Goblin.Vector3();

	/**
	 * contact point in local frame of `object_a`
	 *
	 * @property contact_point_in_a
	 * @type {vec3}
	 */
	this.contact_point_in_a = new Goblin.Vector3();

	/**
	 * contact point in local frame of `object_b`
	 *
	 * @property contact_point_in_b
	 * @type {vec3}
	 */
	this.contact_point_in_b = new Goblin.Vector3();

	/**
	 * normal vector, in world coordinates, of the contact
	 *
	 * @property contact_normal
	 * @type {vec3}
	 */
	this.contact_normal = new Goblin.Vector3();

	/**
	 * how far the objects are penetrated at the point of contact
	 *
	 * @property penetration_depth
	 * @type {Number}
	 */
	this.penetration_depth = 0;

	/**
	 * amount of restitution between the objects in contact
	 *
	 * @property restitution
	 * @type {Number}
	 */
	this.restitution = 0;

	/**
	 * amount of friction between the objects in contact
	 *
	 * @property friction
	 * @type {*}
	 */
	this.friction = 0;

	this.listeners = {};
};
Goblin.EventEmitter.apply( Goblin.ContactDetails );

Goblin.ContactDetails.prototype.destroy = function() {
	this.emit( 'destroy' );
	Goblin.ObjectPool.freeObject( 'ContactDetails', this );
};
/**
 * Structure which holds information about the contact points between two objects
 *
 * @Class ContactManifold
 * @constructor
 */
Goblin.ContactManifold = function() {
	/**
	 * first body in the contact
	 *
	 * @property object_a
	 * @type {RigidBody}
	 */
	this.object_a = null;

	/**
	 * second body in the contact
	 *
	 * @property object_b
	 * @type {RigidBody}
	 */
	this.object_b = null;

	/**
	 * array of the active contact points for this manifold
	 *
	 * @property points
	 * @type {Array}
	 */
	this.points = [];

	/**
	 * reference to the next `ContactManifold` in the list
	 *
	 * @property next_manifold
	 * @type {ContactManifold}
	 */
	this.next_manifold = null;
};

/**
 * Determines which cached contact should be replaced with the new contact
 *
 * @method findWeakestContact
 * @param {ContactDetails} new_contact
 */
Goblin.ContactManifold.prototype.findWeakestContact = function( new_contact ) {
	// Find which of the current contacts has the deepest penetration
	var max_penetration_index = -1,
		max_penetration = new_contact.penetration_depth,
		i,
		contact;
	for ( i = 0; i < 4; i++ ) {
		contact = this.points[i];
		if ( contact.penetration_depth > max_penetration ) {
			max_penetration = contact.penetration_depth;
			max_penetration_index = i;
		}
	}

	// Estimate contact areas
	var res0 = 0,
		res1 = 0,
		res2 = 0,
		res3 = 0;
	if ( max_penetration_index !== 0 ) {
		_tmp_vec3_1.subtractVectors( new_contact.contact_point_in_a, this.points[1].contact_point_in_a );
		_tmp_vec3_2.subtractVectors( this.points[3].contact_point_in_a, this.points[2].contact_point_in_a );
		_tmp_vec3_1.cross( _tmp_vec3_2 );
		res0 = _tmp_vec3_1.lengthSquared();
	}
	if ( max_penetration_index !== 1 ) {
		_tmp_vec3_1.subtractVectors( new_contact.contact_point_in_a, this.points[0].contact_point_in_a );
		_tmp_vec3_2.subtractVectors( this.points[3].contact_point_in_a, this.points[2].contact_point_in_a );
		_tmp_vec3_1.cross( _tmp_vec3_2 );
		res1 = _tmp_vec3_1.lengthSquared();
	}
	if ( max_penetration_index !== 2 ) {
		_tmp_vec3_1.subtractVectors( new_contact.contact_point_in_a, this.points[0].contact_point_in_a );
		_tmp_vec3_2.subtractVectors( this.points[3].contact_point_in_a, this.points[1].contact_point_in_a );
		_tmp_vec3_1.cross( _tmp_vec3_2 );
		res2 = _tmp_vec3_1.lengthSquared();
	}
	if ( max_penetration_index !== 3 ) {
		_tmp_vec3_1.subtractVectors( new_contact.contact_point_in_a, this.points[0].contact_point_in_a );
		_tmp_vec3_2.subtractVectors( this.points[2].contact_point_in_a, this.points[1].contact_point_in_a );
		_tmp_vec3_1.cross( _tmp_vec3_2 );
		res3 = _tmp_vec3_1.lengthSquared();
	}

	var max_index = 0,
		max_val = res0;
	if ( res1 > max_val ) {
		max_index = 1;
		max_val = res1;
	}
	if ( res2 > max_val ) {
		max_index = 2;
		max_val = res2;
	}
	if ( res3 > max_val ) {
		max_index = 3;
	}

	return max_index;
};

/**
 * Adds a contact point to the manifold
 *
 * @param {Goblin.ContactDetails} contact
 */
Goblin.ContactManifold.prototype.addContact = function( contact ) {
	//@TODO add feature-ids to detect duplicate contacts
	var i;
	for ( i = 0; i < this.points.length; i++ ) {
		if ( this.points[i].contact_point.distanceTo( contact.contact_point ) <= 0.02 ) {
			contact.destroy();
			return;
		}
	}

	var use_contact = false;
	if ( contact != null ) {
		use_contact = contact.object_a.emit( 'speculativeContact', contact.object_b, contact );
		if ( use_contact !== false ) {
			use_contact = contact.object_b.emit( 'speculativeContact', contact.object_a, contact );
		}

		if ( use_contact === false ) {
			contact.destroy();
			return;
		} else {
			contact.object_a.emit( 'contact', contact.object_b, contact );
			contact.object_b.emit( 'contact', contact.object_a, contact );
		}
	}

	// Add contact if we don't have enough points yet
	if ( this.points.length < 4 ) {
		this.points.push( contact );
	} else {
		var replace_index = this.findWeakestContact( contact );
		this.points[replace_index].destroy();
		this.points[replace_index] = contact;
	}
};

/**
 * Updates all of this manifold's ContactDetails with the correct contact location & penetration depth
 *
 * @method update
 */
Goblin.ContactManifold.prototype.update = function() {
	// Update positions / depths of contacts
	var i,
		j,
		point,
		object_a_world_coords = new Goblin.Vector3(),
		object_b_world_coords = new Goblin.Vector3(),
		vector_difference = new Goblin.Vector3(),
		starting_points_length = this.points.length;

	for ( i = 0; i < this.points.length; i++ ) {
		point = this.points[i];

		// Convert the local contact points into world coordinates
		point.object_a.transform.transformVector3Into( point.contact_point_in_a, object_a_world_coords );
		point.object_b.transform.transformVector3Into( point.contact_point_in_b, object_b_world_coords );

		// Find new world contact point
		point.contact_point.addVectors( object_a_world_coords, object_b_world_coords );
		point.contact_point.scale( 0.5  );

		// Find the new penetration depth
		vector_difference.subtractVectors( object_a_world_coords, object_b_world_coords );
		point.penetration_depth = vector_difference.dot( point.contact_normal );

		// If distance from contact is too great remove this contact point
		if ( point.penetration_depth < -0.02 ) {
			// Points are too far away along the contact normal
			point.destroy();
			for ( j = i; j < this.points.length; j++ ) {
				this.points[j] = this.points[j + 1];
			}
			this.points.length = this.points.length - 1;
			this.object_a.emit( 'endContact', this.object_b );
			this.object_b.emit( 'endContact', this.object_a );
		} else {
			// Check if points are too far away orthogonally
			_tmp_vec3_1.scaleVector( point.contact_normal, point.penetration_depth );
			_tmp_vec3_1.subtractVectors( object_a_world_coords, _tmp_vec3_1 );

			_tmp_vec3_1.subtractVectors( object_b_world_coords, _tmp_vec3_1 );
			var distance = _tmp_vec3_1.lengthSquared();
			if ( distance > 0.2 * 0.2 ) {
				// Points are indeed too far away
				point.destroy();
				for ( j = i; j < this.points.length; j++ ) {
					this.points[j] = this.points[j + 1];
				}
				this.points.length = this.points.length - 1;
				this.object_a.emit( 'endContact', this.object_b );
				this.object_b.emit( 'endContact', this.object_a );
			}
		}
	}

	if (starting_points_length > 0 && this.points.length === 0) {
		// this update removed all contact points
		this.object_a.emit( 'endAllContact', this.object_b );
		this.object_b.emit( 'endAllContact', this.object_a );
	}
};
/**
 * List/Manager of ContactManifolds
 *
 * @Class ContactManifoldList
 * @constructor
 */
Goblin.ContactManifoldList = function() {
	/**
	 * The first ContactManifold in the list
	 *
	 * @property first
	 * @type {ContactManifold}
	 */
	this.first = null;
};

/**
 * Inserts a ContactManifold into the list
 *
 * @method insert
 * @param {ContactManifold} contact_manifold contact manifold to insert into the list
 */
Goblin.ContactManifoldList.prototype.insert = function( contact_manifold ) {
	// The list is completely unordered, throw the manifold at the beginning
	contact_manifold.next_manifold = this.first;
	this.first = contact_manifold;
};

/**
 * Returns (and possibly creates) a ContactManifold for the two rigid bodies
 *
 * @param {RigidBody} object_a
 * @param {RigidBoxy} object_b
 * @returns {ContactManifold}
 */
Goblin.ContactManifoldList.prototype.getManifoldForObjects = function( object_a, object_b ) {
	var manifold = null;
	if ( this.first !== null ) {
		var current = this.first;
		while ( current !== null ) {
			if (
				current.object_a === object_a && current.object_b === object_b ||
				current.object_a === object_b && current.object_b === object_a
			) {
				manifold = current;
				break;
			}
			current = current.next_manifold;
		}
	}

	if ( manifold === null ) {
		// A manifold for these two objects does not exist, create one
		manifold = Goblin.ObjectPool.getObject( 'ContactManifold' );
		manifold.object_a = object_a;
		manifold.object_b = object_b;
		this.insert( manifold );
	}

	return manifold;
};
Goblin.GhostBody = function( shape ) {
    Goblin.RigidBody.call( this, shape, Infinity );

    this.contacts = [];
    this.tick_contacts = [];

    this.addListener( 'speculativeContact', Goblin.GhostBody.prototype.onSpeculativeContact );
};

Goblin.GhostBody.prototype = Object.create( Goblin.RigidBody.prototype );

Goblin.GhostBody.prototype.onSpeculativeContact = function( object_b, contact ) {
    this.tick_contacts.push( object_b );
    if ( this.contacts.indexOf( object_b ) === -1 ) {
        this.contacts.push( object_b );
        this.emit( 'contactStart', object_b, contact );
        object_b.emit( 'contactStart', this, contact );
    } else {
        this.emit( 'contactContinue', object_b, contact );
        object_b.emit( 'contactContinue', this, contact );
    }

    return false;
};

Goblin.GhostBody.prototype.checkForEndedContacts = function() {
    for ( var i = 0; i < this.contacts.length; i++ ) {
        if ( this.tick_contacts.indexOf( this.contacts[i] ) === -1 ) {
            this.emit( 'contactEnd', this.contacts[i] );
            this.contacts.splice( i, 1 );
            i -= 1;
        }
    }
    this.tick_contacts.length = 0;
};
/**
 * Adapted from BulletPhysics's btIterativeSolver
 *
 * @class IterativeSolver
 * @constructor
 */
Goblin.IterativeSolver = function() {
	this.existing_contact_ids = {};

	/**
	 * Holds contact constraints generated from contact manifolds
	 *
	 * @property contact_constraints
	 * @type {Array}
	 */
	this.contact_constraints = [];

	/**
	 * Holds friction constraints generated from contact manifolds
	 *
	 * @property friction_constraints
	 * @type {Array}
	 */
	this.friction_constraints = [];

	/**
	 * array of all constraints being solved
	 *
	 * @property all_constraints
	 * @type {Array}
	 */
	this.all_constraints = [];

	/**
	 * array of constraints on the system, excluding contact & friction
	 *
	 * @property constraints
	 * @type {Array}
	 */
	this.constraints = [];

	/**
	 * maximum solver iterations per time step
	 *
	 * @property max_iterations
	 * @type {number}
	 */
	this.max_iterations = 10;

	/**
	 * maximum solver iterations per time step to resolve contacts
	 *
	 * @property penetrations_max_iterations
	 * @type {number}
	 */
	this.penetrations_max_iterations = 5;

	/**
	 * used to relax the contact position solver, 0 is no position correction and 1 is full correction
	 *
	 * @property relaxation
	 * @type {number}
	 * @default 0.9
	 */
	this.relaxation = 0.9;

	/**
	 * weighting used in the Gauss-Seidel successive over-relaxation solver
	 *
	 * @property sor_weight
	 * @type {number}
	 */
	this.sor_weight = 0.85;

	/**
	 * how much of the solution to start with on the next solver pass
	 *
	 * @property warmstarting_factor
	 * @type {number}
	 */
	this.warmstarting_factor = 0.95;

	/**
	 * The absolute value of jacobian determinant (row.D) under which the row is considered inactive.
	 *
	 * @property warmstarting_factor
	 * @type {number}
	 */
	this.min_row_response = 1e-5;


	var solver = this;
	/**
	 * used to remove contact constraints from the system when their contacts are destroyed
	 *
	 * @method onContactDeactivate
	 * @private
	 */
	this.onContactDeactivate = function() {
		this.removeListener( 'deactivate', solver.onContactDeactivate );

		var idx = solver.contact_constraints.indexOf( this );
		solver.contact_constraints.splice( idx, 1 );

		delete solver.existing_contact_ids[ this.contact.uid ];
	};
	/**
	 * used to remove friction constraints from the system when their contacts are destroyed
	 *
	 * @method onFrictionDeactivate
	 * @private
	 */
	this.onFrictionDeactivate = function() {
		this.removeListener( 'deactivate', solver.onFrictionDeactivate );

		var idx = solver.friction_constraints.indexOf( this );
		solver.friction_constraints.splice( idx, 1 );
	};
};

/**
 * adds a constraint to the solver
 *
 * @method addConstraint
 * @param constraint {Goblin.Constraint} constraint to be added
 */
Goblin.IterativeSolver.prototype.addConstraint = function( constraint ) {
	if ( this.constraints.indexOf( constraint ) === -1 ) {
		this.constraints.push( constraint );
	}
};

/**
 * removes a constraint from the solver
 *
 * @method removeConstraint
 * @param constraint {Goblin.Constraint} constraint to be removed
 */
Goblin.IterativeSolver.prototype.removeConstraint = function( constraint ) {
	var idx = this.constraints.indexOf( constraint );
	if ( idx !== -1 ) {
		this.constraints.splice( idx, 1 );
	}
};

/**
 * Converts contact manifolds into contact constraints
 *
 * @method processContactManifolds
 * @param contact_manifolds {Array} contact manifolds to process
 */
Goblin.IterativeSolver.prototype.processContactManifolds = function( contact_manifolds ) {
	var i, j,
		manifold,
		contacts_length,
		contact,
		constraint;

	manifold = contact_manifolds.first;

	while( manifold ) {
		contacts_length = manifold.points.length;

		for ( i = 0; i < contacts_length; i++ ) {
			contact = manifold.points[i];

			var existing_constraint = this.existing_contact_ids.hasOwnProperty( contact.uid );

			if ( !existing_constraint ) {
				this.existing_contact_ids[contact.uid] = true;

				// Build contact constraint
				constraint = Goblin.ObjectPool.getObject( 'ContactConstraint' );
				constraint.buildFromContact( contact );
				this.contact_constraints.push( constraint );
				constraint.addListener( 'deactivate', this.onContactDeactivate );

				// Build friction constraint
				constraint = Goblin.ObjectPool.getObject( 'FrictionConstraint' );
				constraint.buildFromContact( contact );
				this.friction_constraints.push( constraint );
				constraint.addListener( 'deactivate', this.onFrictionDeactivate );
			}
		}

		manifold = manifold.next_manifold;
	}

	// @TODO just for now
	this.all_constraints.length = 0;
	Array.prototype.push.apply( this.all_constraints, this.friction_constraints );
	Array.prototype.push.apply( this.all_constraints, this.constraints );
	Array.prototype.push.apply( this.all_constraints, this.contact_constraints );
};

Goblin.IterativeSolver.prototype.prepareConstraints = function( time_delta ) {
	var num_constraints = this.all_constraints.length,
		constraint,
		row,
		i, j;

	for ( i = 0; i < num_constraints; i++ ) {
		constraint = this.all_constraints[i];
		if ( constraint.active === false ) {
			continue;
		}

		constraint.update( time_delta );
		for ( j = 0; j < constraint.rows.length; j++ ) {
			row = constraint.rows[j];
			row.multiplier = 0;
			row.computeB( constraint ); // Objects' inverted mass & inertia tensors & Jacobian
			row.computeD();
			row.computeEta( constraint, time_delta ); // Amount of work needed for the constraint
		}
	}
};

Goblin.IterativeSolver.prototype.resolveContacts = function() {
	var iteration,
		constraint,
		jdot, row, i,
		delta_lambda,
		max_impulse = 0,
		invmass;

	// Solve penetrations
	for ( iteration = 0; iteration < this.penetrations_max_iterations; iteration++ ) {
		max_impulse = 0;
		for ( i = 0; i < this.contact_constraints.length; i++ ) {
			constraint = this.contact_constraints[i];
			row = constraint.rows[0];

			jdot = 0;
			if ( constraint.object_a_is_dynamic() ) {
				jdot += (
					row.jacobian[0] * constraint.object_a.linear_factor.x * constraint.object_a.push_velocity.x +
					row.jacobian[1] * constraint.object_a.linear_factor.y * constraint.object_a.push_velocity.y +
					row.jacobian[2] * constraint.object_a.linear_factor.z * constraint.object_a.push_velocity.z +
					row.jacobian[3] * constraint.object_a.angular_factor.x * constraint.object_a.turn_velocity.x +
					row.jacobian[4] * constraint.object_a.angular_factor.y * constraint.object_a.turn_velocity.y +
					row.jacobian[5] * constraint.object_a.angular_factor.z * constraint.object_a.turn_velocity.z
				);
			}
			if ( constraint.object_b_is_dynamic() ) {
				jdot += (
					row.jacobian[6] * constraint.object_b.linear_factor.x * constraint.object_b.push_velocity.x +
					row.jacobian[7] * constraint.object_b.linear_factor.y * constraint.object_b.push_velocity.y +
					row.jacobian[8] * constraint.object_b.linear_factor.z * constraint.object_b.push_velocity.z +
					row.jacobian[9] * constraint.object_b.angular_factor.x * constraint.object_b.turn_velocity.x +
					row.jacobian[10] * constraint.object_b.angular_factor.y * constraint.object_b.turn_velocity.y +
					row.jacobian[11] * constraint.object_b.angular_factor.z * constraint.object_b.turn_velocity.z
				);
			}

			delta_lambda = ( constraint.contact.penetration_depth - jdot ) / row.D || 0;
			var cache = row.multiplier;
			row.multiplier = Math.max(
				row.lower_limit,
				Math.min(
					cache + delta_lambda,
					row.upper_limit
				)
			);
			delta_lambda = row.multiplier - cache;
			max_impulse = Math.max( max_impulse, delta_lambda );

			if ( constraint.object_a_is_dynamic() ) {
				constraint.object_a.push_velocity.x += delta_lambda * row.B[0];
				constraint.object_a.push_velocity.y += delta_lambda * row.B[1];
				constraint.object_a.push_velocity.z += delta_lambda * row.B[2];

				constraint.object_a.turn_velocity.x += delta_lambda * row.B[3];
				constraint.object_a.turn_velocity.y += delta_lambda * row.B[4];
				constraint.object_a.turn_velocity.z += delta_lambda * row.B[5];
			}
			if ( constraint.object_b_is_dynamic() ) {
				constraint.object_b.push_velocity.x += delta_lambda * row.B[6];
				constraint.object_b.push_velocity.y += delta_lambda * row.B[7];
				constraint.object_b.push_velocity.z += delta_lambda * row.B[8];

				constraint.object_b.turn_velocity.x += delta_lambda * row.B[9];
				constraint.object_b.turn_velocity.y += delta_lambda * row.B[10];
				constraint.object_b.turn_velocity.z += delta_lambda * row.B[11];
			}
		}

		if ( max_impulse >= -Goblin.EPSILON && max_impulse <= Goblin.EPSILON ) {
			break;
		}
	}

	// Apply position/rotation solver
	for ( i = 0; i < this.contact_constraints.length; i++ ) {
		constraint = this.contact_constraints[i];
		row = constraint.rows[0];

		if ( constraint.object_a_is_dynamic() ) {
			invmass = constraint.object_a._mass_inverted;
			constraint.object_a.position.x += invmass * row.jacobian[0] * constraint.object_a.linear_factor.x * row.multiplier * this.relaxation;
			constraint.object_a.position.y += invmass * row.jacobian[1] * constraint.object_a.linear_factor.y * row.multiplier * this.relaxation;
			constraint.object_a.position.z += invmass * row.jacobian[2] * constraint.object_a.linear_factor.z * row.multiplier * this.relaxation;

			_tmp_vec3_1.x = row.jacobian[3] * constraint.object_a.angular_factor.x * row.multiplier * this.relaxation;
			_tmp_vec3_1.y = row.jacobian[4] * constraint.object_a.angular_factor.y * row.multiplier * this.relaxation;
			_tmp_vec3_1.z = row.jacobian[5] * constraint.object_a.angular_factor.z * row.multiplier * this.relaxation;
			constraint.object_a.inverseInertiaTensorWorldFrame.transformVector3( _tmp_vec3_1 );

			constraint.object_a.integrateRotation( 1.0, _tmp_vec3_1 );
		}

		if ( constraint.object_b_is_dynamic() ) {
			invmass = constraint.object_b._mass_inverted;
			constraint.object_b.position.x += invmass * row.jacobian[6] * constraint.object_b.linear_factor.x * row.multiplier * this.relaxation;
			constraint.object_b.position.y += invmass * row.jacobian[7] * constraint.object_b.linear_factor.y * row.multiplier * this.relaxation;
			constraint.object_b.position.z += invmass * row.jacobian[8] * constraint.object_b.linear_factor.z * row.multiplier * this.relaxation;

			_tmp_vec3_1.x = row.jacobian[9] * constraint.object_b.angular_factor.x * row.multiplier * this.relaxation;
			_tmp_vec3_1.y = row.jacobian[10] * constraint.object_b.angular_factor.y * row.multiplier * this.relaxation;
			_tmp_vec3_1.z = row.jacobian[11] * constraint.object_b.angular_factor.z * row.multiplier * this.relaxation;
			constraint.object_b.inverseInertiaTensorWorldFrame.transformVector3( _tmp_vec3_1 );

			constraint.object_b.integrateRotation( 1.0, _tmp_vec3_1 );
		}

		row.multiplier = 0;
	}
};

Goblin.IterativeSolver.prototype.solveConstraints = function() {
	var num_constraints = this.all_constraints.length,
		constraint,
		num_rows,
		row,
		warmth,
		i, j;

	var iteration,
		delta_lambda,
		max_impulse = 0, // Track the largest impulse per iteration; if the impulse is <= EPSILON then early out
		jdot;

	// Warm starting
	for ( i = 0; i < num_constraints; i++ ) {
		constraint = this.all_constraints[i];
		if ( constraint.active === false ) {
			continue;
		}

		for ( j = 0; j < constraint.rows.length; j++ ) {
			row = constraint.rows[j];
			warmth = row.multiplier_cached * this.warmstarting_factor;
			row.multiplier = warmth;

			if ( Math.abs( row.D ) < this.min_row_response ) {
				continue;
			}

			if ( constraint.object_a_is_dynamic() ) {
				constraint.object_a.solver_impulse[0] += warmth * row.B[0];
				constraint.object_a.solver_impulse[1] += warmth * row.B[1];
				constraint.object_a.solver_impulse[2] += warmth * row.B[2];

				constraint.object_a.solver_impulse[3] += warmth * row.B[3];
				constraint.object_a.solver_impulse[4] += warmth * row.B[4];
				constraint.object_a.solver_impulse[5] += warmth * row.B[5];
			}
			if ( constraint.object_b_is_dynamic() ) {
				constraint.object_b.solver_impulse[0] += warmth * row.B[6];
				constraint.object_b.solver_impulse[1] += warmth * row.B[7];
				constraint.object_b.solver_impulse[2] += warmth * row.B[8];

				constraint.object_b.solver_impulse[3] += warmth * row.B[9];
				constraint.object_b.solver_impulse[4] += warmth * row.B[10];
				constraint.object_b.solver_impulse[5] += warmth * row.B[11];
			}
		}
	}

	for ( iteration = 0; iteration < this.max_iterations; iteration++ ) {
		max_impulse = 0;
		for ( i = 0; i < num_constraints; i++ ) {
			constraint = this.all_constraints[i];
			if ( constraint.active === false ) {
				continue;
			}
			num_rows = constraint.rows.length;

			for ( j = 0; j < num_rows; j++ ) {
				row = constraint.rows[j];

				if ( Math.abs( row.D ) < this.min_row_response ) {
					continue;
				}

				jdot = 0;
				if ( constraint.object_a_is_dynamic() ) {
					jdot += (
						row.jacobian[0] * constraint.object_a.linear_factor.x  * constraint.object_a.solver_impulse[0] +
						row.jacobian[1] * constraint.object_a.linear_factor.y  * constraint.object_a.solver_impulse[1] +
						row.jacobian[2] * constraint.object_a.linear_factor.z  * constraint.object_a.solver_impulse[2] +
						row.jacobian[3] * constraint.object_a.angular_factor.x * constraint.object_a.solver_impulse[3] +
						row.jacobian[4] * constraint.object_a.angular_factor.y * constraint.object_a.solver_impulse[4] +
						row.jacobian[5] * constraint.object_a.angular_factor.z * constraint.object_a.solver_impulse[5]
						);
				}
				if ( constraint.object_b_is_dynamic() ) {
					jdot += (
						row.jacobian[6] * constraint.object_b.linear_factor.x   * constraint.object_b.solver_impulse[0] +
						row.jacobian[7] * constraint.object_b.linear_factor.y   * constraint.object_b.solver_impulse[1] +
						row.jacobian[8] * constraint.object_b.linear_factor.z   * constraint.object_b.solver_impulse[2] +
						row.jacobian[9] * constraint.object_b.angular_factor.x  * constraint.object_b.solver_impulse[3] +
						row.jacobian[10] * constraint.object_b.angular_factor.y * constraint.object_b.solver_impulse[4] +
						row.jacobian[11] * constraint.object_b.angular_factor.z * constraint.object_b.solver_impulse[5]
					);
				}

				delta_lambda = ( ( row.eta - jdot ) / row.D || 0) * constraint.factor;
				var cache = row.multiplier,
					multiplier_target = cache + delta_lambda;


				// successive over-relaxation
				multiplier_target = this.sor_weight * multiplier_target + ( 1 - this.sor_weight ) * cache;

				// Clamp to row constraints
				row.multiplier = Math.max(
					row.lower_limit,
					Math.min(
						multiplier_target,
						row.upper_limit
					)
				);

				// Find final `delta_lambda`
				delta_lambda = row.multiplier - cache;

				var total_mass = ( constraint.object_a_is_dynamic() ? constraint.object_a._mass : 0 ) +
					( constraint.object_b_is_dynamic() ? constraint.object_b._mass : 0 );
				max_impulse = Math.max( max_impulse, Math.abs( delta_lambda ) / total_mass );

				if ( constraint.object_a_is_dynamic() ) {
					constraint.object_a.solver_impulse[0] += delta_lambda * row.B[0];
					constraint.object_a.solver_impulse[1] += delta_lambda * row.B[1];
					constraint.object_a.solver_impulse[2] += delta_lambda * row.B[2];

					constraint.object_a.solver_impulse[3] += delta_lambda * row.B[3];
					constraint.object_a.solver_impulse[4] += delta_lambda * row.B[4];
					constraint.object_a.solver_impulse[5] += delta_lambda * row.B[5];
				}
				if ( constraint.object_b_is_dynamic() ) {
					constraint.object_b.solver_impulse[0] += delta_lambda * row.B[6];
					constraint.object_b.solver_impulse[1] += delta_lambda * row.B[7];
					constraint.object_b.solver_impulse[2] += delta_lambda * row.B[8];

					constraint.object_b.solver_impulse[3] += delta_lambda * row.B[9];
					constraint.object_b.solver_impulse[4] += delta_lambda * row.B[10];
					constraint.object_b.solver_impulse[5] += delta_lambda * row.B[11];
				}
			}
		}

		if ( max_impulse <= 0.1 ) {
			break;
		}
	}
};

Goblin.IterativeSolver.prototype.applyConstraints = function( time_delta ) {
	var num_constraints = this.all_constraints.length,
		constraint,
		num_rows,
		row,
		i, j,
		invmass;

	for ( i = 0; i < num_constraints; i++ ) {
		constraint = this.all_constraints[i];
		if ( constraint.active === false ) {
			continue;
		}
		num_rows = constraint.rows.length;

		constraint.last_impulse.x = constraint.last_impulse.y = constraint.last_impulse.z = 0;

		for ( j = 0; j < num_rows; j++ ) {
			row = constraint.rows[j];
			row.multiplier_cached = row.multiplier;

			if ( Math.abs( row.D ) < this.min_row_response ) {
				continue;
			}

			if ( constraint.object_a_is_dynamic() ) {
				invmass = constraint.object_a._mass_inverted;
				_tmp_vec3_2.x = invmass * time_delta * row.jacobian[0] * constraint.object_a.linear_factor.x * row.multiplier;
				_tmp_vec3_2.y = invmass * time_delta * row.jacobian[1] * constraint.object_a.linear_factor.y * row.multiplier;
				_tmp_vec3_2.z = invmass * time_delta * row.jacobian[2] * constraint.object_a.linear_factor.z * row.multiplier;
				constraint.object_a.linear_velocity.add( _tmp_vec3_2 );
				constraint.last_impulse.add( _tmp_vec3_2 );

				_tmp_vec3_1.x = time_delta * row.jacobian[3] * constraint.object_a.angular_factor.x * row.multiplier;
				_tmp_vec3_1.y = time_delta * row.jacobian[4] * constraint.object_a.angular_factor.y * row.multiplier;
				_tmp_vec3_1.z = time_delta * row.jacobian[5] * constraint.object_a.angular_factor.z * row.multiplier;
				constraint.object_a.inverseInertiaTensorWorldFrame.transformVector3( _tmp_vec3_1 );
				constraint.object_a.angular_velocity.add( _tmp_vec3_1 );
				constraint.last_impulse.add( _tmp_vec3_1 );
			}

			if ( constraint.object_b_is_dynamic() ) {
				invmass = constraint.object_b._mass_inverted;
				_tmp_vec3_2.x = invmass * time_delta * row.jacobian[6] * constraint.object_b.linear_factor.x * row.multiplier;
				_tmp_vec3_2.y = invmass * time_delta * row.jacobian[7] * constraint.object_b.linear_factor.y * row.multiplier;
				_tmp_vec3_2.z = invmass * time_delta * row.jacobian[8] * constraint.object_b.linear_factor.z * row.multiplier;
				constraint.object_b.linear_velocity.add(_tmp_vec3_2 );
				constraint.last_impulse.add( _tmp_vec3_2 );

				_tmp_vec3_1.x = time_delta * row.jacobian[9]  * constraint.object_b.angular_factor.x * row.multiplier;
				_tmp_vec3_1.y = time_delta * row.jacobian[10] * constraint.object_b.angular_factor.y * row.multiplier;
				_tmp_vec3_1.z = time_delta * row.jacobian[11] * constraint.object_b.angular_factor.z * row.multiplier;
				constraint.object_b.inverseInertiaTensorWorldFrame.transformVector3( _tmp_vec3_1 );
				constraint.object_b.angular_velocity.add( _tmp_vec3_1 );
				constraint.last_impulse.add( _tmp_vec3_1 );
			}
		}

		if ( constraint.breaking_threshold > 0 ) {
			if ( constraint.last_impulse.lengthSquared() >= constraint.breaking_threshold * constraint.breaking_threshold ) {
				constraint.active = false;
			}
		}
	}
};
/**
 * Takes possible contacts found by a broad phase and determines if they are legitimate contacts
 *
 * @class NarrowPhase
 * @constructor
 */
Goblin.NarrowPhase = function() {
	/**
	 * holds all contacts which currently exist in the scene
	 *
	 * @property contact_manifolds
	 * @type Goblin.ContactManifoldList
	 */
	this.contact_manifolds = new Goblin.ContactManifoldList();
};

/**
 * Iterates over all contact manifolds, updating penetration depth & contact locations
 *
 * @method updateContactManifolds
 */
Goblin.NarrowPhase.prototype.updateContactManifolds = function() {
	var current = this.contact_manifolds.first,
		prev = null;

	while ( current !== null ) {
		current.update();

		if ( current.points.length === 0 ) {
			Goblin.ObjectPool.freeObject( 'ContactManifold', current );
			if ( prev == null ) {
				this.contact_manifolds.first = current.next_manifold;
			} else {
				prev.next_manifold = current.next_manifold;
			}
			current = current.next_manifold;
		} else {
			prev = current;
			current = current.next_manifold;
		}
	}
};

Goblin.NarrowPhase.prototype.midPhase = function( object_a, object_b ) {
	var compound,
		other,
		permuted;

	if ( object_a.shape instanceof Goblin.CompoundShape ) {
		compound = object_a;
		other = object_b;
		permuted = false;
	} else {
		compound = object_b;
		other = object_a;
		permuted = true;
	}

	var proxy = Goblin.ObjectPool.getObject( 'RigidBodyProxy' ),
		child_shape, contact, result_contact;
	
	for ( var i = 0; i < compound.shape.child_shapes.length; i++ ) {
		child_shape = compound.shape.child_shapes[i];
		proxy.setFrom( compound, child_shape );

		if ( proxy.shape instanceof Goblin.CompoundShape || other.shape instanceof Goblin.CompoundShape ) {
			contact = this.midPhase( proxy, other );
		} else {
			contact = this.getContact( proxy, other );

			if ( contact != null ) {
				var parent_a, parent_b;

				if ( contact.object_a === proxy ) {
					contact.object_a = compound;
					parent_a = proxy;
					parent_b = other;
				} else {
					contact.object_b = compound;
					parent_a = other;
					parent_b = proxy;
				}

				if ( parent_a instanceof Goblin.RigidBodyProxy ) {
					while ( parent_a.parent ) {
						if ( parent_a instanceof Goblin.RigidBodyProxy ) {
							parent_a.shape_data.transform.transformVector3( contact.contact_point_in_a );
						}
						parent_a = parent_a.parent;
					}
				}

				if ( parent_b instanceof Goblin.RigidBodyProxy ) {
					while ( parent_b.parent ) {
						if ( parent_b instanceof Goblin.RigidBodyProxy ) {
							parent_b.shape_data.transform.transformVector3( contact.contact_point_in_b );
						}
						parent_b = parent_b.parent;
					}
				}

				contact.object_a = parent_a;
				contact.object_b = parent_b;

				contact.shape_a = permuted ? other.shape : proxy.shape;
				contact.shape_b = permuted ? proxy.shape : other.shape;

				contact.restitution = Goblin.CollisionUtils.combineRestitutions( contact.object_a, contact.object_b, contact.shape_a, contact.shape_b );
				contact.friction = Goblin.CollisionUtils.combineFrictions( contact.object_a, contact.object_b, contact.shape_a, contact.shape_b );

				this.addContact( parent_a, parent_b, contact );
			}
		}

		result_contact = result_contact || contact;
	}

	Goblin.ObjectPool.freeObject( 'RigidBodyProxy', proxy );

	return result_contact;
};

Goblin.NarrowPhase.prototype.meshCollision = (function(){
	var b_to_a = new Goblin.Matrix4(),
		tri_b = new Goblin.TriangleShape( new Goblin.Vector3(), new Goblin.Vector3(), new Goblin.Vector3() ),
		b_aabb = new Goblin.AABB(),
		b_right_aabb = new Goblin.AABB(),
		b_left_aabb = new Goblin.AABB();

	function meshMesh( object_a, object_b, addContact ) {
		// get matrix which converts from object_b's space to object_a
		b_to_a.copy( object_a.transform_inverse );
		b_to_a.multiply( object_b.transform );

		var contact;

		// traverse both objects' AABBs while they overlap, if two overlapping leaves are found then perform Triangle/Triangle intersection test
		var nodes = [ object_a.shape.hierarchy, object_b.shape.hierarchy ];
		//debugger;
		while ( nodes.length ) {
			var a_node = nodes.shift(),
				b_node = nodes.shift();

			if ( a_node.isLeaf() && b_node.isLeaf() ) {
				// Both sides are triangles, do intersection test
                // convert node_b's triangle into node_a's frame
                b_to_a.transformVector3Into( b_node.object.a, tri_b.a );
                b_to_a.transformVector3Into( b_node.object.b, tri_b.b );
                b_to_a.transformVector3Into( b_node.object.c, tri_b.c );
                _tmp_vec3_1.subtractVectors( tri_b.b, tri_b.a );
                _tmp_vec3_2.subtractVectors( tri_b.c, tri_b.a );
                tri_b.normal.crossVectors( _tmp_vec3_1, _tmp_vec3_2 );
                tri_b.normal.normalize();

				contact = Goblin.TriangleTriangle( a_node.object, tri_b );
                if ( contact != null ) {
					object_a.transform.rotateVector3( contact.contact_normal );

                    object_a.transform.transformVector3( contact.contact_point );

                    object_a.transform.transformVector3( contact.contact_point_in_b );
                    object_b.transform_inverse.transformVector3( contact.contact_point_in_b );

                    contact.object_a = object_a;
                    contact.object_b = object_b;

                    contact.shape_a = object_a.shape;
					contact.shape_b = object_b.shape;

					contact.restitution = Goblin.CollisionUtils.combineRestitutions( object_a, object_b, object_a.shape, object_b.shape );
					contact.friction = Goblin.CollisionUtils.combineFrictions( object_a, object_b, object_a.shape, object_b.shape );

                    addContact( object_a, object_b, contact );
                }
			} else if ( a_node.isLeaf() ) {
				// just a_node is a leaf
				b_left_aabb.transform( b_node.left.aabb, b_to_a );
				if ( a_node.aabb.intersects( b_left_aabb ) ) {
					nodes.push( a_node, b_node.left );
				}
				b_right_aabb.transform( b_node.right.aabb, b_to_a );
				if ( a_node.aabb.intersects( b_right_aabb ) ) {
					nodes.push( a_node, b_node.right );
				}
			} else if ( b_node.isLeaf() ) {
				// just b_node is a leaf
				b_aabb.transform( b_node.aabb, b_to_a );
				if ( b_aabb.intersects( a_node.left.aabb ) ) {
					nodes.push( a_node.left, b_node );
				}
				if ( b_aabb.intersects( a_node.right.aabb ) ) {
					nodes.push( a_node.right, b_node );
				}
			} else {
				// neither node is a branch
				b_left_aabb.transform( b_node.left.aabb, b_to_a );
				b_right_aabb.transform( b_node.right.aabb, b_to_a );
				if ( a_node.left.aabb.intersects( b_left_aabb ) ) {
					nodes.push( a_node.left, b_node.left );
				}
				if ( a_node.left.aabb.intersects( b_right_aabb ) ) {
					nodes.push( a_node.left, b_node.right );
				}
				if ( a_node.right.aabb.intersects( b_left_aabb ) ) {
					nodes.push( a_node.right, b_node.left );
				}
				if ( a_node.right.aabb.intersects( b_right_aabb ) ) {
					nodes.push( a_node.right, b_node.right );
				}
			}
		}

		return contact;
	}

	function triangleConvex( triangle, mesh, convex ) {
		// Create proxy to convert convex into mesh's space
		var proxy = Goblin.ObjectPool.getObject( 'RigidBodyProxy' );

		var child_shape = new Goblin.CompoundShapeChild( triangle, new Goblin.Vector3(), new Goblin.Quaternion() );
		proxy.setFrom( mesh, child_shape );

		var simplex = Goblin.GjkEpa.GJK( proxy, convex ),
			contact;
		if ( Goblin.GjkEpa.result != null ) {
			contact = Goblin.GjkEpa.result;
		} else if ( simplex != null ) {
			contact = Goblin.GjkEpa.EPA( simplex );
		}

		Goblin.ObjectPool.freeObject( 'RigidBodyProxy', proxy );

		return contact;
	}

	var meshConvex = (function(){
		var convex_to_mesh = new Goblin.Matrix4(),
			convex_aabb_in_mesh = new Goblin.AABB();

		return function meshConvex( mesh, convex, addContact ) {
			// Find matrix that converts convex into mesh space
			convex_to_mesh.copy( convex.transform );
			convex_to_mesh.multiply( mesh.transform_inverse );

			convex_aabb_in_mesh.transform( convex.aabb, mesh.transform_inverse );

			// Traverse the BHV in mesh
			var pending_nodes = [ mesh.shape.hierarchy ],
				contact,
				node;
			while ( ( node = pending_nodes.shift() ) ) {
				if ( node.aabb.intersects( convex_aabb_in_mesh ) ) {
					if ( node.isLeaf() ) {
						// Check node for collision
						contact = triangleConvex( node.object, mesh, convex );
						if ( contact != null ) {
							var _mesh = mesh;
							while ( _mesh.parent != null ) {
								_mesh = _mesh.parent;
							}
							var _convex = convex;
							while ( _convex.parent != null ) {
								_convex = _convex.parent;
							}

							contact.object_a = _mesh;
							contact.object_b = _convex;

							contact.shape_a = mesh.shape;
							contact.shape_b = convex.shape;

							contact.restitution = Goblin.CollisionUtils.combineRestitutions( _mesh, _convex, mesh.shape, convex.shape );
							contact.friction = Goblin.CollisionUtils.combineFrictions( _mesh, _convex, mesh.shape, convex.shape );

							addContact( _mesh, _convex, contact );
						}
					} else {
						pending_nodes.push( node.left, node.right );
					}
				}
			}

			return contact;
		};
	})();

	return function meshCollision( object_a, object_b ) {
		var a_is_mesh = object_a.shape instanceof Goblin.MeshShape,
			b_is_mesh = object_b.shape instanceof Goblin.MeshShape;

		if ( a_is_mesh && b_is_mesh ) {
			return meshMesh( object_a, object_b, this.addContact.bind( this ) );
		} else {
			if ( a_is_mesh ) {
				return meshConvex( object_a, object_b, this.addContact.bind( this ) );
			} else {
				return meshConvex( object_b, object_a, this.addContact.bind( this ) );
			}
		}
	};
})();

/**
 * Tests two objects for contact
 *
 * @method getContact
 * @param {RigidBody} object_a
 * @param {RigidBody} object_b
 */
Goblin.NarrowPhase.prototype.getContact = function( object_a, object_b ) {
	if ( object_a.shape instanceof Goblin.CompoundShape || object_b.shape instanceof Goblin.CompoundShape ) {
		return this.midPhase( object_a, object_b );
	}

	if ( object_a.shape instanceof Goblin.MeshShape || object_b.shape instanceof Goblin.MeshShape ) {
		return this.meshCollision( object_a, object_b );
	}

	var contact;

	if ( object_a.shape instanceof Goblin.SphereShape && object_b.shape instanceof Goblin.SphereShape ) {
		// Sphere - Sphere contact check
		contact = Goblin.SphereSphere( object_a, object_b );
	} else if (
		object_a.shape instanceof Goblin.SphereShape && object_b.shape instanceof Goblin.BoxShape ||
		object_a.shape instanceof Goblin.BoxShape && object_b.shape instanceof Goblin.SphereShape
	) {
		// Sphere - Box contact check
		contact = Goblin.BoxSphere( object_a, object_b );
	} else {
		// contact check based on GJK
		var simplex = Goblin.GjkEpa.GJK( object_a, object_b );
		if ( Goblin.GjkEpa.result != null ) {
			contact = Goblin.GjkEpa.result;
		} else if ( simplex != null ) {
			contact = Goblin.GjkEpa.EPA( simplex );
		}
	}

	// store original shapes that collided on the objects
	// so that it's possible to deduce which actuall colliders
	// were involved
	if ( contact ) {
		contact.shape_a = object_a.shape;
		contact.shape_b = object_b.shape;
	}

	return contact;
};

Goblin.NarrowPhase.prototype.addContact = function( object_a, object_b, contact ) {
	// check if both objects have a world; if they don't it means we are raycasting
	if ( object_a.world === null || object_b.world === null ) {
		return;
	}

	if ( contact.tag ) {
		return;
	}

	contact.tag = true;

	this.contact_manifolds.getManifoldForObjects( object_a, object_b ).addContact( contact );
};

/**
 * Loops over the passed array of object pairs which may be in contact
 * valid contacts are put in this object's `contacts` property
 *
 * @param possible_contacts {Array}
 */
Goblin.NarrowPhase.prototype.generateContacts = function( possible_contacts ) {
	var i,
		contact,
		possible_contacts_length = possible_contacts.length;

	// Make sure all of the manifolds are up to date
	this.updateContactManifolds();

	for ( i = 0; i < possible_contacts_length; i++ ) {
		contact = this.getContact( possible_contacts[i][0], possible_contacts[i][1] );
		if ( contact != null ) {
			this.addContact( possible_contacts[i][0], possible_contacts[i][1], contact );
		}
	}
};

Goblin.NarrowPhase.prototype.removeBody = function( body ) {
	var manifold = this.contact_manifolds.first;

	while ( manifold != null ) {
		if ( manifold.object_a === body || manifold.object_b === body ) {
			for ( var i = 0; i < manifold.points.length; i++ ) {
				manifold.points[i].destroy();
			}
			manifold.points.length = 0;
		}

		manifold = manifold.next;
	}
};
/**
 * Manages pools for various types of objects, provides methods for creating and freeing pooled objects
 *
 * @class ObjectPool
 * @static
 */
Goblin.ObjectPool = {
	/**
	 * key/value map of registered types
	 *
	 * @property types
	 * @private
	 */
	types: {},

	/**
	 * key/pool map of object type - to - object pool
	 *
	 * @property pools
	 * @private
	 */
	pools: {},

	/**
	 * registers a type of object to be available in pools
	 *
	 * @param key {String} key associated with the object to register
	 * @param constructing_function {Function} function which will return a new object
	 */
	registerType: function( key, constructing_function ) {
		this.types[ key ] = constructing_function;
		this.pools[ key ] = [];
	},

	/**
	 * retrieve a free object from the specified pool, or creates a new object if one is not available
	 *
	 * @param key {String} key of the object type to retrieve
	 * @return {Mixed} object of the type asked for, when done release it with `ObjectPool.freeObject`
	 */
	getObject: function( key ) {
		var pool = this.pools[ key ];

		if ( pool.length !== 0 ) {
			var result = pool.pop();
			result.tag = null;

			return result;
		} else {
			return this.types[ key ]();
		}
	},

	/**
	 * adds on object to the object pool so it can be reused
	 *
	 * @param key {String} type of the object being freed, matching the key given to `registerType`
	 * @param object {Mixed} object to release into the pool
	 */
	freeObject: function( key, object ) {
		if ( object.removeAllListeners != null ) {
			object.removeAllListeners();
		}

		this.pools[ key ].push( object );
	}
};

// register the objects used in Goblin
Goblin.ObjectPool.registerType( 'ContactDetails', function() { return new Goblin.ContactDetails(); } );
Goblin.ObjectPool.registerType( 'ContactManifold', function() { return new Goblin.ContactManifold(); } );
Goblin.ObjectPool.registerType( 'GJK2SupportPoint', function() { return new Goblin.GjkEpa.SupportPoint( new Goblin.Vector3(), new Goblin.Vector3(), new Goblin.Vector3() ); } );
Goblin.ObjectPool.registerType( 'ConstraintRow', function() { return new Goblin.ConstraintRow(); } );
Goblin.ObjectPool.registerType( 'ContactConstraint', function() { return new Goblin.ContactConstraint(); } );
Goblin.ObjectPool.registerType( 'FrictionConstraint', function() { return new Goblin.FrictionConstraint(); } );
Goblin.ObjectPool.registerType( 'RayIntersection', function() { return new Goblin.RayIntersection(); } );
Goblin.ObjectPool.registerType( 'RigidBodyProxy', function() { return new Goblin.RigidBodyProxy(); } );
/**
 * Manages the physics simulation
 *
 * @class PhysicMaterial
 * @constructor
 */
Goblin.PhysicMaterial = function( attributes ) {

    this.bounciness = attributes.bounciness;

    this.dynamicFriction = attributes.dynamicFriction;

    this.staticFriction = attributes.staticFriction;

    /**
     * Friction combine type
     * Average = 0,
     * Multiply = 1,
     * Minimum = 2,
     * Maximum = 3
     *
     * @property frictionCombine
     * @type {number}
     */
    this.frictionCombine = attributes.frictionCombine;

    /**
     * Bounce combine type
     * Average = 0,
     * Multiply = 1,
     * Minimum = 2,
     * Maximum = 3
     *
     * @property bounceCombine
     * @type {number}
     */
    this.bounceCombine = attributes.bounceCombine;
};
Goblin.RigidBodyProxy = function() {
	this.parent = null;
	this.id = null;

	this.shape = null;

	this.aabb = new Goblin.AABB();

	this._mass = null;
	this._mass_inverted = null;

	this.position = new Goblin.Vector3();
	this.rotation = new Goblin.Quaternion();

	this.transform = new Goblin.Matrix4();
	this.transform_inverse = new Goblin.Matrix4();

	this.restitution = null;
	this.friction = null;

	this.is_kinematic = false;
};

Object.defineProperty(
	Goblin.RigidBodyProxy.prototype,
	'mass',
	{
		get: function() {
			return this._mass;
		},
		set: function( n ) {
			this._mass = n;
			this._mass_inverted = 1 / n;
			this.inertiaTensor = this.shape.getInertiaTensor( this.is_kinematic ? Infinity : n );
		}
	}
);

Goblin.RigidBodyProxy.prototype.setFrom = function( parent, shape_data ) {
	this.parent = parent;

	this.id = parent.id;

	this.shape = shape_data.shape;
	this.shape_data = shape_data;

	this._mass = parent._mass;
	this.is_kinematic = parent.is_kinematic;

	parent.transform.transformVector3Into( shape_data.position, this.position );
	this.rotation.multiplyQuaternions( parent.rotation, shape_data.rotation );

	this.transform.makeTransform( this.rotation, this.position );
	this.transform.invertInto( this.transform_inverse );

	this.aabb.transform( this.shape.aabb, this.transform );

	this.restitution = parent.restitution;
	this.friction = parent.friction;
};

Goblin.RigidBodyProxy.prototype.findSupportPoint = Goblin.RigidBody.prototype.findSupportPoint;

Goblin.RigidBodyProxy.prototype.getRigidBody = function() {
	var body = this.parent;
	while ( body.parent ) {
		body = this.parent;
	}
	return body;
};
/**
 * Manages the physics simulation
 *
 * @class World
 * @param broadphase {Goblin.Broadphase} the broadphase used by the world to find possible contacts
 * @param narrowphase {Goblin.NarrowPhase} the narrowphase used by the world to generate valid contacts
 * @constructor
 */
Goblin.World = function( broadphase, narrowphase, solver ) {
	/**
	 * How many time steps have been simulated. If the steps are always the same length then total simulation time = world.ticks * time_step
	 *
	 * @property ticks
	 * @type {number}
	 */
	this.ticks = 0;

	/**
	 * The broadphase used by the world to find possible contacts
	 *
	 * @property broadphase
	 * @type {Goblin.Broadphase}
	 */
	this.broadphase = broadphase;

	/**
	 * The narrowphase used by the world to generate valid contacts
	 *
	 * @property narrowphasee
	 * @type {Goblin.NarrowPhase}
	 */
	this.narrowphase = narrowphase;

	/**
	 * The contact solver used by the world to calculate and apply impulses resulting from contacts
	 *
	 * @property solver
	 */
	this.solver = solver;
	solver.world = this;

	/**
	 * Array of rigid bodies in the world
	 *
	 * @property rigid_bodies
	 * @type {Array}
	 * @default []
	 * @private
	 */
	this.rigid_bodies = [];

	/**
	 * Array of ghost bodies in the world
	 *
	 * @property ghost_bodies
	 * @type {Array}
	 * @default []
	 * @private
	 */
	this.ghost_bodies = [];

	/**
	* the world's gravity, applied by default to all objects in the world
	*
	* @property gravity
	* @type {vec3}
	* @default [ 0, -9.8, 0 ]
	*/
	this.gravity = new Goblin.Vector3( 0, -9.8, 0 );

	/**
	 * array of force generators in the world
	 *
	 * @property force_generators
	 * @type {Array}
	 * @default []
	 * @private
	 */
	this.force_generators = [];

	/**
	 * An object containing the flags allowing / disallowing the objects to collide.
	 * If the entry is absent from the object, it's considered to be allowed.
	 *
	 * @property collision_matrix
	 * @type {object}
	 * @default {}
	 * @private
	 */
	this.collision_matrix = {};

	this.listeners = {};
};
Goblin.EventEmitter.apply( Goblin.World );

/**
* Steps the physics simulation according to the time delta
*
* @method step
* @param time_delta {Number} amount of time to simulate, in seconds
* @param [max_step] {Number} maximum time step size, in seconds
*/
Goblin.World.prototype.step = function( time_delta, max_step ) {
    max_step = max_step || time_delta;

	var x, delta, time_loops, i, loop_count, body;

    time_loops = time_delta / max_step;
    for ( x = 0; x < time_loops; x++ ) {
		this.ticks++;
		
        delta = Math.min( max_step, time_delta );
        time_delta -= max_step;

		this.emit( 'stepStart', this.ticks, delta );

		//var bodies = this.broadphase.getDynamicBodies();
		var bodies = this.broadphase.getDynamicBodies();

		// Apply gravity
        for ( i = 0, loop_count = bodies.length; i < loop_count; i++ ) {
            body = bodies[ i ];

            // kinematic bodies aren't affected by gravity or forces
            if ( body._is_kinematic ) {
            	continue;
            }

            // Objects of infinite mass don't move
            if ( ( body._mass !== Infinity ) && body.use_gravity ) {
				_tmp_vec3_1.scaleVector( body.gravity || this.gravity, body._mass * delta );
                body.accumulated_force.add( _tmp_vec3_1 );
            }

            if ( body._mass !== Infinity ) {
				_tmp_vec3_1.scaleVector( body.linear_acceleration, body._mass * delta );
                body.accumulated_force.add( _tmp_vec3_1 );

                _tmp_vec3_1.scaleVector( body.angular_acceleration, body._mass * delta );
                body.accumulated_torque.add( _tmp_vec3_1 );
            }
        }

        // Apply force generators
        for ( i = 0, loop_count = this.force_generators.length; i < loop_count; i++ ) {
            this.force_generators[ i ].applyForce();
        }

		for ( i = 0, loop_count = bodies.length; i < loop_count; i++ ) {
			bodies[ i ].updateDerived();
		}

        // Check for contacts, broadphase
        this.broadphase.update();

        // Find valid contacts, narrowphase
        this.narrowphase.generateContacts( this.broadphase.collision_pairs );

        // Process contact manifolds into contact and friction constraints
        this.solver.processContactManifolds( this.narrowphase.contact_manifolds );

        // Prepare the constraints by precomputing some values
        this.solver.prepareConstraints( delta );

        // Resolve contacts
        this.solver.resolveContacts();

        // Run the constraint solver
        this.solver.solveConstraints();

        // Apply the constraints
        this.solver.applyConstraints( delta );

		// Uppdate ghost bodies
		for ( i = 0; i < this.ghost_bodies.length; i++ ) {
			body = this.ghost_bodies[i];
			body.checkForEndedContacts();
		}

		// Integrate rigid bodies
		for ( i = 0, loop_count = bodies.length; i < loop_count; i++ ) {
			body = bodies[ i ];
			body.integrate( delta );
		}

		this.emit( 'stepEnd', this.ticks, delta );
    }
};

/**
 * Adds a rigid body to the world
 *
 * @method addRigidBody
 * @param rigid_body {Goblin.RigidBody} rigid body to add to the world
 */
Goblin.World.prototype.addRigidBody = function( rigid_body ) {
	rigid_body.world = this;
	rigid_body.updateDerived();
	this.rigid_bodies.push( rigid_body );
	this.broadphase.addBody( rigid_body );
};

/**
 * Removes a rigid body from the world
 *
 * @method removeRigidBody
 * @param rigid_body {Goblin.RigidBody} rigid body to remove from the world
 */
Goblin.World.prototype.removeRigidBody = function( rigid_body ) {
	var i;

	for ( i = 0; i < this.rigid_bodies.length; i++ ) {
		if ( this.rigid_bodies[i] === rigid_body ) {
			this.rigid_bodies.splice( i, 1 );
			this.broadphase.removeBody( rigid_body );
			break;
		}
	}

	// remove any contact & friction constraints associated with this body
	// this calls contact.destroy() for all relevant contacts
	// which in turn cleans up the iterative solver
	this.narrowphase.removeBody( rigid_body );
};

/**
 * Updates body's collision layer
 *
 * @method updateObjectLayer
 * @param rigid_body {Goblin.RigidBody} Rigid body to update
 * @param new_layer  {Number} New layer that is about to be set
 */
Goblin.World.prototype.updateObjectLayer = function ( rigid_body, new_layer ) {
	this.broadphase.updateObjectLayer( rigid_body, new_layer );
};

/**
 * Updates body's static flag
 *
 * @method updateObjectStaticFlag
 * @param rigid_body {Goblin.RigidBody} Rigid body to update
 * @param is_static  {Boolean} Whether the object is marked as static
 */
Goblin.World.prototype.updateObjectStaticFlag = function ( rigid_body, is_static ) {
	this.broadphase.updateObjectStaticFlag( rigid_body, is_static );
};

/**
 * Updates body's static flag
 *
 * @method updateObjectKinematicFlag
 * @param rigid_body {Goblin.RigidBody} Rigid body to update
 * @param is_kinematic  {Boolean} Whether the object is marked as static
 */
Goblin.World.prototype.updateObjectKinematicFlag = function ( rigid_body, is_kinematic ) {
	this.broadphase.updateObjectKinematicFlag( rigid_body, is_kinematic );
};

/**
 * Adds a ghost body to the world
 *
 * @method addGhostBody
 * @param ghost_body {Goblin.GhostBody} ghost body to add to the world
 */
Goblin.World.prototype.addGhostBody = function( ghost_body ) {
	ghost_body.world = this;
	ghost_body.updateDerived();
	this.ghost_bodies.push( ghost_body );
	this.broadphase.addBody( ghost_body );
};

/**
 * Removes a ghost body from the world
 *
 * @method removeGhostBody
 * @param ghost_body {Goblin.GhostBody} ghost body to remove from the world
 */
Goblin.World.prototype.removeGhostBody = function( ghost_body ) {
	for ( var i = 0; i < this.ghost_bodies.length; i++ ) {
		if ( this.ghost_bodies[i] === ghost_body ) {
			this.ghost_bodies.splice( i, 1 );
			this.broadphase.removeBody( ghost_body );
			break;
		}
	}
};

/**
 * Adds a force generator to the world
 *
 * @method addForceGenerator
 * @param force_generator {Goblin.ForceGenerator} force generator object to be added
 */
Goblin.World.prototype.addForceGenerator = function( force_generator ) {
	var i, force_generators_count;
	// Make sure this generator isn't already in the world
	for ( i = 0, force_generators_count = this.force_generators.length; i < force_generators_count; i++ ) {
		if ( this.force_generators[i] === force_generator ) {
			return;
		}
	}

	this.force_generators.push( force_generator );
};

/**
 * removes a force generator from the world
 *
 * @method removeForceGenerator
 * @param force_generatorv {Goblin.ForceGenerator} force generator object to be removed
 */
Goblin.World.prototype.removeForceGenerator = function( force_generator ) {
	var i, force_generators_count;
	for ( i = 0, force_generators_count = this.force_generators.length; i < force_generators_count; i++ ) {
		if ( this.force_generators[i] === force_generator ) {
			this.force_generators.splice( i, 1 );
			return;
		}
	}
};

/**
 * adds a constraint to the world
 *
 * @method addConstraint
 * @param constraint {Goblin.Constraint} constraint to be added
 */
Goblin.World.prototype.addConstraint = function( constraint ) {
	this.solver.addConstraint( constraint );
};

/**
 * removes a constraint from the world
 *
 * @method removeConstraint
 * @param constraint {Goblin.Constraint} constraint to be removed
 */
Goblin.World.prototype.removeConstraint = function( constraint ) {
	this.solver.removeConstraint( constraint );
};

(function(){
	var tSort = function( a, b ) {
		if ( a.t < b.t ) {
			return -1;
		} else if ( a.t > b.t ) {
			return 1;
		} else {
			return 0;
		}
	};

	/**
	 * Checks if a ray segment intersects with objects in the world
	 *
	 * @param {Goblin.Vector3} 			start 		Start of the ray
	 * @param {Goblin.Vector3} 			end 		End of the ray
	 * @param {Number} 					limit 		Maximum amount of objects to return
	 * @param {Number} 					layer_mask 	Layer mask to use
	 * @return {Array<RayIntersection>} 			Array of intersections, sorted by distance from `start`
	 */
	Goblin.World.prototype.rayIntersect = function( start, end, limit, layer_mask ) {
		// we cannot afford to bail out early from broadphase as we need to get closest intersections
		var intersections = this.broadphase.rayIntersect( start, end, 0, layer_mask );
		intersections.sort( tSort );
		return intersections.slice( 0, limit );
	};

	Goblin.World.prototype.shapeIntersect = function( center, shape ) {
		var body = new Goblin.RigidBody( shape, 0 );

		body.position.copy( center );
		body.updateDerived();

		var possibilities = this.broadphase.intersectsWith( body ),
			intersections = [];

		for ( var i = 0; i < possibilities.length; i++ ) {
			var contact = this.narrowphase.getContact( body, possibilities[i] );

			if ( contact != null ) {
				var intersection = Goblin.ObjectPool.getObject( 'RayIntersection' );

				// check which (A or B) object & shape are actually an intersection
				intersection.object = contact.object_b;
				intersection.shape = contact.shape_b;

				intersections.push( intersection );
			}
		}

		return intersections;
	};

	/**
	 * Checks if a line-swept shape intersects with objects in the world. Please note
	 * that passing a limit different from 0 will not guarantee any order of the hit - 
	 * i.e. asking for a single hit might return a more remote hit.
	 *
	 * @param {Goblin.Shape} 			shape 		Shape to sweep
	 * @param {Goblin.Vector3} 			start 		Start of the ray
	 * @param {Goblin.Vector3} 			end 		End of the ray
	 * @param {Number} 					limit 		Maximum amount of objects to return
	 * @param {Number} 					layer_mask 	Layer mask to use
	 * @return {Array<RayIntersection>} 			Array of intersections, sorted by distance from `start`
	 */
	Goblin.World.prototype.shapeIntersect = function( shape, start, end, limit, layer_mask ){
		var swept_shape = new Goblin.LineSweptShape( start, end, shape ),
			swept_body = new Goblin.RigidBody( swept_shape, 0 );

		swept_body.updateDerived();

		var possibilities = this.broadphase.intersectsWith( swept_body, layer_mask );
		var intersections = [];

		for ( var i = 0; i < possibilities.length; i++ ) {
			var contact = this.narrowphase.getContact( swept_body, possibilities[i] );

			if ( contact != null ) {
				var intersection = Goblin.ObjectPool.getObject( 'RayIntersection' );
				intersection.normal.copy( contact.contact_normal );

				// compute point
				intersection.point.scaleVector( contact.contact_normal, -contact.penetration_depth );
				intersection.point.add( contact.contact_point );

				// compute time
				intersection.t = intersection.point.distanceTo( start );

				intersection.object = contact.object_b;
				intersection.shape = contact.shape_b;

				intersections.push( intersection );
			}

			if ( limit <= intersections.length ) {
				break;
			}
		}

		intersections.sort( tSort );
		
		return intersections;
	};
})();
	if ( typeof window !== 'undefined' ) window.Goblin = Goblin;
	if ( typeof self !== 'undefined' ) self.Goblin = Goblin;
	if ( typeof module !== 'undefined' ) module.exports = Goblin;
})();<|MERGE_RESOLUTION|>--- conflicted
+++ resolved
@@ -2253,8 +2253,6 @@
     }
 };
 
-<<<<<<< HEAD
-=======
 (function(){
 	/**
 	 * @class SAPMarker
@@ -2722,7 +2720,6 @@
 		}
 	};
 })();
->>>>>>> 284a67c1
 Goblin.BoxSphere = function( object_a, object_b ) {
 	var sphere = object_a.shape instanceof Goblin.SphereShape ? object_a : object_b,
 		box = object_a.shape instanceof Goblin.SphereShape ? object_b : object_a,
