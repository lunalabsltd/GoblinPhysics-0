--- conflicted
+++ resolved
@@ -2752,18 +2752,6 @@
 					}
 				}
 			}
-<<<<<<< HEAD
-=======
-
-			return intersections;
-		}
-	};
-})();
-Goblin.BoxSphere = function( object_a, object_b ) {
-	var sphere = object_a.shape instanceof Goblin.SphereShape ? object_a : object_b,
-		box = object_a.shape instanceof Goblin.SphereShape ? object_b : object_a,
-		contact, distance;
->>>>>>> 0fb5189b
 
 			return intersections;
 		}
@@ -3981,6 +3969,469 @@
     return null;
 };
 
+Goblin.Constraint = (function() {
+	var constraint_count = 0;
+
+	return function() {
+		this.id = constraint_count++;
+
+		this.active = true;
+
+		this.object_a = null;
+
+		this.object_b = null;
+
+		this.limit = new Goblin.ConstraintLimit();
+
+		this.motor = new Goblin.ConstraintMotor();
+
+		this.rows = [];
+
+		this.factor = 1;
+
+		this.last_impulse = new Goblin.Vector3();
+
+		this.breaking_threshold = 0;
+
+		this.listeners = {};
+
+		this.solver = null;
+	};
+})();
+Goblin.EventEmitter.apply( Goblin.Constraint );
+
+Goblin.Constraint.prototype.deactivate = function() {
+	this.active = false;
+};
+
+Goblin.Constraint.prototype.update = function(){};
+
+Goblin.Constraint.prototype.object_a_is_dynamic = function() {
+	return this.object_a !== null && !this.object_a._is_kinematic && this.object_a._mass !== Infinity;
+};
+
+Goblin.Constraint.prototype.object_b_is_dynamic = function() {
+	return this.object_b !== null && !this.object_b._is_kinematic && this.object_b._mass !== Infinity;
+};
+Goblin.ConstraintLimit = function( limit_lower, limit_upper ) {
+	this.erp = 0.3;
+	this.constraint_row = null;
+
+	this.set( limit_lower, limit_upper );
+};
+
+Goblin.ConstraintLimit.prototype.set = function( limit_lower, limit_upper ) {
+	this.limit_lower = limit_lower;
+	this.limit_upper = limit_upper;
+
+	this.enabled = this.limit_lower != null || this.limit_upper != null;
+};
+
+Goblin.ConstraintLimit.prototype.createConstraintRow = function() {
+	this.constraint_row = Goblin.ConstraintRow.createConstraintRow();
+};
+Goblin.ConstraintMotor = function( torque, max_speed ) {
+	this.constraint_row = null;
+	this.set( torque, max_speed);
+};
+
+Goblin.ConstraintMotor.prototype.set = function( torque, max_speed ) {
+	this.enabled = torque != null && max_speed != null;
+	this.torque = torque;
+	this.max_speed = max_speed;
+};
+
+Goblin.ConstraintMotor.prototype.createConstraintRow = function() {
+	this.constraint_row = Goblin.ConstraintRow.createConstraintRow();
+};
+Goblin.ConstraintRow = function() {
+	this.jacobian = new Float64Array( 12 );
+	this.B = new Float64Array( 12 ); // `B` is the jacobian multiplied by the objects' inverted mass & inertia tensors
+	this.D = 0; // Length of the jacobian
+
+	this.lower_limit = -Infinity;
+	this.upper_limit = Infinity;
+
+	this.bias = 0;
+	this.multiplier = 0;
+	this.multiplier_cached = 0;
+	this.cfm = 0;
+	this.eta = 0;
+	this.eta_row = new Float64Array( 12 );
+};
+
+Goblin.ConstraintRow.createConstraintRow = function() {
+	var row =  Goblin.ObjectPool.getObject( 'ConstraintRow' );
+	row.lower_limit = -Infinity;
+	row.upper_limit = Infinity;
+	row.bias = 0;
+
+	row.jacobian[0] = row.jacobian[1] = row.jacobian[2] =
+	row.jacobian[3] = row.jacobian[4] = row.jacobian[5] =
+	row.jacobian[6] = row.jacobian[7] = row.jacobian[8] =
+	row.jacobian[9] = row.jacobian[10] = row.jacobian[11] = 0;
+
+	return row;
+};
+
+/**
+ * Resets row's jacobian to 0 effectively disabling the constrain for corresponding
+ * bodies.
+ *
+ * @param {boolean} nullify_a Whether to nullify first object's jacobian
+ * @param {boolean} nullify_b Whether to nullify second object's jacobian
+ */
+Goblin.ConstraintRow.prototype.nullify = function( nullify_a, nullify_b ) {
+	var i = 0;
+
+	for ( i = 0; nullify_a && ( i < 6 ); i++ ) {
+		this.jacobian[ i ] = 0;
+	}
+
+	for ( i = 6; nullify_b && ( i < 12 ); i++ ) {
+		this.jacobian[ i ] = 0;
+	}
+};
+
+/**
+ * Resets row to "blank state" (zero jacobian, no limits and zero bias).
+ */
+Goblin.ConstraintRow.prototype.reset = function() {
+	this.nullify( true, true );
+	this.lower_limit = -Infinity;
+	this.upper_limit = Infinity;
+	this.bias = 0;
+};
+
+
+Goblin.ConstraintRow.prototype.computeB = function( constraint ) {
+	var invmass;
+	var jacobian = this.jacobian;
+	var b = this.B;
+
+	if ( constraint.object_a_is_dynamic() ) {
+		invmass = constraint.object_a._mass_inverted;
+
+		b[0] = invmass * jacobian[0];
+		b[1] = invmass * jacobian[1];
+		b[2] = invmass * jacobian[2];
+
+		_tmp_vec3_1.x = jacobian[3];
+		_tmp_vec3_1.y = jacobian[4];
+		_tmp_vec3_1.z = jacobian[5];
+		constraint.object_a.inverseInertiaTensorWorldFrame.transformVector3( _tmp_vec3_1 );
+		b[3] = _tmp_vec3_1.x;
+		b[4] = _tmp_vec3_1.y;
+		b[5] = _tmp_vec3_1.z;
+	} else {
+		b[0] = b[1] = b[2] = 0;
+		b[3] = b[4] = b[5] = 0;
+	}
+
+	if ( constraint.object_b_is_dynamic() ) {
+		invmass = constraint.object_b._mass_inverted;
+		b[6] = invmass * jacobian[6];
+		b[7] = invmass * jacobian[7];
+		b[8] = invmass * jacobian[8];
+
+		_tmp_vec3_1.x = jacobian[9];
+		_tmp_vec3_1.y = jacobian[10];
+		_tmp_vec3_1.z = jacobian[11];
+		constraint.object_b.inverseInertiaTensorWorldFrame.transformVector3( _tmp_vec3_1 );
+		b[9] =  _tmp_vec3_1.x;
+		b[10] = _tmp_vec3_1.y;
+		b[11] = _tmp_vec3_1.z;
+	} else {
+		b[6] = b[7] =  b[8] = 0;
+		b[9] = b[10] = b[11] = 0;
+	}
+};
+
+Goblin.ConstraintRow.prototype.computeD = function() {
+	var jacobian = this.jacobian;
+	var b = this.B;
+
+	this.D = (
+		jacobian[0]  * b[0] +
+		jacobian[1]  * b[1] +
+		jacobian[2]  * b[2] +
+		jacobian[3]  * b[3] +
+		jacobian[4]  * b[4] +
+		jacobian[5]  * b[5] +
+		jacobian[6]  * b[6] +
+		jacobian[7]  * b[7] +
+		jacobian[8]  * b[8] +
+		jacobian[9]  * b[9] +
+		jacobian[10] * b[10] +
+		jacobian[11] * b[11]
+	);
+};
+
+Goblin.ConstraintRow.prototype.computeEta = function( constraint, time_delta ) {
+	var invmass,
+		inverse_time_delta = 1 / time_delta;
+
+	var eta_row = this.eta_row;
+	var jacobian = this.jacobian;
+	var linear_factor, linear_velocity, angular_factor, angular_velocity, accumulated_force;
+
+	if ( !constraint.object_a_is_dynamic() ) {
+		eta_row[0] = eta_row[1] = eta_row[2] = eta_row[3] = eta_row[4] = eta_row[5] = 0;
+	} else {
+		invmass = constraint.object_a._mass_inverted;
+
+		linear_factor = constraint.object_a.linear_factor;
+		linear_velocity = constraint.object_a.linear_velocity;
+		angular_factor = constraint.object_a.angular_factor;
+		angular_velocity = constraint.object_a.angular_velocity;
+		accumulated_force = constraint.object_a.accumulated_force;
+
+		eta_row[0] = linear_factor.x * ( linear_velocity.x + ( invmass * accumulated_force.x ) ) * inverse_time_delta;
+		eta_row[1] = linear_factor.y * ( linear_velocity.y + ( invmass * accumulated_force.y ) ) * inverse_time_delta;
+		eta_row[2] = linear_factor.z * ( linear_velocity.z + ( invmass * accumulated_force.z ) ) * inverse_time_delta;
+
+		_tmp_vec3_1.copy( constraint.object_a.accumulated_torque );
+		constraint.object_a.inverseInertiaTensorWorldFrame.transformVector3( _tmp_vec3_1 );
+		eta_row[3] = angular_factor.x * ( angular_velocity.x + _tmp_vec3_1.x ) * inverse_time_delta;
+		eta_row[4] = angular_factor.y * ( angular_velocity.y + _tmp_vec3_1.y ) * inverse_time_delta;
+		eta_row[5] = angular_factor.z * ( angular_velocity.z + _tmp_vec3_1.z ) * inverse_time_delta;
+	}
+
+	if ( !constraint.object_b_is_dynamic() ) {
+		eta_row[6] = eta_row[7] = eta_row[8] = eta_row[9] = eta_row[10] = eta_row[11] = 0;
+	} else {
+		invmass = constraint.object_b._mass_inverted;
+
+		linear_factor = constraint.object_b.linear_factor;
+		linear_velocity = constraint.object_b.linear_velocity;
+		angular_factor = constraint.object_b.angular_factor;
+		angular_velocity = constraint.object_b.angular_velocity;
+		accumulated_force = constraint.object_b.accumulated_force;
+
+		eta_row[6] = linear_factor.x * ( linear_velocity.x + ( invmass * accumulated_force.x ) ) * inverse_time_delta;
+		eta_row[7] = linear_factor.y * ( linear_velocity.y + ( invmass * accumulated_force.y ) ) * inverse_time_delta;
+		eta_row[8] = linear_factor.z * ( linear_velocity.z + ( invmass * accumulated_force.z ) ) * inverse_time_delta;
+
+		_tmp_vec3_1.copy( constraint.object_b.accumulated_torque );
+		constraint.object_b.inverseInertiaTensorWorldFrame.transformVector3( _tmp_vec3_1 );
+		eta_row[9] =  angular_factor.x * ( angular_velocity.x + _tmp_vec3_1.x ) * inverse_time_delta;
+		eta_row[10] = angular_factor.y * ( angular_velocity.y + _tmp_vec3_1.y ) * inverse_time_delta;
+		eta_row[11] = angular_factor.z * ( angular_velocity.z + _tmp_vec3_1.z ) * inverse_time_delta;
+	}
+
+	var jdotv = jacobian[0]  * eta_row[0] +
+				jacobian[1]  * eta_row[1] +
+				jacobian[2]  * eta_row[2] +
+				jacobian[3]  * eta_row[3] +
+				jacobian[4]  * eta_row[4] +
+				jacobian[5]  * eta_row[5] +
+				jacobian[6]  * eta_row[6] +
+				jacobian[7]  * eta_row[7] +
+				jacobian[8]  * eta_row[8] +
+				jacobian[9]  * eta_row[9] +
+				jacobian[10] * eta_row[10] +
+				jacobian[11] * eta_row[11];
+
+	this.eta = ( this.bias * inverse_time_delta ) - jdotv;
+
+	var total_mass = ( constraint.object_a_is_dynamic() ? constraint.object_a._mass : 0 ) +
+					 ( constraint.object_b_is_dynamic() ? constraint.object_b._mass : 0 );
+
+	this.eta = this.eta / ( 1.0 + this.cfm * total_mass );
+};
+Goblin.ContactConstraint = function() {
+	Goblin.Constraint.call( this );
+
+	this.contact = null;
+};
+Goblin.ContactConstraint.prototype = Object.create( Goblin.Constraint.prototype );
+
+Goblin.ContactConstraint.prototype.buildFromContact = function( contact ) {
+	this.object_a = contact.object_a;
+	this.object_b = contact.object_b;
+	
+	this.contact = contact;
+	this.contact.contactConstraint = this;
+
+	var row = this.rows[0] || Goblin.ObjectPool.getObject( 'ConstraintRow' );
+	row.lower_limit = 0;
+	row.upper_limit = Infinity;
+	this.rows[0] = row;
+
+	this.update();
+};
+
+Goblin.ContactConstraint.prototype.deactivate = function() {
+	Goblin.Constraint.prototype.deactivate.call( this );
+
+	if ( this.solver !== null ) {
+		this.solver.onContactDeactivate( this );
+	}
+};
+
+Goblin.ContactConstraint.prototype.update = function() {
+	var row = this.rows[0];
+
+	if ( !this.object_a_is_dynamic() ) {
+		row.jacobian[0] = row.jacobian[1] = row.jacobian[2] = 0;
+		row.jacobian[3] = row.jacobian[4] = row.jacobian[5] = 0;
+	} else {
+		row.jacobian[0] = -this.contact.contact_normal.x;
+		row.jacobian[1] = -this.contact.contact_normal.y;
+		row.jacobian[2] = -this.contact.contact_normal.z;
+
+		_tmp_vec3_1.subtractVectors( this.contact.contact_point, this.contact.object_a.position );
+		_tmp_vec3_1.cross( this.contact.contact_normal );
+		row.jacobian[3] = -_tmp_vec3_1.x;
+		row.jacobian[4] = -_tmp_vec3_1.y;
+		row.jacobian[5] = -_tmp_vec3_1.z;
+	}
+
+	if ( !this.object_b_is_dynamic() ) {
+		row.jacobian[6] = row.jacobian[7] = row.jacobian[8] = 0;
+		row.jacobian[9] = row.jacobian[10] = row.jacobian[11] = 0;
+	} else {
+		row.jacobian[6] = this.contact.contact_normal.x;
+		row.jacobian[7] = this.contact.contact_normal.y;
+		row.jacobian[8] = this.contact.contact_normal.z;
+
+		_tmp_vec3_1.subtractVectors( this.contact.contact_point, this.contact.object_b.position );
+		_tmp_vec3_1.cross( this.contact.contact_normal );
+		row.jacobian[9] = _tmp_vec3_1.x;
+		row.jacobian[10] = _tmp_vec3_1.y;
+		row.jacobian[11] = _tmp_vec3_1.z;
+	}
+
+	// Pre-calc error
+	row.bias = 0;
+
+	// Apply restitution
+	var velocity_along_normal = 0;
+	if ( this.object_a_is_dynamic() ) {
+		this.object_a.getVelocityInLocalPoint( this.contact.contact_point_in_a, _tmp_vec3_1 );
+		velocity_along_normal += _tmp_vec3_1.dot( this.contact.contact_normal );
+	}
+	if ( this.object_b_is_dynamic() ) {
+		this.object_b.getVelocityInLocalPoint( this.contact.contact_point_in_b, _tmp_vec3_1 );
+		velocity_along_normal -= _tmp_vec3_1.dot( this.contact.contact_normal );
+	}
+
+	// Add restitution to bias
+	row.bias += velocity_along_normal * this.contact.restitution;
+};
+Goblin.FrictionConstraint = function() {
+	Goblin.Constraint.call( this );
+
+	this.contact = null;
+};
+Goblin.FrictionConstraint.prototype = Object.create( Goblin.Constraint.prototype );
+
+Goblin.FrictionConstraint.prototype.buildFromContact = function( contact ) {
+	this.rows[0] = this.rows[0] || Goblin.ObjectPool.getObject( 'ConstraintRow' );
+	this.rows[1] = this.rows[1] || Goblin.ObjectPool.getObject( 'ConstraintRow' );
+
+	this.object_a = contact.object_a;
+	this.object_b = contact.object_b;
+	
+	this.contact = contact;
+	this.contact.frictionConstraint = this;
+
+	this.update();
+};
+
+Goblin.FrictionConstraint.prototype.deactivate = function() {
+	Goblin.Constraint.prototype.deactivate.call( this );
+
+	if ( this.solver !== null ) {
+		this.solver.onFrictionDeactivate( this );
+	}
+};
+
+Goblin.FrictionConstraint.prototype.update = (function(){
+	var rel_a = new Goblin.Vector3(),
+		rel_b = new Goblin.Vector3(),
+		u1 = new Goblin.Vector3(),
+		u2 = new Goblin.Vector3();
+
+	return function updateFrictionConstraint() {
+		var row_1 = this.rows[0],
+			row_2 = this.rows[1];
+
+		// Find the contact point relative to object_a and object_b
+		rel_a.subtractVectors( this.contact.contact_point, this.object_a.position );
+		rel_b.subtractVectors( this.contact.contact_point, this.object_b.position );
+
+		this.contact.contact_normal.findOrthogonal( u1, u2 );
+
+		if ( !this.object_a_is_dynamic() ) {
+			row_1.jacobian[0] = row_1.jacobian[1] = row_1.jacobian[2] = 0;
+			row_1.jacobian[3] = row_1.jacobian[4] = row_1.jacobian[5] = 0;
+			row_2.jacobian[0] = row_2.jacobian[1] = row_2.jacobian[2] = 0;
+			row_2.jacobian[3] = row_2.jacobian[4] = row_2.jacobian[5] = 0;
+		} else {
+			row_1.jacobian[0] = -u1.x;
+			row_1.jacobian[1] = -u1.y;
+			row_1.jacobian[2] = -u1.z;
+
+			_tmp_vec3_1.crossVectors( rel_a, u1 );
+			row_1.jacobian[3] = -_tmp_vec3_1.x;
+			row_1.jacobian[4] = -_tmp_vec3_1.y;
+			row_1.jacobian[5] = -_tmp_vec3_1.z;
+
+			row_2.jacobian[0] = -u2.x;
+			row_2.jacobian[1] = -u2.y;
+			row_2.jacobian[2] = -u2.z;
+
+			_tmp_vec3_1.crossVectors( rel_a, u2 );
+			row_2.jacobian[3] = -_tmp_vec3_1.x;
+			row_2.jacobian[4] = -_tmp_vec3_1.y;
+			row_2.jacobian[5] = -_tmp_vec3_1.z;
+		}
+
+		if ( !this.object_b_is_dynamic() ) {
+			row_1.jacobian[6] = row_1.jacobian[7] = row_1.jacobian[8] = 0;
+			row_1.jacobian[9] = row_1.jacobian[10] = row_1.jacobian[11] = 0;
+			row_2.jacobian[6] = row_2.jacobian[7] = row_2.jacobian[8] = 0;
+			row_2.jacobian[9] = row_2.jacobian[10] = row_2.jacobian[11] = 0;
+		} else {
+			row_1.jacobian[6] = u1.x;
+			row_1.jacobian[7] = u1.y;
+			row_1.jacobian[8] = u1.z;
+
+			_tmp_vec3_1.crossVectors( rel_b, u1 );
+			row_1.jacobian[9] = _tmp_vec3_1.x;
+			row_1.jacobian[10] = _tmp_vec3_1.y;
+			row_1.jacobian[11] = _tmp_vec3_1.z;
+
+			row_2.jacobian[6] = u2.x;
+			row_2.jacobian[7] = u2.y;
+			row_2.jacobian[8] = u2.z;
+
+			_tmp_vec3_1.crossVectors( rel_b, u2 );
+			row_2.jacobian[9] = _tmp_vec3_1.x;
+			row_2.jacobian[10] = _tmp_vec3_1.y;
+			row_2.jacobian[11] = _tmp_vec3_1.z;
+		}
+
+		var limit = this.contact.friction;
+		if ( this.object_a_is_dynamic() ) {
+			limit *= this.object_a._mass;
+		}
+		if ( this.object_b_is_dynamic() ) {
+			limit *= this.object_b._mass;
+		}
+		if ( limit < 0 ) {
+			limit = 0;
+		}
+		row_1.lower_limit = row_2.lower_limit = -limit;
+		row_1.upper_limit = row_2.upper_limit = limit;
+
+		row_1.bias = row_2.bias = 0;
+
+		this.rows[0] = row_1;
+		this.rows[1] = row_2;
+	};
+})();
 /**
 * adds a drag force to associated objects
 *
@@ -4058,941 +4509,12 @@
 		object.applyForce( force  );
 	}
 };
-Goblin.Constraint = (function() {
-	var constraint_count = 0;
-
-	return function() {
-		this.id = constraint_count++;
-
-		this.active = true;
-
-		this.object_a = null;
-
-		this.object_b = null;
-
-		this.limit = new Goblin.ConstraintLimit();
-
-		this.motor = new Goblin.ConstraintMotor();
-
-		this.rows = [];
-
-		this.factor = 1;
-
-		this.last_impulse = new Goblin.Vector3();
-
-		this.breaking_threshold = 0;
-
-		this.listeners = {};
-
-		this.solver = null;
-	};
-})();
-Goblin.EventEmitter.apply( Goblin.Constraint );
-
-Goblin.Constraint.prototype.deactivate = function() {
-	this.active = false;
-};
-
-Goblin.Constraint.prototype.update = function(){};
-
-Goblin.Constraint.prototype.object_a_is_dynamic = function() {
-	return this.object_a !== null && !this.object_a._is_kinematic && this.object_a._mass !== Infinity;
-};
-
-Goblin.Constraint.prototype.object_b_is_dynamic = function() {
-	return this.object_b !== null && !this.object_b._is_kinematic && this.object_b._mass !== Infinity;
-};
-Goblin.ConstraintLimit = function( limit_lower, limit_upper ) {
-	this.erp = 0.3;
-	this.constraint_row = null;
-
-	this.set( limit_lower, limit_upper );
-};
-
-Goblin.ConstraintLimit.prototype.set = function( limit_lower, limit_upper ) {
-	this.limit_lower = limit_lower;
-	this.limit_upper = limit_upper;
-
-	this.enabled = this.limit_lower != null || this.limit_upper != null;
-};
-
-Goblin.ConstraintLimit.prototype.createConstraintRow = function() {
-	this.constraint_row = Goblin.ConstraintRow.createConstraintRow();
-};
-Goblin.ConstraintMotor = function( torque, max_speed ) {
-	this.constraint_row = null;
-	this.set( torque, max_speed);
-};
-
-Goblin.ConstraintMotor.prototype.set = function( torque, max_speed ) {
-	this.enabled = torque != null && max_speed != null;
-	this.torque = torque;
-	this.max_speed = max_speed;
-};
-
-Goblin.ConstraintMotor.prototype.createConstraintRow = function() {
-	this.constraint_row = Goblin.ConstraintRow.createConstraintRow();
-};
-Goblin.ConstraintRow = function() {
-	this.jacobian = new Float64Array( 12 );
-	this.B = new Float64Array( 12 ); // `B` is the jacobian multiplied by the objects' inverted mass & inertia tensors
-	this.D = 0; // Length of the jacobian
-
-	this.lower_limit = -Infinity;
-	this.upper_limit = Infinity;
-
-	this.bias = 0;
-	this.multiplier = 0;
-	this.multiplier_cached = 0;
-	this.cfm = 0;
-	this.eta = 0;
-	this.eta_row = new Float64Array( 12 );
-};
-
-Goblin.ConstraintRow.createConstraintRow = function() {
-	var row =  Goblin.ObjectPool.getObject( 'ConstraintRow' );
-	row.lower_limit = -Infinity;
-	row.upper_limit = Infinity;
-	row.bias = 0;
-
-	row.jacobian[0] = row.jacobian[1] = row.jacobian[2] =
-	row.jacobian[3] = row.jacobian[4] = row.jacobian[5] =
-	row.jacobian[6] = row.jacobian[7] = row.jacobian[8] =
-	row.jacobian[9] = row.jacobian[10] = row.jacobian[11] = 0;
-
-	return row;
-};
-
-/**
- * Resets row's jacobian to 0 effectively disabling the constrain for corresponding
- * bodies.
- *
- * @param {boolean} nullify_a Whether to nullify first object's jacobian
- * @param {boolean} nullify_b Whether to nullify second object's jacobian
- */
-Goblin.ConstraintRow.prototype.nullify = function( nullify_a, nullify_b ) {
-	var i = 0;
-
-	for ( i = 0; nullify_a && ( i < 6 ); i++ ) {
-		this.jacobian[ i ] = 0;
-	}
-
-	for ( i = 6; nullify_b && ( i < 12 ); i++ ) {
-		this.jacobian[ i ] = 0;
-	}
-};
-
-/**
- * Resets row to "blank state" (zero jacobian, no limits and zero bias).
- */
-Goblin.ConstraintRow.prototype.reset = function() {
-	this.nullify( true, true );
-	this.lower_limit = -Infinity;
-	this.upper_limit = Infinity;
-	this.bias = 0;
-};
-
-
-Goblin.ConstraintRow.prototype.computeB = function( constraint ) {
-	var invmass;
-	var jacobian = this.jacobian;
-	var b = this.B;
-
-	if ( constraint.object_a_is_dynamic() ) {
-		invmass = constraint.object_a._mass_inverted;
-
-		b[0] = invmass * jacobian[0];
-		b[1] = invmass * jacobian[1];
-		b[2] = invmass * jacobian[2];
-
-		_tmp_vec3_1.x = jacobian[3];
-		_tmp_vec3_1.y = jacobian[4];
-		_tmp_vec3_1.z = jacobian[5];
-		constraint.object_a.inverseInertiaTensorWorldFrame.transformVector3( _tmp_vec3_1 );
-		b[3] = _tmp_vec3_1.x;
-		b[4] = _tmp_vec3_1.y;
-		b[5] = _tmp_vec3_1.z;
-	} else {
-		b[0] = b[1] = b[2] = 0;
-		b[3] = b[4] = b[5] = 0;
-	}
-
-	if ( constraint.object_b_is_dynamic() ) {
-		invmass = constraint.object_b._mass_inverted;
-		b[6] = invmass * jacobian[6];
-		b[7] = invmass * jacobian[7];
-		b[8] = invmass * jacobian[8];
-
-		_tmp_vec3_1.x = jacobian[9];
-		_tmp_vec3_1.y = jacobian[10];
-		_tmp_vec3_1.z = jacobian[11];
-		constraint.object_b.inverseInertiaTensorWorldFrame.transformVector3( _tmp_vec3_1 );
-		b[9] =  _tmp_vec3_1.x;
-		b[10] = _tmp_vec3_1.y;
-		b[11] = _tmp_vec3_1.z;
-	} else {
-		b[6] = b[7] =  b[8] = 0;
-		b[9] = b[10] = b[11] = 0;
-	}
-};
-
-Goblin.ConstraintRow.prototype.computeD = function() {
-	var jacobian = this.jacobian;
-	var b = this.B;
-
-	this.D = (
-		jacobian[0]  * b[0] +
-		jacobian[1]  * b[1] +
-		jacobian[2]  * b[2] +
-		jacobian[3]  * b[3] +
-		jacobian[4]  * b[4] +
-		jacobian[5]  * b[5] +
-		jacobian[6]  * b[6] +
-		jacobian[7]  * b[7] +
-		jacobian[8]  * b[8] +
-		jacobian[9]  * b[9] +
-		jacobian[10] * b[10] +
-		jacobian[11] * b[11]
-	);
-};
-
-Goblin.ConstraintRow.prototype.computeEta = function( constraint, time_delta ) {
-	var invmass,
-		inverse_time_delta = 1 / time_delta;
-
-	var eta_row = this.eta_row;
-	var jacobian = this.jacobian;
-	var linear_factor, linear_velocity, angular_factor, angular_velocity, accumulated_force;
-
-	if ( !constraint.object_a_is_dynamic() ) {
-		eta_row[0] = eta_row[1] = eta_row[2] = eta_row[3] = eta_row[4] = eta_row[5] = 0;
-	} else {
-		invmass = constraint.object_a._mass_inverted;
-
-		linear_factor = constraint.object_a.linear_factor;
-		linear_velocity = constraint.object_a.linear_velocity;
-		angular_factor = constraint.object_a.angular_factor;
-		angular_velocity = constraint.object_a.angular_velocity;
-		accumulated_force = constraint.object_a.accumulated_force;
-
-		eta_row[0] = linear_factor.x * ( linear_velocity.x + ( invmass * accumulated_force.x ) ) * inverse_time_delta;
-		eta_row[1] = linear_factor.y * ( linear_velocity.y + ( invmass * accumulated_force.y ) ) * inverse_time_delta;
-		eta_row[2] = linear_factor.z * ( linear_velocity.z + ( invmass * accumulated_force.z ) ) * inverse_time_delta;
-
-		_tmp_vec3_1.copy( constraint.object_a.accumulated_torque );
-		constraint.object_a.inverseInertiaTensorWorldFrame.transformVector3( _tmp_vec3_1 );
-		eta_row[3] = angular_factor.x * ( angular_velocity.x + _tmp_vec3_1.x ) * inverse_time_delta;
-		eta_row[4] = angular_factor.y * ( angular_velocity.y + _tmp_vec3_1.y ) * inverse_time_delta;
-		eta_row[5] = angular_factor.z * ( angular_velocity.z + _tmp_vec3_1.z ) * inverse_time_delta;
-	}
-
-	if ( !constraint.object_b_is_dynamic() ) {
-		eta_row[6] = eta_row[7] = eta_row[8] = eta_row[9] = eta_row[10] = eta_row[11] = 0;
-	} else {
-		invmass = constraint.object_b._mass_inverted;
-
-		linear_factor = constraint.object_b.linear_factor;
-		linear_velocity = constraint.object_b.linear_velocity;
-		angular_factor = constraint.object_b.angular_factor;
-		angular_velocity = constraint.object_b.angular_velocity;
-		accumulated_force = constraint.object_b.accumulated_force;
-
-		eta_row[6] = linear_factor.x * ( linear_velocity.x + ( invmass * accumulated_force.x ) ) * inverse_time_delta;
-		eta_row[7] = linear_factor.y * ( linear_velocity.y + ( invmass * accumulated_force.y ) ) * inverse_time_delta;
-		eta_row[8] = linear_factor.z * ( linear_velocity.z + ( invmass * accumulated_force.z ) ) * inverse_time_delta;
-
-		_tmp_vec3_1.copy( constraint.object_b.accumulated_torque );
-		constraint.object_b.inverseInertiaTensorWorldFrame.transformVector3( _tmp_vec3_1 );
-		eta_row[9] =  angular_factor.x * ( angular_velocity.x + _tmp_vec3_1.x ) * inverse_time_delta;
-		eta_row[10] = angular_factor.y * ( angular_velocity.y + _tmp_vec3_1.y ) * inverse_time_delta;
-		eta_row[11] = angular_factor.z * ( angular_velocity.z + _tmp_vec3_1.z ) * inverse_time_delta;
-	}
-
-	var jdotv = jacobian[0]  * eta_row[0] +
-				jacobian[1]  * eta_row[1] +
-				jacobian[2]  * eta_row[2] +
-				jacobian[3]  * eta_row[3] +
-				jacobian[4]  * eta_row[4] +
-				jacobian[5]  * eta_row[5] +
-				jacobian[6]  * eta_row[6] +
-				jacobian[7]  * eta_row[7] +
-				jacobian[8]  * eta_row[8] +
-				jacobian[9]  * eta_row[9] +
-				jacobian[10] * eta_row[10] +
-				jacobian[11] * eta_row[11];
-
-	this.eta = ( this.bias * inverse_time_delta ) - jdotv;
-
-	var total_mass = ( constraint.object_a_is_dynamic() ? constraint.object_a._mass : 0 ) +
-					 ( constraint.object_b_is_dynamic() ? constraint.object_b._mass : 0 );
-
-	this.eta = this.eta / ( 1.0 + this.cfm * total_mass );
-};
-Goblin.ContactConstraint = function() {
-	Goblin.Constraint.call( this );
-
-	this.contact = null;
-};
-Goblin.ContactConstraint.prototype = Object.create( Goblin.Constraint.prototype );
-
-Goblin.ContactConstraint.prototype.buildFromContact = function( contact ) {
-	this.object_a = contact.object_a;
-	this.object_b = contact.object_b;
-	
-	this.contact = contact;
-	this.contact.contactConstraint = this;
-
-	var row = this.rows[0] || Goblin.ObjectPool.getObject( 'ConstraintRow' );
-	row.lower_limit = 0;
-	row.upper_limit = Infinity;
-	this.rows[0] = row;
-
-	this.update();
-};
-
-Goblin.ContactConstraint.prototype.deactivate = function() {
-	Goblin.Constraint.prototype.deactivate.call( this );
-
-	if ( this.solver !== null ) {
-		this.solver.onContactDeactivate( this );
-	}
-};
-
-Goblin.ContactConstraint.prototype.update = function() {
-	var row = this.rows[0];
-
-	if ( !this.object_a_is_dynamic() ) {
-		row.jacobian[0] = row.jacobian[1] = row.jacobian[2] = 0;
-		row.jacobian[3] = row.jacobian[4] = row.jacobian[5] = 0;
-	} else {
-		row.jacobian[0] = -this.contact.contact_normal.x;
-		row.jacobian[1] = -this.contact.contact_normal.y;
-		row.jacobian[2] = -this.contact.contact_normal.z;
-
-		_tmp_vec3_1.subtractVectors( this.contact.contact_point, this.contact.object_a.position );
-		_tmp_vec3_1.cross( this.contact.contact_normal );
-		row.jacobian[3] = -_tmp_vec3_1.x;
-		row.jacobian[4] = -_tmp_vec3_1.y;
-		row.jacobian[5] = -_tmp_vec3_1.z;
-	}
-
-	if ( !this.object_b_is_dynamic() ) {
-		row.jacobian[6] = row.jacobian[7] = row.jacobian[8] = 0;
-		row.jacobian[9] = row.jacobian[10] = row.jacobian[11] = 0;
-	} else {
-		row.jacobian[6] = this.contact.contact_normal.x;
-		row.jacobian[7] = this.contact.contact_normal.y;
-		row.jacobian[8] = this.contact.contact_normal.z;
-
-		_tmp_vec3_1.subtractVectors( this.contact.contact_point, this.contact.object_b.position );
-		_tmp_vec3_1.cross( this.contact.contact_normal );
-		row.jacobian[9] = _tmp_vec3_1.x;
-		row.jacobian[10] = _tmp_vec3_1.y;
-		row.jacobian[11] = _tmp_vec3_1.z;
-	}
-
-	// Pre-calc error
-	row.bias = 0;
-
-	// Apply restitution
-	var velocity_along_normal = 0;
-	if ( this.object_a_is_dynamic() ) {
-		this.object_a.getVelocityInLocalPoint( this.contact.contact_point_in_a, _tmp_vec3_1 );
-		velocity_along_normal += _tmp_vec3_1.dot( this.contact.contact_normal );
-	}
-	if ( this.object_b_is_dynamic() ) {
-		this.object_b.getVelocityInLocalPoint( this.contact.contact_point_in_b, _tmp_vec3_1 );
-		velocity_along_normal -= _tmp_vec3_1.dot( this.contact.contact_normal );
-	}
-
-	// Add restitution to bias
-	row.bias += velocity_along_normal * this.contact.restitution;
-};
-Goblin.FrictionConstraint = function() {
-	Goblin.Constraint.call( this );
-
-	this.contact = null;
-};
-Goblin.FrictionConstraint.prototype = Object.create( Goblin.Constraint.prototype );
-
-Goblin.FrictionConstraint.prototype.buildFromContact = function( contact ) {
-	this.rows[0] = this.rows[0] || Goblin.ObjectPool.getObject( 'ConstraintRow' );
-	this.rows[1] = this.rows[1] || Goblin.ObjectPool.getObject( 'ConstraintRow' );
-
-	this.object_a = contact.object_a;
-	this.object_b = contact.object_b;
-	
-	this.contact = contact;
-	this.contact.frictionConstraint = this;
-
-	this.update();
-};
-
-Goblin.FrictionConstraint.prototype.deactivate = function() {
-	Goblin.Constraint.prototype.deactivate.call( this );
-
-	if ( this.solver !== null ) {
-		this.solver.onFrictionDeactivate( this );
-	}
-};
-
-Goblin.FrictionConstraint.prototype.update = (function(){
-	var rel_a = new Goblin.Vector3(),
-		rel_b = new Goblin.Vector3(),
-		u1 = new Goblin.Vector3(),
-		u2 = new Goblin.Vector3();
-
-	return function updateFrictionConstraint() {
-		var row_1 = this.rows[0],
-			row_2 = this.rows[1];
-
-		// Find the contact point relative to object_a and object_b
-		rel_a.subtractVectors( this.contact.contact_point, this.object_a.position );
-		rel_b.subtractVectors( this.contact.contact_point, this.object_b.position );
-
-		this.contact.contact_normal.findOrthogonal( u1, u2 );
-
-		if ( !this.object_a_is_dynamic() ) {
-			row_1.jacobian[0] = row_1.jacobian[1] = row_1.jacobian[2] = 0;
-			row_1.jacobian[3] = row_1.jacobian[4] = row_1.jacobian[5] = 0;
-			row_2.jacobian[0] = row_2.jacobian[1] = row_2.jacobian[2] = 0;
-			row_2.jacobian[3] = row_2.jacobian[4] = row_2.jacobian[5] = 0;
-		} else {
-			row_1.jacobian[0] = -u1.x;
-			row_1.jacobian[1] = -u1.y;
-			row_1.jacobian[2] = -u1.z;
-
-			_tmp_vec3_1.crossVectors( rel_a, u1 );
-			row_1.jacobian[3] = -_tmp_vec3_1.x;
-			row_1.jacobian[4] = -_tmp_vec3_1.y;
-			row_1.jacobian[5] = -_tmp_vec3_1.z;
-
-			row_2.jacobian[0] = -u2.x;
-			row_2.jacobian[1] = -u2.y;
-			row_2.jacobian[2] = -u2.z;
-
-			_tmp_vec3_1.crossVectors( rel_a, u2 );
-			row_2.jacobian[3] = -_tmp_vec3_1.x;
-			row_2.jacobian[4] = -_tmp_vec3_1.y;
-			row_2.jacobian[5] = -_tmp_vec3_1.z;
-		}
-
-		if ( !this.object_b_is_dynamic() ) {
-			row_1.jacobian[6] = row_1.jacobian[7] = row_1.jacobian[8] = 0;
-			row_1.jacobian[9] = row_1.jacobian[10] = row_1.jacobian[11] = 0;
-			row_2.jacobian[6] = row_2.jacobian[7] = row_2.jacobian[8] = 0;
-			row_2.jacobian[9] = row_2.jacobian[10] = row_2.jacobian[11] = 0;
-		} else {
-			row_1.jacobian[6] = u1.x;
-			row_1.jacobian[7] = u1.y;
-			row_1.jacobian[8] = u1.z;
-
-			_tmp_vec3_1.crossVectors( rel_b, u1 );
-			row_1.jacobian[9] = _tmp_vec3_1.x;
-			row_1.jacobian[10] = _tmp_vec3_1.y;
-			row_1.jacobian[11] = _tmp_vec3_1.z;
-
-			row_2.jacobian[6] = u2.x;
-			row_2.jacobian[7] = u2.y;
-			row_2.jacobian[8] = u2.z;
-
-			_tmp_vec3_1.crossVectors( rel_b, u2 );
-			row_2.jacobian[9] = _tmp_vec3_1.x;
-			row_2.jacobian[10] = _tmp_vec3_1.y;
-			row_2.jacobian[11] = _tmp_vec3_1.z;
-		}
-
-		var limit = this.contact.friction;
-		if ( this.object_a_is_dynamic() ) {
-			limit *= this.object_a._mass;
-		}
-		if ( this.object_b_is_dynamic() ) {
-			limit *= this.object_b._mass;
-		}
-		if ( limit < 0 ) {
-			limit = 0;
-		}
-		row_1.lower_limit = row_2.lower_limit = -limit;
-		row_1.upper_limit = row_2.upper_limit = limit;
-
-		row_1.bias = row_2.bias = 0;
-
-		this.rows[0] = row_1;
-		this.rows[1] = row_2;
-	};
-})();
-/**
-* adds a drag force to associated objects
-*
-* @class DragForce
-* @extends ForceGenerator
-* @constructor
-*/
-Goblin.DragForce = function( drag_coefficient, squared_drag_coefficient ) {
-	/**
-	* drag coefficient
-	*
-	* @property drag_coefficient
-	* @type {Number}
-	* @default 0
-	*/
-	this.drag_coefficient = drag_coefficient || 0;
-
-	/**
-	* drag coefficient
-	*
-	* @property drag_coefficient
-	* @type {Number}
-	* @default 0
-	*/
-	this.squared_drag_coefficient = squared_drag_coefficient || 0;
-
-	/**
-	* whether or not the force generator is enabled
-	*
-	* @property enabled
-	* @type {Boolean}
-	* @default true
-	*/
-	this.enabled = true;
-
-	/**
-	* array of objects affected by the generator
-	*
-	* @property affected
-	* @type {Array}
-	* @default []
-	* @private
-	*/
-	this.affected = [];
-};
-Goblin.DragForce.prototype.enable = Goblin.ForceGenerator.prototype.enable;
-Goblin.DragForce.prototype.disable = Goblin.ForceGenerator.prototype.disable;
-Goblin.DragForce.prototype.affect = Goblin.ForceGenerator.prototype.affect;
-Goblin.DragForce.prototype.unaffect = Goblin.ForceGenerator.prototype.unaffect;
-/**
-* applies force to the associated objects
-*
-* @method applyForce
-*/
-Goblin.DragForce.prototype.applyForce = function() {
-	if ( !this.enabled ) {
-		return;
-	}
-
-	var i, affected_count, object, drag,
-		force = _tmp_vec3_1;
-
-	for ( i = 0, affected_count = this.affected.length; i < affected_count; i++ ) {
-		object = this.affected[i];
-
-		force.copy( object.linear_velocity );
-
-		// Calculate the total drag coefficient.
-		drag = force.length();
-		drag = ( this.drag_coefficient * drag ) + ( this.squared_drag_coefficient * drag * drag );
-
-		// Calculate the final force and apply it.
-		force.normalize();
-		force.scale( -drag );
-		object.applyForce( force  );
-	}
-};
 Goblin.RayIntersection = function() {
 	this.object = null;
     this.shape = null;
 	this.point = new Goblin.Vector3();
 	this.t = null;
     this.normal = new Goblin.Vector3();
-};
-Goblin.CollisionUtils = {};
-
-Goblin.CollisionUtils.canBodiesCollide = function( object_a, object_b ) {
-    if ( object_a.world === null || object_b.world === null ) {
-        return true;
-    }
-
-    var matrix = object_a.world.collision_matrix;
-
-    if ( ( object_a._is_static || object_a._is_kinematic ) && ( object_b._is_static || object_b._is_kinematic ) ) {
-        // static bodies should never collide
-        return false;
-    }
-
-    if ( matrix[ object_a.layer ] && matrix[ object_a.layer ][ object_b.layer ] === false ) {
-        return false;
-    } else {
-        return true;
-    }
-};
-
-/**
- * Calculate the friction of two colliding objects
- *
- * @method combineFrictions
- * @param object_a {object} First object
- * @param object_b {object} Second object
- * @param shape_a {object} First shape
- * @param shape_b {object} Second shape
- */
-Goblin.CollisionUtils.combineFrictions = function( object_a, object_b, shape_a, shape_b ) {
-    if ( shape_a.material === null && shape_b.material === null ) {
-        return ( object_a.friction + object_b.friction ) / 2;
-    } else if ( shape_a.material === null ) {
-        return this.combineValues( 0, shape_b.material.frictionCombine, object_a.friction || 0, shape_b.material.dynamicFriction );
-    } else if ( shape_b.material === null ) {
-        return this.combineValues( shape_a.material.frictionCombine, 0, shape_a.material.dynamicFriction, shape_b.friction || 0 );
-    }
-
-    return this.combineValues( shape_a.material.frictionCombine, shape_b.material.frictionCombine, shape_a.material.dynamicFriction, shape_b.material.dynamicFriction );
-};
-
-/**
- * Calculate the restriction of two colliding objects
- *
- * @method combineRestitutions
- * @param object_a {object} First object
- * @param object_b {object} Second object
- * @param shape_a {object} First shape
- * @param shape_b {object} Second shape
- */
-Goblin.CollisionUtils.combineRestitutions = function( object_a, object_b, shape_a, shape_b ) {
-    if ( shape_a.material === null && shape_b.material === null ) {
-        return ( object_a.restitution + object_b.restitution ) / 2;
-    } else if ( shape_a.material === null ) {
-        return this.combineValues( 0, shape_b.material.bounceCombine, object_a.restitution || 0, shape_b.material.bounciness );
-    } else if ( shape_b.material === null ) {
-        return this.combineValues( shape_a.material.bounceCombine, 0, shape_a.material.bounciness, object_b.restitution || 0 );
-    }
-
-    return this.combineValues( shape_a.material.bounceCombine, shape_b.material.bounceCombine, shape_a.material.bounciness, shape_b.material.bounciness );
-};
-
-/**
- * Combine two friction/restriction values by combination mode.
- * Average = 0,
- * Multiply = 1,
- * Minimum = 2,
- * Maximum = 3
- *
- * @method combineValues
- * @param combine_a {Number} First combination mode
- * @param combine_b {Number} Second combination mode
- * @param value_a {Number} First value
- * @param value_b {Number} Second value
- */
-Goblin.CollisionUtils.combineValues = function( combine_a, combine_b, value_a, value_b ) {
-    switch ( Math.max( combine_a, combine_b ) ) {
-        case 1:
-            return value_a * value_b;
-        case 2:
-            return Math.min( value_a, value_b );
-        case 3:
-            return Math.max( value_a, value_b );
-        default:
-            return ( value_a + value_b ) / 2;
-    }
-};
-/**
- * Provides methods useful for working with various types of geometries
- *
- * @class GeometryMethods
- * @static
- */
-Goblin.GeometryMethods = {
-	/**
-	 * determines the location in a triangle closest to a given point
-	 *
-	 * @method findClosestPointInTriangle
-	 * @param {vec3} p point
-	 * @param {vec3} a first triangle vertex
-	 * @param {vec3} b second triangle vertex
-	 * @param {vec3} c third triangle vertex
-	 * @param {vec3} out vector where the result will be stored
-	 */
-	findClosestPointInTriangle: (function() {
-		var ab = new Goblin.Vector3(),
-			ac = new Goblin.Vector3(),
-			_vec = new Goblin.Vector3();
-
-		return function( p, a, b, c, out ) {
-			var v;
-
-			// Check if P in vertex region outside A
-			ab.subtractVectors( b, a );
-			ac.subtractVectors( c, a );
-			_vec.subtractVectors( p, a );
-			var d1 = ab.dot( _vec ),
-				d2 = ac.dot( _vec );
-			if ( d1 <= 0 && d2 <= 0 ) {
-				out.copy( a );
-				return;
-			}
-
-			// Check if P in vertex region outside B
-			_vec.subtractVectors( p, b );
-			var d3 = ab.dot( _vec ),
-				d4 = ac.dot( _vec );
-			if ( d3 >= 0 && d4 <= d3 ) {
-				out.copy( b );
-				return;
-			}
-
-			// Check if P in edge region of AB
-			var vc = d1*d4 - d3*d2;
-			if ( vc <= 0 && d1 >= 0 && d3 <= 0 ) {
-				v = d1 / ( d1 - d3 );
-				out.set( a.x + ab.x * v, a.y + ab.y * v, a.z + ab.z * v );
-				return;
-			}
-
-			// Check if P in vertex region outside C
-			_vec.subtractVectors( p, c );
-			var d5 = ab.dot( _vec ),
-				d6 = ac.dot( _vec );
-			if ( d6 >= 0 && d5 <= d6 ) {
-				out.copy( c );
-				return;
-			}
-
-			// Check if P in edge region of AC
-			var vb = d5*d2 - d1*d6,
-				w;
-			if ( vb <= 0 && d2 >= 0 && d6 <= 0 ) {
-				w = d2 / ( d2 - d6 );
-				out.set( a.x + ac.x * w, a.y + ac.y * w, a.z + ac.z * w );
-				return;
-			}
-
-			// Check if P in edge region of BC
-			var va = d3*d6 - d5*d4;
-			if ( va <= 0 && d4-d3 >= 0 && d5-d6 >= 0 ) {
-				w = (d4 - d3) / ( (d4-d3) + (d5-d6) );
-				out.set( b.x + ( c.x - b.x ) * w, b.y + ( c.y - b.y ) * w, b.z + ( c.z - b.z ) * w );
-				return;
-			}
-
-			// P inside face region
-			var recipDenom = ( va + vb + vc );
-			v = vb / recipDenom;
-			w = vc / recipDenom;
-
-			// At this point `ab` and `ac` can be recycled and lose meaning to their nomenclature
-			out.set( ab.x * v + a.x + ac.x * w, ab.y * v + a.y + ac.y * w, ab.z * v + a.z + ac.z * w );
-		};
-	})(),
-
-	/**
-	 * Finds the Barycentric coordinates of point `p` in the triangle `a`, `b`, `c`
-	 *
-	 * @method findBarycentricCoordinates
-	 * @param p {vec3} point to calculate coordinates of
-	 * @param a {vec3} first point in the triangle
-	 * @param b {vec3} second point in the triangle
-	 * @param c {vec3} third point in the triangle
-	 * @param out {vec3} resulting Barycentric coordinates of point `p`
-	 */
-	findBarycentricCoordinates: function( p, a, b, c, out ) {
-
-		var v0 = new Goblin.Vector3(),
-			v1 = new Goblin.Vector3(),
-			v2 = new Goblin.Vector3();
-
-		v0.subtractVectors( b, a );
-		v1.subtractVectors( c, a );
-		v2.subtractVectors( p, a );
-
-		var d00 = v0.dot( v0 ),
-			d01 = v0.dot( v1 ),
-			d11 = v1.dot( v1 ),
-			d20 = v2.dot( v0 ),
-			d21 = v2.dot( v1 ),
-			denom = d00 * d11 - d01 * d01;
-
-		out.y = ( d11 * d20 - d01 * d21 ) / denom;
-		out.z = ( d00 * d21 - d01 * d20 ) / denom;
-		out.x = 1 - out.y - out.z;
-	},
-
-	/**
-	 * Calculates the distance from point `p` to line `ab`
-	 * @param p {vec3} point to calculate distance to
-	 * @param a {vec3} first point in line
-	 * @param b [vec3] second point in line
-	 * @returns {number}
-	 */
-	findSquaredDistanceFromSegment: (function(){
-		var ab = new Goblin.Vector3(),
-			ap = new Goblin.Vector3(),
-			bp = new Goblin.Vector3();
-
-		return function( p, a, b ) {
-			ab.subtractVectors( a, b );
-			ap.subtractVectors( a, p );
-			bp.subtractVectors( b, p );
-
-			var e = ap.dot( ab );
-			if ( e <= 0 ) {
-				return ap.dot( ap );
-			}
-
-			var f = ab.dot( ab );
-			if ( e >= f ) {
-				return bp.dot( bp );
-			}
-
-			return ap.dot( ap ) - e * e / f;
-		};
-	})(),
-
-	findClosestPointsOnSegments: (function(){
-		var d1 = new Goblin.Vector3(),
-			d2 = new Goblin.Vector3(),
-			r = new Goblin.Vector3(),
-			clamp = function( x, min, max ) {
-				return Math.min( Math.max( x, min ), max );
-			};
-
-		return function( aa, ab, ba, bb, p1, p2 ) {
-			d1.subtractVectors( ab, aa );
-			d2.subtractVectors( bb, ba );
-			r.subtractVectors( aa, ba );
-
-			var a = d1.dot( d1 ),
-				e = d2.dot( d2 ),
-				f = d2.dot( r );
-
-			var s, t;
-
-			if ( a <= Goblin.EPSILON && e <= Goblin.EPSILON ) {
-				// Both segments are degenerate
-				s = t = 0;
-				p1.copy( aa );
-				p2.copy( ba );
-				_tmp_vec3_1.subtractVectors( p1, p2 );
-				return _tmp_vec3_1.dot( _tmp_vec3_1 );
-			}
-
-			if ( a <= Goblin.EPSILON ) {
-				// Only first segment is degenerate
-				s = 0;
-				t = f / e;
-				t = clamp( t, 0, 1 );
-			} else {
-				var c = d1.dot( r );
-				if ( e <= Goblin.EPSILON ) {
-					// Second segment is degenerate
-					t = 0;
-					s = clamp( -c / a, 0, 1 );
-				} else {
-					// Neither segment is degenerate
-					var b = d1.dot( d2 ),
-						denom = a * e - b * b;
-
-					if ( denom !== 0 ) {
-						// Segments aren't parallel
-						s = clamp( ( b * f - c * e ) / denom, 0, 1 );
-					} else {
-						s = 0;
-					}
-
-					// find point on segment2 closest to segment1(s)
-					t = ( b * s + f ) / e;
-
-					// validate t, if it needs clamping then clamp and recompute s
-					if ( t < 0 ) {
-						t = 0;
-						s = clamp( -c / a, 0, 1 );
-					} else if ( t > 1 ) {
-						t = 1;
-						s = clamp( ( b - c ) / a, 0, 1 );
-					}
-				}
-			}
-
-			p1.scaleVector( d1, s );
-			p1.add( aa );
-
-			p2.scaleVector( d2, t );
-			p2.add( ba );
-
-			_tmp_vec3_1.subtractVectors( p1, p2 );
-			return _tmp_vec3_1.dot( _tmp_vec3_1 );
-		};
-	})()
-};
-(function(){
-	Goblin.MinHeap = function( array ) {
-		this.heap = array == null ? [] : array.slice();
-
-		if ( this.heap.length > 0 ) {
-			this.heapify();
-		}
-	};
-	Goblin.MinHeap.prototype = {
-		heapify: function() {
-			var start = ~~( ( this.heap.length - 2 ) / 2 );
-			while ( start >= 0 ) {
-				this.siftUp( start, this.heap.length - 1 );
-				start--;
-			}
-		},
-		siftUp: function( start, end ) {
-			var root = start;
-
-			while ( root * 2 + 1 <= end ) {
-				var child = root * 2 + 1;
-
-				if ( child + 1 <= end && this.heap[child + 1].valueOf() < this.heap[child].valueOf() ) {
-					child++;
-				}
-
-				if ( this.heap[child].valueOf() < this.heap[root].valueOf() ) {
-					var tmp = this.heap[child];
-					this.heap[child] = this.heap[root];
-					this.heap[root] = tmp;
-					root = child;
-				} else {
-					return;
-				}
-			}
-		},
-		push: function( item ) {
-			this.heap.push( item );
-
-			var root = this.heap.length - 1;
-			while ( root !== 0 ) {
-				var parent = ~~( ( root - 1 ) / 2 );
-
-				if ( this.heap[parent].valueOf() > this.heap[root].valueOf() ) {
-					var tmp = this.heap[parent];
-					this.heap[parent] = this.heap[root];
-					this.heap[root] = tmp;
-				}
-
-				root = parent;
-			}
-		},
-		peek: function() {
-			return this.heap.length > 0 ? this.heap[0] : null;
-		},
-		pop: function() {
-			var entry = this.heap[0];
-			this.heap[0] = this.heap[this.heap.length - 1];
-			this.heap.length = this.heap.length - 1;
-			this.siftUp( 0, this.heap.length - 1 );
-
-			return entry;
-		}
-	};
-})();
-Goblin.Utility = {
-	getUid: (function() {
-		var uid = 0;
-		return function() {
-			return uid++;
-		};
-	})()
 };
 /**
  * @class BoxShape
@@ -6927,6 +6449,395 @@
 		return intersection;
 	};
 })();
+Goblin.CollisionUtils = {};
+
+Goblin.CollisionUtils.canBodiesCollide = function( object_a, object_b ) {
+    if ( object_a.world === null || object_b.world === null ) {
+        return true;
+    }
+
+    var matrix = object_a.world.collision_matrix;
+
+    if ( ( object_a._is_static || object_a._is_kinematic ) && ( object_b._is_static || object_b._is_kinematic ) ) {
+        // static bodies should never collide
+        return false;
+    }
+
+    if ( matrix[ object_a.layer ] && matrix[ object_a.layer ][ object_b.layer ] === false ) {
+        return false;
+    } else {
+        return true;
+    }
+};
+
+/**
+ * Calculate the friction of two colliding objects
+ *
+ * @method combineFrictions
+ * @param object_a {object} First object
+ * @param object_b {object} Second object
+ * @param shape_a {object} First shape
+ * @param shape_b {object} Second shape
+ */
+Goblin.CollisionUtils.combineFrictions = function( object_a, object_b, shape_a, shape_b ) {
+    if ( shape_a.material === null && shape_b.material === null ) {
+        return ( object_a.friction + object_b.friction ) / 2;
+    } else if ( shape_a.material === null ) {
+        return this.combineValues( 0, shape_b.material.frictionCombine, object_a.friction || 0, shape_b.material.dynamicFriction );
+    } else if ( shape_b.material === null ) {
+        return this.combineValues( shape_a.material.frictionCombine, 0, shape_a.material.dynamicFriction, shape_b.friction || 0 );
+    }
+
+    return this.combineValues( shape_a.material.frictionCombine, shape_b.material.frictionCombine, shape_a.material.dynamicFriction, shape_b.material.dynamicFriction );
+};
+
+/**
+ * Calculate the restriction of two colliding objects
+ *
+ * @method combineRestitutions
+ * @param object_a {object} First object
+ * @param object_b {object} Second object
+ * @param shape_a {object} First shape
+ * @param shape_b {object} Second shape
+ */
+Goblin.CollisionUtils.combineRestitutions = function( object_a, object_b, shape_a, shape_b ) {
+    if ( shape_a.material === null && shape_b.material === null ) {
+        return ( object_a.restitution + object_b.restitution ) / 2;
+    } else if ( shape_a.material === null ) {
+        return this.combineValues( 0, shape_b.material.bounceCombine, object_a.restitution || 0, shape_b.material.bounciness );
+    } else if ( shape_b.material === null ) {
+        return this.combineValues( shape_a.material.bounceCombine, 0, shape_a.material.bounciness, object_b.restitution || 0 );
+    }
+
+    return this.combineValues( shape_a.material.bounceCombine, shape_b.material.bounceCombine, shape_a.material.bounciness, shape_b.material.bounciness );
+};
+
+/**
+ * Combine two friction/restriction values by combination mode.
+ * Average = 0,
+ * Multiply = 1,
+ * Minimum = 2,
+ * Maximum = 3
+ *
+ * @method combineValues
+ * @param combine_a {Number} First combination mode
+ * @param combine_b {Number} Second combination mode
+ * @param value_a {Number} First value
+ * @param value_b {Number} Second value
+ */
+Goblin.CollisionUtils.combineValues = function( combine_a, combine_b, value_a, value_b ) {
+    switch ( Math.max( combine_a, combine_b ) ) {
+        case 1:
+            return value_a * value_b;
+        case 2:
+            return Math.min( value_a, value_b );
+        case 3:
+            return Math.max( value_a, value_b );
+        default:
+            return ( value_a + value_b ) / 2;
+    }
+};
+/**
+ * Provides methods useful for working with various types of geometries
+ *
+ * @class GeometryMethods
+ * @static
+ */
+Goblin.GeometryMethods = {
+	/**
+	 * determines the location in a triangle closest to a given point
+	 *
+	 * @method findClosestPointInTriangle
+	 * @param {vec3} p point
+	 * @param {vec3} a first triangle vertex
+	 * @param {vec3} b second triangle vertex
+	 * @param {vec3} c third triangle vertex
+	 * @param {vec3} out vector where the result will be stored
+	 */
+	findClosestPointInTriangle: (function() {
+		var ab = new Goblin.Vector3(),
+			ac = new Goblin.Vector3(),
+			_vec = new Goblin.Vector3();
+
+		return function( p, a, b, c, out ) {
+			var v;
+
+			// Check if P in vertex region outside A
+			ab.subtractVectors( b, a );
+			ac.subtractVectors( c, a );
+			_vec.subtractVectors( p, a );
+			var d1 = ab.dot( _vec ),
+				d2 = ac.dot( _vec );
+			if ( d1 <= 0 && d2 <= 0 ) {
+				out.copy( a );
+				return;
+			}
+
+			// Check if P in vertex region outside B
+			_vec.subtractVectors( p, b );
+			var d3 = ab.dot( _vec ),
+				d4 = ac.dot( _vec );
+			if ( d3 >= 0 && d4 <= d3 ) {
+				out.copy( b );
+				return;
+			}
+
+			// Check if P in edge region of AB
+			var vc = d1*d4 - d3*d2;
+			if ( vc <= 0 && d1 >= 0 && d3 <= 0 ) {
+				v = d1 / ( d1 - d3 );
+				out.set( a.x + ab.x * v, a.y + ab.y * v, a.z + ab.z * v );
+				return;
+			}
+
+			// Check if P in vertex region outside C
+			_vec.subtractVectors( p, c );
+			var d5 = ab.dot( _vec ),
+				d6 = ac.dot( _vec );
+			if ( d6 >= 0 && d5 <= d6 ) {
+				out.copy( c );
+				return;
+			}
+
+			// Check if P in edge region of AC
+			var vb = d5*d2 - d1*d6,
+				w;
+			if ( vb <= 0 && d2 >= 0 && d6 <= 0 ) {
+				w = d2 / ( d2 - d6 );
+				out.set( a.x + ac.x * w, a.y + ac.y * w, a.z + ac.z * w );
+				return;
+			}
+
+			// Check if P in edge region of BC
+			var va = d3*d6 - d5*d4;
+			if ( va <= 0 && d4-d3 >= 0 && d5-d6 >= 0 ) {
+				w = (d4 - d3) / ( (d4-d3) + (d5-d6) );
+				out.set( b.x + ( c.x - b.x ) * w, b.y + ( c.y - b.y ) * w, b.z + ( c.z - b.z ) * w );
+				return;
+			}
+
+			// P inside face region
+			var recipDenom = ( va + vb + vc );
+			v = vb / recipDenom;
+			w = vc / recipDenom;
+
+			// At this point `ab` and `ac` can be recycled and lose meaning to their nomenclature
+			out.set( ab.x * v + a.x + ac.x * w, ab.y * v + a.y + ac.y * w, ab.z * v + a.z + ac.z * w );
+		};
+	})(),
+
+	/**
+	 * Finds the Barycentric coordinates of point `p` in the triangle `a`, `b`, `c`
+	 *
+	 * @method findBarycentricCoordinates
+	 * @param p {vec3} point to calculate coordinates of
+	 * @param a {vec3} first point in the triangle
+	 * @param b {vec3} second point in the triangle
+	 * @param c {vec3} third point in the triangle
+	 * @param out {vec3} resulting Barycentric coordinates of point `p`
+	 */
+	findBarycentricCoordinates: function( p, a, b, c, out ) {
+
+		var v0 = new Goblin.Vector3(),
+			v1 = new Goblin.Vector3(),
+			v2 = new Goblin.Vector3();
+
+		v0.subtractVectors( b, a );
+		v1.subtractVectors( c, a );
+		v2.subtractVectors( p, a );
+
+		var d00 = v0.dot( v0 ),
+			d01 = v0.dot( v1 ),
+			d11 = v1.dot( v1 ),
+			d20 = v2.dot( v0 ),
+			d21 = v2.dot( v1 ),
+			denom = d00 * d11 - d01 * d01;
+
+		out.y = ( d11 * d20 - d01 * d21 ) / denom;
+		out.z = ( d00 * d21 - d01 * d20 ) / denom;
+		out.x = 1 - out.y - out.z;
+	},
+
+	/**
+	 * Calculates the distance from point `p` to line `ab`
+	 * @param p {vec3} point to calculate distance to
+	 * @param a {vec3} first point in line
+	 * @param b [vec3] second point in line
+	 * @returns {number}
+	 */
+	findSquaredDistanceFromSegment: (function(){
+		var ab = new Goblin.Vector3(),
+			ap = new Goblin.Vector3(),
+			bp = new Goblin.Vector3();
+
+		return function( p, a, b ) {
+			ab.subtractVectors( a, b );
+			ap.subtractVectors( a, p );
+			bp.subtractVectors( b, p );
+
+			var e = ap.dot( ab );
+			if ( e <= 0 ) {
+				return ap.dot( ap );
+			}
+
+			var f = ab.dot( ab );
+			if ( e >= f ) {
+				return bp.dot( bp );
+			}
+
+			return ap.dot( ap ) - e * e / f;
+		};
+	})(),
+
+	findClosestPointsOnSegments: (function(){
+		var d1 = new Goblin.Vector3(),
+			d2 = new Goblin.Vector3(),
+			r = new Goblin.Vector3(),
+			clamp = function( x, min, max ) {
+				return Math.min( Math.max( x, min ), max );
+			};
+
+		return function( aa, ab, ba, bb, p1, p2 ) {
+			d1.subtractVectors( ab, aa );
+			d2.subtractVectors( bb, ba );
+			r.subtractVectors( aa, ba );
+
+			var a = d1.dot( d1 ),
+				e = d2.dot( d2 ),
+				f = d2.dot( r );
+
+			var s, t;
+
+			if ( a <= Goblin.EPSILON && e <= Goblin.EPSILON ) {
+				// Both segments are degenerate
+				s = t = 0;
+				p1.copy( aa );
+				p2.copy( ba );
+				_tmp_vec3_1.subtractVectors( p1, p2 );
+				return _tmp_vec3_1.dot( _tmp_vec3_1 );
+			}
+
+			if ( a <= Goblin.EPSILON ) {
+				// Only first segment is degenerate
+				s = 0;
+				t = f / e;
+				t = clamp( t, 0, 1 );
+			} else {
+				var c = d1.dot( r );
+				if ( e <= Goblin.EPSILON ) {
+					// Second segment is degenerate
+					t = 0;
+					s = clamp( -c / a, 0, 1 );
+				} else {
+					// Neither segment is degenerate
+					var b = d1.dot( d2 ),
+						denom = a * e - b * b;
+
+					if ( denom !== 0 ) {
+						// Segments aren't parallel
+						s = clamp( ( b * f - c * e ) / denom, 0, 1 );
+					} else {
+						s = 0;
+					}
+
+					// find point on segment2 closest to segment1(s)
+					t = ( b * s + f ) / e;
+
+					// validate t, if it needs clamping then clamp and recompute s
+					if ( t < 0 ) {
+						t = 0;
+						s = clamp( -c / a, 0, 1 );
+					} else if ( t > 1 ) {
+						t = 1;
+						s = clamp( ( b - c ) / a, 0, 1 );
+					}
+				}
+			}
+
+			p1.scaleVector( d1, s );
+			p1.add( aa );
+
+			p2.scaleVector( d2, t );
+			p2.add( ba );
+
+			_tmp_vec3_1.subtractVectors( p1, p2 );
+			return _tmp_vec3_1.dot( _tmp_vec3_1 );
+		};
+	})()
+};
+(function(){
+	Goblin.MinHeap = function( array ) {
+		this.heap = array == null ? [] : array.slice();
+
+		if ( this.heap.length > 0 ) {
+			this.heapify();
+		}
+	};
+	Goblin.MinHeap.prototype = {
+		heapify: function() {
+			var start = ~~( ( this.heap.length - 2 ) / 2 );
+			while ( start >= 0 ) {
+				this.siftUp( start, this.heap.length - 1 );
+				start--;
+			}
+		},
+		siftUp: function( start, end ) {
+			var root = start;
+
+			while ( root * 2 + 1 <= end ) {
+				var child = root * 2 + 1;
+
+				if ( child + 1 <= end && this.heap[child + 1].valueOf() < this.heap[child].valueOf() ) {
+					child++;
+				}
+
+				if ( this.heap[child].valueOf() < this.heap[root].valueOf() ) {
+					var tmp = this.heap[child];
+					this.heap[child] = this.heap[root];
+					this.heap[root] = tmp;
+					root = child;
+				} else {
+					return;
+				}
+			}
+		},
+		push: function( item ) {
+			this.heap.push( item );
+
+			var root = this.heap.length - 1;
+			while ( root !== 0 ) {
+				var parent = ~~( ( root - 1 ) / 2 );
+
+				if ( this.heap[parent].valueOf() > this.heap[root].valueOf() ) {
+					var tmp = this.heap[parent];
+					this.heap[parent] = this.heap[root];
+					this.heap[root] = tmp;
+				}
+
+				root = parent;
+			}
+		},
+		peek: function() {
+			return this.heap.length > 0 ? this.heap[0] : null;
+		},
+		pop: function() {
+			var entry = this.heap[0];
+			this.heap[0] = this.heap[this.heap.length - 1];
+			this.heap.length = this.heap.length - 1;
+			this.siftUp( 0, this.heap.length - 1 );
+
+			return entry;
+		}
+	};
+})();
+Goblin.Utility = {
+	getUid: (function() {
+		var uid = 0;
+		return function() {
+			return uid++;
+		};
+	})()
+};
 /**
  * Extends a given shape by sweeping a line around it
  *
@@ -8763,7 +8674,6 @@
 
         Goblin.ObjectPool.freeObject( 'RigidBodyProxy', proxy );
 
-<<<<<<< HEAD
         return contact;
     }
 
@@ -8801,56 +8711,6 @@
                     }
                 }
             }
-=======
-	var meshConvex = (function(){
-		var convex_to_mesh = new Goblin.Matrix4(),
-			pending_nodes = new Array( 256 ),
-			convex_aabb_in_mesh = new Goblin.AABB();
-
-		return function meshConvex( mesh, convex, addContact ) {
-			// Find matrix that converts convex into mesh space
-			convex_to_mesh.copy( convex.transform );
-			convex_to_mesh.multiply( mesh.transform_inverse );
-
-			convex_aabb_in_mesh.transform( convex.aabb, mesh.transform_inverse );
-
-			// Traverse the BHV in mesh
-			var contact, result_contact,
-				node;
-
-			var i = -1;
-			var j = -1;
-
-			pending_nodes[ ++j ] = mesh.shape.hierarchy;
-
-			while ( i < j ) {
-				node = pending_nodes[ ++i ];
-
-				if ( node.aabb.intersects( convex_aabb_in_mesh ) ) {
-					if ( node.isLeaf() ) {
-						// Check node for collision
-						contact = triangleConvex( node.object, mesh, convex );
-
-						if ( contact != null ) {
-							contact.shape_a = mesh.shape;
-							contact.shape_b = convex.shape;
-
-							addContact( contact.object_a, contact.object_b, contact );
-						}
-
-						result_contact = result_contact || contact;
-
-						if ( result_contact ) {
-							break;
-						}
-					} else {
-						//pending_nodes.push( node.left, node.right );
-						pending_nodes[ ++j ] = node.left;
-						pending_nodes[ ++j ] = node.right;
-					}
-				}
-			}
->>>>>>> 0fb5189b
 
             return result_contact;
         };
