--- conflicted
+++ resolved
@@ -53,10 +53,6 @@
 		i,
 		child,
 		child_tensor;
-<<<<<<< HEAD
-	//tensor.identity();
-=======
->>>>>>> 35c56df0
 
 	mass /= this.child_shapes.length;
 
