--- conflicted
+++ resolved
@@ -392,7 +392,6 @@
 		return intersections;
 	};
 
-<<<<<<< HEAD
 	/**
 	 * Checks if a line-swept shape intersects with objects in the world. Please note
 	 * that passing a limit different from 0 will not guarantee any order of the hit - 
@@ -406,9 +405,6 @@
 	 * @return {Array<RayIntersection>} 			Array of intersections, sorted by distance from `start`
 	 */
 	Goblin.World.prototype.shapeIntersect = function( shape, start, end, limit, layer_mask ){
-=======
-	Goblin.World.prototype.sweptShapeIntersect = function( shape, start, end ){
->>>>>>> 16630f9b
 		var swept_shape = new Goblin.LineSweptShape( start, end, shape ),
 			swept_body = new Goblin.RigidBody( swept_shape, 0 );
 
@@ -422,7 +418,6 @@
 
 			if ( contact != null ) {
 				var intersection = Goblin.ObjectPool.getObject( 'RayIntersection' );
-				intersection.object = contact.object_b;
 				intersection.normal.copy( contact.contact_normal );
 
 				// compute point
@@ -431,6 +426,9 @@
 
 				// compute time
 				intersection.t = intersection.point.distanceTo( start );
+
+				intersection.object = contact.object_b;
+				intersection.shape = contact.shape_b;
 
 				intersections.push( intersection );
 			}
