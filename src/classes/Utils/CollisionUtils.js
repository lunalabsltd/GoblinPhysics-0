--- conflicted
+++ resolved
@@ -3,7 +3,17 @@
 Goblin.CollisionUtils.canBodiesCollide = function( object_a, object_b ) {
     var matrix = object_a.world.collision_matrix;
 
-<<<<<<< HEAD
+    if ( matrix[ object_a.layer ] && matrix[ object_a.layer ][ object_b.layer ] === false ) {
+        return false;
+    } else {
+        return true;
+    }
+
+    if ( object_a._is_static && object_b._is_static ) {
+        // static bodies should never collide
+        return false;
+    }
+
     if ( matrix[ object_a.layer ] && matrix[ object_a.layer ][ object_b.layer ] === false ) {
         return false;
     } else {
@@ -77,16 +87,4 @@
         default:
             return ( value_a + value_b ) / 2;
     }
-=======
-    if ( object_a._is_static && object_b._is_static ) {
-        // static bodies should never collide
-        return false;
-    }
-
-	if ( matrix[ object_a.layer ] && matrix[ object_a.layer ][ object_b.layer ] === false ) {
-		return false;
-	} else {
-		return true;
-	}
->>>>>>> f9e6676d
 };